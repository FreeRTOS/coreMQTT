--- conflicted
+++ resolved
@@ -907,13 +907,8 @@
         LogError( ( "PUBLISH properties length of %lu cannot exceed "
                     "%lu so as not to exceed the maximum "
                     "remaining length of MQTT 5.0 packet( %lu ).",
-<<<<<<< HEAD
                     ( unsigned long ) publishPropertyLength,
                     ( unsigned long ) propertyAndPayloadLimit,
-=======
-                    ( unsigned long ) pPublishInfo->payloadLength,
-                    ( unsigned long ) payloadLimit,
->>>>>>> b3fe686d
                     MQTT_MAX_REMAINING_LENGTH ) );
         status = MQTTBadParameter;
     }
@@ -930,13 +925,8 @@
             LogError( ( "PUBLISH properties and payload combined length of %lu cannot exceed "
                         "%lu so as not to exceed the maximum "
                         "remaining length of MQTT 5.0 packet( %lu ).",
-<<<<<<< HEAD
                         ( unsigned long ) ( pPublishInfo->payloadLength + publishPropertyLength ),
                         ( unsigned long ) ( propertyAndPayloadLimit + publishPropertyLength ),
-=======
-                        ( unsigned long ) pPublishInfo->payloadLength,
-                        ( unsigned long ) payloadLimit,
->>>>>>> b3fe686d
                         MQTT_MAX_REMAINING_LENGTH ) );
             status = MQTTBadParameter;
         }
