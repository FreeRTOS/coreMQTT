/*
 * coreMQTT <DEVELOPMENT BRANCH>
 * Copyright (C) 2022 Amazon.com, Inc. or its affiliates.  All Rights Reserved.
 *
 * SPDX-License-Identifier: MIT
 *
 * Permission is hereby granted, free of charge, to any person obtaining a copy of
 * this software and associated documentation files (the "Software"), to deal in
 * the Software without restriction, including without limitation the rights to
 * use, copy, modify, merge, publish, distribute, sublicense, and/or sell copies of
 * the Software, and to permit persons to whom the Software is furnished to do so,
 * subject to the following conditions:
 *
 * The above copyright notice and this permission notice shall be included in all
 * copies or substantial portions of the Software.
 *
 * THE SOFTWARE IS PROVIDED "AS IS", WITHOUT WARRANTY OF ANY KIND, EXPRESS OR
 * IMPLIED, INCLUDING BUT NOT LIMITED TO THE WARRANTIES OF MERCHANTABILITY, FITNESS
 * FOR A PARTICULAR PURPOSE AND NONINFRINGEMENT. IN NO EVENT SHALL THE AUTHORS OR
 * COPYRIGHT HOLDERS BE LIABLE FOR ANY CLAIM, DAMAGES OR OTHER LIABILITY, WHETHER
 * IN AN ACTION OF CONTRACT, TORT OR OTHERWISE, ARISING FROM, OUT OF OR IN
 * CONNECTION WITH THE SOFTWARE OR THE USE OR OTHER DEALINGS IN THE SOFTWARE.
 */

/**
 * @file core_mqtt_serializer.c
 * @brief Implements the user-facing functions in core_mqtt_serializer.h.
 */
#include <string.h>
#include <assert.h>

#include "core_mqtt_serializer.h"
#include "core_mqtt_utils.h"


/**
 * @brief MQTT protocol version 3.1.1.
 */
#define MQTT_VERSION_3_1_1                          ( ( uint8_t ) 4U )

/**
 * @brief Size of the fixed and variable header of a CONNECT packet.
 */
#define MQTT_PACKET_CONNECT_HEADER_SIZE             ( 10UL )

/* MQTT CONNECT flags. */
#define MQTT_CONNECT_FLAG_CLEAN                     ( 1 ) /**< @brief Clean session. */
#define MQTT_CONNECT_FLAG_WILL                      ( 2 ) /**< @brief Will present. */
#define MQTT_CONNECT_FLAG_WILL_QOS1                 ( 3 ) /**< @brief Will QoS 1. */
#define MQTT_CONNECT_FLAG_WILL_QOS2                 ( 4 ) /**< @brief Will QoS 2. */
#define MQTT_CONNECT_FLAG_WILL_RETAIN               ( 5 ) /**< @brief Will retain. */
#define MQTT_CONNECT_FLAG_PASSWORD                  ( 6 ) /**< @brief Password present. */
#define MQTT_CONNECT_FLAG_USERNAME                  ( 7 ) /**< @brief User name present. */

/*
 * Positions of each flag in the first byte of an MQTT PUBLISH packet's
 * fixed header.
 */
#define MQTT_PUBLISH_FLAG_RETAIN                    ( 0 ) /**< @brief MQTT PUBLISH retain flag. */
#define MQTT_PUBLISH_FLAG_QOS1                      ( 1 ) /**< @brief MQTT PUBLISH QoS1 flag. */
#define MQTT_PUBLISH_FLAG_QOS2                      ( 2 ) /**< @brief MQTT PUBLISH QoS2 flag. */
#define MQTT_PUBLISH_FLAG_DUP                       ( 3 ) /**< @brief MQTT PUBLISH duplicate flag. */



/**
 * @brief Size of the fixed header of a PUBLISH packet.
 */
/**
 * @brief The size of MQTT DISCONNECT packets, per MQTT spec.
 */
#define MQTT_DISCONNECT_PACKET_SIZE                 ( 2UL )

/**
 * @brief A PINGREQ packet is always 2 bytes in size, defined by MQTT 3.1.1 spec.
 */
#define MQTT_PACKET_PINGREQ_SIZE                    ( 2UL )

/**
 * @brief The Remaining Length field of MQTT disconnect packets, per MQTT spec.
 */
#define MQTT_DISCONNECT_REMAINING_LENGTH            ( ( uint8_t ) 0 )

/*
 * Constants relating to CONNACK packets, defined by MQTT 3.1.1 spec.
 */
#define MQTT_PACKET_CONNACK_REMAINING_LENGTH        ( ( uint8_t ) 2U )    /**< @brief A CONNACK packet always has a "Remaining length" of 2. */
#define MQTT_PACKET_CONNACK_SESSION_PRESENT_MASK    ( ( uint8_t ) 0x01U ) /**< @brief The "Session Present" bit is always the lowest bit. */

/*
 * UNSUBACK, PUBACK, PUBREC, PUBREL, and PUBCOMP always have a remaining length
 * of 2.
 */
#define MQTT_PACKET_SIMPLE_ACK_REMAINING_LENGTH     ( ( uint8_t ) 2 ) /**< @brief PUBACK, PUBREC, PUBREl, PUBCOMP, UNSUBACK Remaining length. */
#define MQTT_PACKET_PINGRESP_REMAINING_LENGTH       ( 0U )            /**< @brief A PINGRESP packet always has a "Remaining length" of 0. */

/**
 * @brief Per the MQTT 3.1.1 spec, the largest "Remaining Length" of an MQTT
 * packet is this value, 256 MB.
 */
#define MQTT_MAX_REMAINING_LENGTH                   ( 268435455UL )

/**
 * @brief Per the MQTT spec, the max packet size  can be of  max remaining length + 5 bytes
 */
    #define MQTT_MAX_PACKET_SIZE             ( 268435460U )

/**
<<<<<<< HEAD
 * @brief Version 5 has the value 5.
=======
 * @brief Clear a bit in an 8-bit unsigned integer.
 */
#define UINT8_CLEAR_BIT( x, position )    ( ( x ) = ( uint8_t ) ( ( x ) & ( ~( 0x01U << ( position ) ) ) ) )

/**
 * @brief Macro for checking if a bit is set in a 1-byte unsigned int.
 *
 * @param[in] x The unsigned int to check.
 * @param[in] position Which bit to check.
>>>>>>> c5715e3d
 */
    #define MQTT_VERSION_5                   ( ( uint8_t ) 5U )

/**
 * @brief Per the MQTT 5 spec, the  session expiry is of  5 bytes.
 */
    #define MQTT_SESSION_EXPIRY_SIZE         ( 5U )

/**
 * @brief Per the MQTT 5 spec, the receive maximum is of 3  bytes.
 */
    #define MQTT_RECEIVE_MAX_SIZE            ( 3U )

/**
 * @brief Per the MQTT 5 spec, the max packet size is of 5 bytes.
 */
    #define MQTT_MAX_PACKET_PROPERTY_SIZE    ( 5U )

/**
 * @brief Per the MQTT 5 spec, the topic alias  is of 3 bytes.
 */
    #define MQTT_TOPIC_ALIAS_SIZE            ( 3U )

/**
 * @brief Per the MQTT 5 spec, the request response  is of 2 bytes.
 */
    #define MQTT_REQUEST_RESPONSE_SIZE       ( 2U )

/**
 * @brief Per the MQTT 5 spec, the request problem  is of 2 bytes.
 */
    #define MQTT_REQUEST_PROBLEM_SIZE        ( 2U )

/**
 * @brief Utf 8 encoded string has 2 byte length field and 1 byte property id.
 */
    #define MQTT_UTF8_LENGTH_SIZE            ( 3U )

/*Publish Properties*/

/**
 * @brief Per the MQTT 5 spec, the will delay  is of 2 bytes.
 */
    #define MQTT_WILL_DELAY_SIZE        ( 5U )

/**
 * @brief Per the MQTT 5 spec, the payload format indicator is of 2 bytes.
 */
    #define MQTT_PAYLOAD_FORMAT_SIZE    ( 2U )

/**
 * @brief Per the MQTT 5 spec, the request problem  is of 2 bytes.
 */
    #define MQTT_MSG_EXPIRY_SIZE        ( 5U )

/**
 * @brief Size of the property id.
 */

    #define CORE_MQTT_ID_SIZE                           ( 1U )

/**
 * @ingroup mqtt_constants
 * @brief The size of MQTT PUBACK, PUBREC, PUBREL, and PUBCOMP packets with reason code, packet id.
 */
    #define MQTT_PUBLISH_ACK_PACKET_SIZE_WITH_REASON    ( 3UL )

/** 
* @ingroup mqtt_constants
* @brief The size of MQTT PUBACK, PUBREC, PUBREL, and PUBCOMP packets with only packet id.
*/
    #define MQTT_PUBLISH_ACK_PACKET_SIZE_WITHOUT_REASON   ( 2UL )


/*
*  Position of the properties for the fieldSet
*/
#define MQTT_SUBSCRIPTION_ID_POS                    ( 1 )
#define MQTT_SESSION_EXPIRY_INTERVAL_POS            ( 2 )
#define MQTT_RECEIVE_MAXIMUM_POS                    ( 3 )
#define MQTT_MAX_PACKET_SIZE_POS                    ( 4 )
#define MQTT_TOPIC_ALIAS_MAX_POS                    ( 5 )
#define MQTT_REQUEST_RESPONSE_INFO_POS              ( 6 )
#define MQTT_REQUEST_PROBLEM_INFO_POS               ( 7 )
#define MQTT_USER_PROPERTY_POS                      ( 8 )
#define MQTT_AUTHENTICATION_METHOD_POS              ( 9 )
#define MQTT_AUTHENTICATION_DATA_POS                ( 10 )
#define MQTT_PAYLOAD_FORMAT_INDICATOR_POS          ( 11 )
#define MQTT_MESSAGE_EXPIRY_INTERVAL_POS           ( 12 )
#define MQTT_PUBLISH_TOPIC_ALIAS_POS               ( 13 )
#define MQTT_PUBLISH_RESPONSE_TOPIC_POS            ( 14 )
#define MQTT_PUBLISH_CORRELATION_DATA_POS          ( 15 )
#define MQTT_PUBLISH_SUBSCRIPTION_IDENTIFIER_POS   ( 16 )
#define MQTT_PUBLISH_CONTENT_TYPE_POS              ( 17 )
#define MQTT_REASON_STRING_POS                     ( 18 )

/**
 * @brief A value that represents an invalid remaining length.
 *
 * This value is greater than what is allowed by the MQTT specification.
 */
#define MQTT_REMAINING_LENGTH_INVALID             ( ( size_t ) 268435456 )

/**
 * @brief The minimum remaining length for a QoS 0 PUBLISH.
 *
 * Includes two bytes for topic name length and one byte for topic name.
 */
#define MQTT_MIN_PUBLISH_REMAINING_LENGTH_QOS0    ( 3U )

/*-----------------------------------------------------------*/

/**
 * @brief MQTT Subscription packet types.
 */
typedef enum MQTTSubscriptionType
{
    MQTT_SUBSCRIBE,  /**< @brief The type is a SUBSCRIBE packet. */
    MQTT_UNSUBSCRIBE /**< @brief The type is a UNSUBSCRIBE packet. */
} MQTTSubscriptionType_t;



/*-----------------------------------------------------------*/

/**
 * @brief Calculates the packet size and remaining length of an MQTT
 * PUBLISH packet.
 *
 * @param[in] pPublishInfo MQTT PUBLISH packet parameters.
 * @param[out] pRemainingLength The Remaining Length of the MQTT PUBLISH packet.
 * @param[out] pPacketSize The total size of the MQTT PUBLISH packet.
 * @param[in] maxPacketSize Max packet size allowed by the server.
 *
 *
 * @return MQTTBadParameter if the packet would exceed the size allowed by the
 * MQTT spec; true otherwise.
 */
static MQTTStatus_t calculatePublishPacketSize( MQTTPublishInfo_t * pPublishInfo,
                                                size_t * pRemainingLength,
                                                size_t * pPacketSize,
                                                uint32_t maxPacketSize, size_t proplen);

/**
 * @brief Calculates the packet size and remaining length of an MQTT
 * SUBSCRIBE or UNSUBSCRIBE packet.
 *
 * @param[in] pSubscriptionList List of MQTT subscription info.
 * @param[in] subscriptionCount The number of elements in pSubscriptionList.
 * @param[out] pRemainingLength The Remaining Length of the MQTT SUBSCRIBE or
 * UNSUBSCRIBE packet.
 * @param[out] pPacketSize The total size of the MQTT MQTT SUBSCRIBE or
 * UNSUBSCRIBE packet.
 * @param[in] propLen Length of the optional properties in MQTT_SUBSCRIBE or MQTT_UNSUBSCRIBE
 * @param[in] maxPacketSize Maximum Packet Size allowed by the broker 
 * @param[in] subscriptionType #MQTT_SUBSCRIBE or #MQTT_UNSUBSCRIBE.
 *
 * #MQTTBadParameter if the packet would exceed the size allowed by the
 * MQTT spec or a subscription is empty; #MQTTSuccess otherwise.
 * 
 */

static MQTTStatus_t calculateSubscriptionPacketSize(MQTTSubscribeInfo_t* pSubscriptionList,
                                                    size_t subscriptionCount,
                                                    size_t* pRemainingLength,
                                                    size_t* pPacketSize,
                                                    size_t subscribePropLen,
                                                    uint32_t maxPacketSize,
                                                    MQTTSubscriptionType_t subscriptionType); 


/**
 * @brief Retrieve the size of the remaining length if it were to be encoded.
 *
 * @param[in] length The remaining length to be encoded.
 *
 * @return The size of the remaining length if it were to be encoded.
 */
static size_t variableLengthEncodedSize( size_t length );

/**
 * @brief Encode a string whose size is at maximum 16 bits in length.
 *
 * @param[out] pDestination Destination buffer for the encoding.
 * @param[in] pSource The source string to encode.
 * @param[in] sourceLength The length of the source string to encode.
 *
 * @return A pointer to the end of the encoded string.
 */
uint8_t * encodeString( uint8_t * pDestination,
                        const char * pSource,
                        uint16_t sourceLength );

/**
 * @brief Retrieves and decodes the Remaining Length from the network interface
 * by reading a single byte at a time.
 *
 * @param[in] recvFunc Network interface receive function.
 * @param[in] pNetworkContext Network interface context to the receive function.
 *
 * @return The Remaining Length of the incoming packet.
 */
static size_t getRemainingLength( TransportRecv_t recvFunc,
                                  NetworkContext_t * pNetworkContext );

/**
 * @brief Retrieves, decodes and stores the Remaining Length from the network
 * interface by reading a single byte at a time.
 *
 * @param[in] pBuffer The buffer holding the raw data to be processed
 * @param[in] pIndex Pointer to the index within the buffer to marking the end of raw data
 *            available.
 * @param[in] pIncomingPacket Structure used to hold the fields of the
 *            incoming packet.
 *
 * @return MQTTNeedMoreBytes is returned to show that the incoming
 *         packet is not yet fully received and decoded. Otherwise, MQTTSuccess
 *         shows that processing of the packet was successful.
 */
static MQTTStatus_t processRemainingLength( const uint8_t * pBuffer,
                                            const size_t * pIndex,
                                            MQTTPacketInfo_t * pIncomingPacket );

/**
 * @brief Check if an incoming packet type is valid.
 *
 * @param[in] packetType The packet type to check.
 *
 * @return `true` if the packet type is valid; `false` otherwise.
 */
static bool incomingPacketValid( uint8_t packetType );

/**
 * @brief Process the flags of an incoming PUBLISH packet.
 *
 * @param[in] publishFlags Flags of an incoming PUBLISH.
 * @param[in, out] pPublishInfo Pointer to #MQTTPublishInfo_t struct where
 * output will be written.
 *
 * @return #MQTTSuccess or #MQTTBadResponse.
 */
static MQTTStatus_t processPublishFlags( uint8_t publishFlags,
                                         MQTTPublishInfo_t * pPublishInfo );


/**
 * @brief Deserialize a PUBLISH packet received from the server.
 *
 * Converts the packet from a stream of bytes to an #MQTTPublishInfo_t and
 * extracts the packet identifier. Also prints out debug log messages about the
 * packet.
 *
 * @param[in] pIncomingPacket Pointer to an MQTT packet struct representing a
 * PUBLISH.
 * @param[out] pPacketId Packet identifier of the PUBLISH.
 * @param[out] pPublishInfo Pointer to #MQTTPublishInfo_t where output is
 * written.
 * @param[out] propBuffer Pointer to the property buffer.
 *
 * @return #MQTTSuccess if PUBLISH is valid; #MQTTBadResponse
 * if the PUBLISH packet doesn't follow MQTT spec.
 */
static MQTTStatus_t deserializePublish(const MQTTPacketInfo_t* pIncomingPacket,
                                        uint16_t* pPacketId,
                                        MQTTPublishInfo_t* pPublishInfo,
                                        MqttPropBuilder_t* propBuffer);

/**
 * @brief Deserialize a PINGRESP packet.
 *
 * Converts the packet from a stream of bytes to an #MQTTStatus_t.
 *
 * @param[in] pPingresp Pointer to an MQTT packet struct representing a PINGRESP.
 *
 * @return #MQTTSuccess if PINGRESP is valid; #MQTTBadResponse if the PINGRESP
 * packet doesn't follow MQTT spec.
 */
static MQTTStatus_t deserializePingresp( const MQTTPacketInfo_t * pPingresp );


/**
 * @brief Validate the length and decode a user property.
 *
 * @param[out] pPropertyLength  Size of the length.
 * @param[out] pIndex Pointer to the current index of the buffer.
 *
 * @return #MQTTSuccess, #MQTTBadResponse and #MQTTBadResponse
 **/
static MQTTStatus_t decodeAndDiscard( size_t * pPropertyLength,
                                              const uint8_t ** pIndex );

/**
 * @brief Decodes the variable length by reading a single byte at a time.
 *
 * Uses the algorithm provided in the spec.
 *
 * @param[in] pBuffer Pointer to the buffer.
 * @param[out] pLength Decoded variable length
 *
 * @return #MQTTSuccess if variable length and paramters are valid else #MQTTBadParameter.
 */
static MQTTStatus_t decodeVariableLength( const uint8_t * pBuffer,
                                              size_t * pLength );

/**
 * @brief Validate the connack parameters.
 *
 * Converts the packet from a stream of bytes to an #MQTTStatus_t and extracts
 * the variable header without connack properties.
 *
 * @param[in] pIncomingPacket Pointer to an MQTT packet struct representing a incoming packet.
 * @param[out] pSessionPresent Whether a session is present or not.
 *
 *
 * @return #MQTTSuccess if connack  without connack properties is valid; #MQTTBadResponse if the Connack
 * packet doesn't follow MQTT spec.
 */
static MQTTStatus_t validateConnackParams( const MQTTPacketInfo_t * pIncomingPacket,
                                               bool * pSessionPresent );

/**
 * @brief Prints the appropriate message for the CONNACK response code if logs
 * are enabled.
 *
 * @param[in] responseCode MQTT Verion 5 standard CONNACK response code.
 *
 * @return MQTTServerRefused if response code is valid and MQTTBadResponse if responseCode is invalid.
 */
static MQTTStatus_t logConnackResponse( uint8_t responseCode );

/**
 * @brief Validate the length and decode a 4 byte value.
 *
 * @param[out] pProperty To store the decoded property.
 * @param[out] pPropertyLength  Size of the length.
 * @param[out] pUsed Whether the property is decoded befire.
 * @param[out]  pIndex Pointer to the current index of the buffer.
 *
 * @return #MQTTSuccess, #MQTTBadResponse
 **/
static MQTTStatus_t decodeuint32_t( uint32_t* pProperty,
                                    size_t* pPropertyLength,
                                    bool* pUsed,
                                    const uint8_t** pIndex); 

/**
 * @brief Validate the length and decode a 2 byte value.
 *
 * @param[out] pProperty To store the decoded property.
 * @param[out] pPropertyLength  Size of the length.
 * @param[out] pUsed Whether the property is decoded befire.
 * @param[out]  pIndex Pointer to the current index of the buffer.
 *
 * @return #MQTTSuccess, #MQTTBadResponse
 **/

static MQTTStatus_t decodeuint16_t( uint16_t* pProperty,
                                    size_t* pPropertyLength,
                                    bool* pUsed,
                                    const uint8_t** pIndex); 

/**
 * @brief Validate the length and decode a 1 byte value.
 *
 * @param[out] pProperty To store the decoded property.
 * @param[out] pPropertyLength  Size of the length.
 * @param[out] pUsed Whether the property is decoded befire.
 * @param[out]  pIndex Pointer to the current index of the buffer.
 *
 * @return #MQTTSuccess, #MQTTBadResponse
 **/
static MQTTStatus_t decodeuint8_t(  uint8_t* pProperty,
                                    size_t* pPropertyLength,
                                    bool* pUsed,
                                    const uint8_t** pIndex); 

/**
 * @brief Validate the length and decode a utf 8 string.
 *
 * @param[out] pProperty To store the decoded string.
 * @param[out] pLength  Size of the decoded utf-8 string.
 * @param[out] pPropertyLength  Size of the length.
 * @param[out] pUsed Whether the property is decoded before.
 * @param[out]  pIndex Pointer to the current index of the buffer.
 *
 * @return #MQTTSuccess, #MQTTBadResponse
 **/
MQTTStatus_t decodeutf_8(const char** pProperty,
                        uint16_t* pLength,
                        size_t* pPropertyLength,
                        bool* pUsed,
                        const uint8_t** pIndex); 

/**
 * @brief Validate the length and decode the connack properties.
 *
 * @param[out] pConnackProperties To store the decoded property.
 * @param[out] length  Length of the property.
 * @param[out]  pIndex Pointer to the current index of the buffer.
 *
 * @return #MQTTSuccess, #MQTTBadResponse
 **/
static MQTTStatus_t deserializeConnack(MQTTConnectProperties_t* pConnackProperties,
                                        size_t length,
                                        const uint8_t * pIndex,
                                        MqttPropBuilder_t* propBuffer); 


/**
 * @brief Prints the appropriate message for the PUBREL, PUBACK response code if logs
 * are enabled.
 *
 * @param[in] reasonCode MQTT Verion 5 standard PUBREL, PUBACK response code.
 * @param[in] packetIdentifier Packet id of the ack packet.
 *
 * @return #MQTTSuccess, #MQTTServerRefused and #MQTTBadResponse.
 */
static MQTTStatus_t logAckResponse( uint8_t reasonCode,
                                      uint16_t packetIdentifier );

/**
 * @brief Prints the appropriate message for the CONNACK response code if logs
 * are enabled.
 *
 * @param[in] reasonCode MQTT Verion 5 standard CONNACK response code.
 * @param[in] packetIdentifier Packet id of the ack packet.
 *
 * @return #MQTTSuccess, #MQTTServerRefused and #MQTTBadResponse.
 */
static MQTTStatus_t logSimpleAckResponse( uint8_t reasonCode,
                                            uint16_t packetIdentifier );

/**
 * @brief Validate the length and decode the publish ack properties.
 *
 * @param[out] propBuffer To store the decoded property.
 * @param[out] pIndex Pointer to the current index of the buffer.
 * @param[out] remainingLength Remaining length of the incoming packet.
 *
 *
 * @return #MQTTSuccess, #MQTTBadResponse and #MQTTBadResponse
 **/
static MQTTStatus_t decodeAckProperties(MqttPropBuilder_t* propBuffer,
                                        const uint8_t* pIndex,
                                        size_t remainingLength);

/**
 * @brief Deserialize an PUBACK, PUBREC, PUBREL, or PUBCOMP packet.
 *
 * Converts the packet from a stream of bytes to an #MQTTStatus_t and extracts
 * the packet identifier, reason code, properties.
 *
 * @param[in] pAck Pointer to the MQTT packet structure representing the packet.
 * @param[out] pPacketIdentifier Packet ID of the ack type packet.
 * @param[out] pAckInfo Structure to store the ack properties.
 * @param[in] requestProblem To validate the packet.
 *
 * @return #MQTTSuccess, #MQTTBadResponse, #MQTTBadResponse and  #MQTTBadResponse.
 */
static MQTTStatus_t deserializeSimpleAck(const MQTTPacketInfo_t* pAck,
                                            uint16_t* pPacketIdentifier,
                                            MQTTReasonCodeInfo_t* pReasonCode,
                                            bool requestProblem,
                                            MqttPropBuilder_t* propBuffer); 

/**
 * @brief Prints and validates the appropriate message for the Disconnect response code if logs
 * are enabled.
 *
 * @param[in] reasonCode MQTT Verion 5 standard DISCONNECT response code.
 * @param[in] incoming To differentiate between outgoing and incoming disconnect.
 *
 * @return #MQTTSuccess,#MQTTBadParameter and #MQTTBadResponse.
 */
static MQTTStatus_t validateDisconnectResponse( uint8_t reasonCode,
                                                bool incoming );
/*-----------------------------------------------------------*/

static size_t variableLengthEncodedSize( size_t length )
{
    size_t encodedSize;

    /* Determine how many bytes are needed to encode length.
     * The values below are taken from the MQTT 3.1.1 spec. */

    /* 1 byte is needed to encode lengths between 0 and 127. */
    if( length < 128U )
    {
        encodedSize = 1U;
    }
    /* 2 bytes are needed to encode lengths between 128 and 16,383. */
    else if( length < 16384U )
    {
        encodedSize = 2U;
    }
    /* 3 bytes are needed to encode lengths between 16,384 and 2,097,151. */
    else if( length < 2097152U )
    {
        encodedSize = 3U;
    }
    /* 4 bytes are needed to encode lengths between 2,097,152 and 268,435,455. */
    else
    {
        encodedSize = 4U;
    }

    LogDebug( ( "Encoded size for length %lu is %lu bytes.",
                ( unsigned long ) length,
                ( unsigned long ) encodedSize ) );

    return encodedSize;
}

/*-----------------------------------------------------------*/

uint8_t * encodeString( uint8_t * pDestination,
                        const char * pSource,
                        uint16_t sourceLength )
{
    uint8_t * pBuffer = NULL;

    assert( pDestination != NULL );

    pBuffer = pDestination;

    /* The first byte of a UTF-8 string is the high byte of the string length. */
    *pBuffer = UINT16_HIGH_BYTE( sourceLength );
    pBuffer++;

    /* The second byte of a UTF-8 string is the low byte of the string length. */
    *pBuffer = UINT16_LOW_BYTE( sourceLength );
    pBuffer++;

    /* Copy the string into pBuffer. */
    if( pSource != NULL )
    {
        ( void ) memcpy( ( void * ) pBuffer, ( const void * ) pSource, sourceLength );
    }

    /* Return the pointer to the end of the encoded string. */
    pBuffer = &pBuffer[ sourceLength ];

    return pBuffer;
}

/*-----------------------------------------------------------*/

static MQTTStatus_t calculatePublishPacketSize( MQTTPublishInfo_t * pPublishInfo,
                                                    size_t * pRemainingLength,
                                                    size_t * pPacketSize,
                                                    uint32_t maxPacketSize, size_t publishPropertyLength)
{
    MQTTStatus_t status = MQTTSuccess;
    size_t packetSize = 0, payloadLimit = 0;

    assert( pPublishInfo != NULL );
    assert( pRemainingLength != NULL );
    assert( pPacketSize != NULL );

    /* The variable header of a PUBLISH packet always contains the topic name.
        * The first 2 bytes of UTF-8 string contains length of the string.
        */
    packetSize += pPublishInfo->topicNameLength + sizeof( uint16_t );

    /* The variable header of a QoS 1 or 2 PUBLISH packet contains a 2-byte
        * packet identifier. */
    if( pPublishInfo->qos > MQTTQoS0 )
    {
        packetSize += sizeof( uint16_t );
    }

    /*Calculate the size of the publish properties*/
    /*status = MQTT_GetPublishPropertiesSize( pPublishInfo );*/

    if( status == MQTTSuccess )
    {
        packetSize += publishPropertyLength;
        packetSize += variableLengthEncodedSize(publishPropertyLength);

        /* Calculate the maximum allowed size of the payload for the given parameters.
            * This calculation excludes the "Remaining length" encoding, whose size is not
            * yet known. */
        payloadLimit = MQTT_MAX_REMAINING_LENGTH - packetSize - 1U;

        /* Ensure that the given payload fits within the calculated limit. */
        if( pPublishInfo->payloadLength > payloadLimit )
        {
            LogError( ( "PUBLISH payload length of %lu cannot exceed "
                        "%lu so as not to exceed the maximum "
                        "remaining length of MQTT 3.1.1 packet( %lu ).",
                        ( unsigned long ) pPublishInfo->payloadLength,
                        ( unsigned long ) payloadLimit,
                        MQTT_MAX_REMAINING_LENGTH ) );
            status = MQTTBadParameter;
        }
    }

    if( status == MQTTSuccess )
    {
        /* Add the length of the PUBLISH payload. At this point, the "Remaining length"
            * has been calculated. */
        packetSize += pPublishInfo->payloadLength;

        /* Now that the "Remaining length" is known, recalculate the payload limit
            * based on the size of its encoding. */
        payloadLimit -= variableLengthEncodedSize( packetSize );

        /* Check that the given payload fits within the size allowed by MQTT spec. */
        if( pPublishInfo->payloadLength > payloadLimit )
        {
            LogError( ( "PUBLISH payload length of %lu cannot exceed "
                        "%lu so as not to exceed the maximum "
                        "remaining length of MQTT 3.1.1 packet( %lu ).",
                        ( unsigned long ) pPublishInfo->payloadLength,
                        ( unsigned long ) payloadLimit,
                        MQTT_MAX_REMAINING_LENGTH ) );
            status = MQTTBadParameter;
        }
        else
        {
            /* Set the "Remaining length" output parameter and calculate the full
                * size of the PUBLISH packet. */
            *pRemainingLength = packetSize;

            packetSize += 1U + variableLengthEncodedSize( packetSize );

            if( packetSize > maxPacketSize )
            {
                LogError( ( "Packet size is greater than the allowed maximum packet size." ) );
                status = MQTTBadParameter;
            }

            *pPacketSize = packetSize;
        }
    }

    LogDebug( ( "PUBLISH packet remaining length=%lu and packet size=%lu.",
                ( unsigned long ) *pRemainingLength,
                ( unsigned long ) *pPacketSize ) );

    return status;
}

/*-----------------------------------------------------------*/

MQTTStatus_t MQTT_SerializePublishHeaderWithoutTopic( const MQTTPublishInfo_t * pPublishInfo,
                                                      size_t remainingLength,
                                                      uint8_t * pBuffer,
                                                      size_t * headerSize )
{
    size_t headerLength;
    uint8_t * pIndex;
    MQTTStatus_t status = MQTTSuccess;

    /* The first byte of a PUBLISH packet contains the packet type and flags. */
    uint8_t publishFlags = MQTT_PACKET_TYPE_PUBLISH;

    /* Get the start address of the buffer. */
    pIndex = pBuffer;

    /* Length of serialized packet = First byte
     *                               + Length of encoded remaining length
     *                               + Encoded topic length. */
    headerLength = 1U + variableLengthEncodedSize( remainingLength ) + 2U;

    if( pPublishInfo->qos == MQTTQoS1 )
    {
        LogDebug( ( "Adding QoS as QoS1 in PUBLISH flags." ) );
        UINT8_SET_BIT( publishFlags, MQTT_PUBLISH_FLAG_QOS1 );
    }
    else if( pPublishInfo->qos == MQTTQoS2 )
    {
        LogDebug( ( "Adding QoS as QoS2 in PUBLISH flags." ) );
        UINT8_SET_BIT( publishFlags, MQTT_PUBLISH_FLAG_QOS2 );
    }
    else
    {
        /* Empty else MISRA 15.7 */
    }

    if( pPublishInfo->retain == true )
    {
        LogDebug( ( "Adding retain bit in PUBLISH flags." ) );
        UINT8_SET_BIT( publishFlags, MQTT_PUBLISH_FLAG_RETAIN );
    }

    if( pPublishInfo->dup == true )
    {
        LogDebug( ( "Adding dup bit in PUBLISH flags." ) );
        UINT8_SET_BIT( publishFlags, MQTT_PUBLISH_FLAG_DUP );
    }

    *pIndex = publishFlags;
    pIndex++;

    /* The "Remaining length" is encoded from the second byte. */
    pIndex = encodeVariableLength( pIndex, remainingLength );

    /* The first byte of a UTF-8 string is the high byte of the string length. */
    *pIndex = UINT16_HIGH_BYTE( pPublishInfo->topicNameLength );
    pIndex++;

    /* The second byte of a UTF-8 string is the low byte of the string length. */
    *pIndex = UINT16_LOW_BYTE( pPublishInfo->topicNameLength );
    pIndex++;

    *headerSize = headerLength;

    return status;
}

/*-----------------------------------------------------------*/

static size_t getRemainingLength( TransportRecv_t recvFunc,
                                  NetworkContext_t * pNetworkContext )
{
<<<<<<< HEAD
    size_t remainingLength = 0, multiplier = 1, bytesDecoded = 0, expectedSize = 0;
    uint8_t encodedByte = 0;
    int32_t bytesReceived = 0;
=======
    uint8_t * pIndex = NULL;
>>>>>>> c5715e3d

    /* This algorithm is copied from the MQTT v3.1.1 spec. */
    do
    {
        if( multiplier > 2097152U ) /* 128 ^ 3 */
        {
            remainingLength = MQTT_REMAINING_LENGTH_INVALID;
        }
        else
        {
            bytesReceived = recvFunc( pNetworkContext, &encodedByte, 1U );

            if( bytesReceived == 1 )
            {
                remainingLength += ( ( size_t ) encodedByte & 0x7FU ) * multiplier;
                multiplier *= 128U;
                bytesDecoded++;
            }
            else
            {
                remainingLength = MQTT_REMAINING_LENGTH_INVALID;
            }
        }

        if( remainingLength == MQTT_REMAINING_LENGTH_INVALID )
        {
            break;
        }
    } while( ( encodedByte & 0x80U ) != 0U );

    /* Check that the decoded remaining length conforms to the MQTT specification. */
    if( remainingLength != MQTT_REMAINING_LENGTH_INVALID )
    {
<<<<<<< HEAD
        expectedSize = variableLengthEncodedSize( remainingLength );
=======
        LogDebug( ( "Adding QoS as QoS2 in PUBLISH flags." ) );
        UINT8_SET_BIT( publishFlags, MQTT_PUBLISH_FLAG_QOS2 );
    }
    else
    {
        /* Empty else MISRA 15.7 */
    }

    if( pPublishInfo->retain == true )
    {
        LogDebug( ( "Adding retain bit in PUBLISH flags." ) );
        UINT8_SET_BIT( publishFlags, MQTT_PUBLISH_FLAG_RETAIN );
    }

    if( pPublishInfo->dup == true )
    {
        LogDebug( ( "Adding dup bit in PUBLISH flags." ) );
        UINT8_SET_BIT( publishFlags, MQTT_PUBLISH_FLAG_DUP );
    }

    *pIndex = publishFlags;
    pIndex++;

    /* The "Remaining length" is encoded from the second byte. */
    pIndex = encodeRemainingLength( pIndex, remainingLength );

    /* The topic name is placed after the "Remaining length". */
    pIndex = encodeString( pIndex,
                           pPublishInfo->pTopicName,
                           pPublishInfo->topicNameLength );

    /* A packet identifier is required for QoS 1 and 2 messages. */
    if( pPublishInfo->qos > MQTTQoS0 )
    {
        LogDebug( ( "Adding packet Id in PUBLISH packet." ) );
        /* Place the packet identifier into the PUBLISH packet. */
        *pIndex = UINT16_HIGH_BYTE( packetIdentifier );
        pIndex[ 1U ] = UINT16_LOW_BYTE( packetIdentifier );
        pIndex = &pIndex[ 2U ];
    }

    /* The payload is placed after the packet identifier.
     * Payload is copied over only if required by the flag serializePayload.
     * This will help reduce an unnecessary copy of the payload into the buffer.
     */
    if( ( pPublishInfo->payloadLength > 0U ) &&
        ( serializePayload == true ) )
    {
        LogDebug( ( "Copying PUBLISH payload of length =%lu to buffer",
                    ( unsigned long ) pPublishInfo->payloadLength ) );

        ( void ) memcpy( ( void * ) pIndex, ( const void * ) pPublishInfo->pPayload, pPublishInfo->payloadLength );
        /* Move the index to after the payload. */
        pIndex = &pIndex[ pPublishInfo->payloadLength ];
    }

    /* Ensure that the difference between the end and beginning of the buffer
     * is less than the buffer size. */
    assert( ( ( size_t ) ( pIndex - pFixedBuffer->pBuffer ) ) <= pFixedBuffer->size );
}

static size_t getRemainingLength( TransportRecv_t recvFunc,
                                  NetworkContext_t * pNetworkContext )
{
    size_t remainingLength = 0, multiplier = 1, bytesDecoded = 0, expectedSize = 0;
    uint8_t encodedByte = 0;
    int32_t bytesReceived = 0;

    /* This algorithm is copied from the MQTT v3.1.1 spec. */
    do
    {
        if( multiplier > 2097152U ) /* 128 ^ 3 */
        {
            remainingLength = MQTT_REMAINING_LENGTH_INVALID;
        }
        else
        {
            bytesReceived = recvFunc( pNetworkContext, &encodedByte, 1U );

            if( bytesReceived == 1 )
            {
                remainingLength += ( ( size_t ) encodedByte & 0x7FU ) * multiplier;
                multiplier *= 128U;
                bytesDecoded++;
            }
            else
            {
                remainingLength = MQTT_REMAINING_LENGTH_INVALID;
            }
        }

        if( remainingLength == MQTT_REMAINING_LENGTH_INVALID )
        {
            break;
        }
    } while( ( encodedByte & 0x80U ) != 0U );

    /* Check that the decoded remaining length conforms to the MQTT specification. */
    if( remainingLength != MQTT_REMAINING_LENGTH_INVALID )
    {
        expectedSize = remainingLengthEncodedSize( remainingLength );
>>>>>>> c5715e3d

        if( bytesDecoded != expectedSize )
        {
            remainingLength = MQTT_REMAINING_LENGTH_INVALID;
        }
    }

    return remainingLength;
}

/*-----------------------------------------------------------*/

static MQTTStatus_t processRemainingLength( const uint8_t * pBuffer,
                                            const size_t * pIndex,
                                            MQTTPacketInfo_t * pIncomingPacket )
{
    size_t remainingLength = 0;
    size_t multiplier = 1;
    size_t bytesDecoded = 0;
    size_t expectedSize = 0;
    uint8_t encodedByte = 0;
    MQTTStatus_t status = MQTTSuccess;

    /* This algorithm is copied from the MQTT v3.1.1 spec. */
    do
    {
        if( multiplier > 2097152U ) /* 128 ^ 3 */
        {
            remainingLength = MQTT_REMAINING_LENGTH_INVALID;

            LogError( ( "Invalid remaining length in the packet.\n" ) );

            status = MQTTBadResponse;
        }
        else
        {
            if( *pIndex > ( bytesDecoded + 1U ) )
            {
                /* Get the next byte. It is at the next position after the bytes
                 * decoded till now since the header of one byte was read before. */
                encodedByte = pBuffer[ bytesDecoded + 1U ];

                remainingLength += ( ( size_t ) encodedByte & 0x7FU ) * multiplier;
                multiplier *= 128U;
                bytesDecoded++;
            }
            else
            {
                status = MQTTNeedMoreBytes;
            }
        }

        /* If the response is incorrect, or no more data is available, then
         * break out of the loop. */
        if( ( remainingLength == MQTT_REMAINING_LENGTH_INVALID ) ||
            ( status != MQTTSuccess ) )
        {
            break;
        }
    } while( ( encodedByte & 0x80U ) != 0U );

    if( status == MQTTSuccess )
    {
        /* Check that the decoded remaining length conforms to the MQTT specification. */
        expectedSize = variableLengthEncodedSize( remainingLength );

        if( bytesDecoded != expectedSize )
        {
            LogError( ( "Expected and actual length of decoded bytes do not match.\n" ) );
            status = MQTTBadResponse;
        }
        else
        {
            pIncomingPacket->remainingLength = remainingLength;
            pIncomingPacket->headerLength = bytesDecoded + 1U;
        }
    }

    return status;
}

/*-----------------------------------------------------------*/

static bool incomingPacketValid( uint8_t packetType )
{
    bool status = false;

    /* Check packet type. Mask out lower bits to ignore flags. */
    switch( packetType & 0xF0U )
    {
        /* Valid incoming packet types. */
        case MQTT_PACKET_TYPE_CONNACK:
        case MQTT_PACKET_TYPE_PUBLISH:
        case MQTT_PACKET_TYPE_PUBACK:
        case MQTT_PACKET_TYPE_PUBREC:
        case MQTT_PACKET_TYPE_PUBCOMP:
        case MQTT_PACKET_TYPE_SUBACK:
        case MQTT_PACKET_TYPE_UNSUBACK:
        case MQTT_PACKET_TYPE_PINGRESP:
        case MQTT_PACKET_TYPE_DISCONNECT:
            status = true;
            break;

        case ( MQTT_PACKET_TYPE_PUBREL & 0xF0U ):

            /* The second bit of a PUBREL must be set. */
            if( ( packetType & 0x02U ) > 0U )
            {
                status = true;
            }

            break;

        /* Any other packet type is invalid. */
        default:
            LogWarn( ( "Incoming packet invalid: Packet type=%u.",
                       ( unsigned int ) packetType ) );
            break;
    }

    return status;
}

/*-----------------------------------------------------------*/

static MQTTStatus_t checkPublishRemainingLength( size_t remainingLength,
    MQTTQoS_t qos,
    size_t qos0Minimum )
{
    MQTTStatus_t status = MQTTSuccess;

    /* Sanity checks for "Remaining length". */
    if( qos == MQTTQoS0 )
    {
        /* Check that the "Remaining length" is greater than the minimum. */
        if( remainingLength < qos0Minimum )
        {
            LogError( ( "QoS 0 PUBLISH cannot have a remaining length less than %lu.",
            ( unsigned long ) qos0Minimum ) );

            status = MQTTBadResponse;
            }
        }
    else
    {
        /* Check that the "Remaining length" is greater than the minimum. For
        * QoS 1 or 2, this will be two bytes greater than for QoS 0 due to the
        * packet identifier. */
        if( remainingLength < ( qos0Minimum + 2U ) )
        {
        LogError( ( "QoS 1 or 2 PUBLISH cannot have a remaining length less than %lu.",
        ( unsigned long ) ( qos0Minimum + 2U ) ) );

        status = MQTTBadResponse;
        }
    }
    return status;
}

/*-----------------------------------------------------------*/

static MQTTStatus_t processPublishFlags( uint8_t publishFlags,
                                         MQTTPublishInfo_t * pPublishInfo )
{
    MQTTStatus_t status = MQTTSuccess;

    assert( pPublishInfo != NULL );

    /* Check for QoS 2. */
    if( UINT8_CHECK_BIT( publishFlags, MQTT_PUBLISH_FLAG_QOS2 ) )
    {
        /* PUBLISH packet is invalid if both QoS 1 and QoS 2 bits are set. */
        if( UINT8_CHECK_BIT( publishFlags, MQTT_PUBLISH_FLAG_QOS1 ) )
        {
            LogError( ( "Bad QoS: 3." ) );

            status = MQTTBadResponse;
        }
        else
        {
            pPublishInfo->qos = MQTTQoS2;
        }
    }
    /* Check for QoS 1. */
    else if( UINT8_CHECK_BIT( publishFlags, MQTT_PUBLISH_FLAG_QOS1 ) )
    {
        pPublishInfo->qos = MQTTQoS1;
    }
    /* If the PUBLISH isn't QoS 1 or 2, then it's QoS 0. */
    else
    {
        pPublishInfo->qos = MQTTQoS0;
    }

    if( status == MQTTSuccess )
    {
        LogDebug( ( "QoS is %d.", ( int ) pPublishInfo->qos ) );

        /* Parse the Retain bit. */
        pPublishInfo->retain = UINT8_CHECK_BIT( publishFlags, MQTT_PUBLISH_FLAG_RETAIN );

        LogDebug( ( "Retain bit is %d.", ( int ) pPublishInfo->retain ) );

        /* Parse the DUP bit. */
        pPublishInfo->dup = UINT8_CHECK_BIT( publishFlags, MQTT_PUBLISH_FLAG_DUP );

        LogDebug( ( "DUP bit is %d.", ( int ) pPublishInfo->dup ) );
    }

    return status;
}

/*-----------------------------------------------------------*/

static MQTTStatus_t logConnackResponse( uint8_t responseCode )
{
    MQTTStatus_t status = MQTTServerRefused;

    /* Log an error based on the CONNACK response code. */
    switch( responseCode )
    {
        case ( uint8_t ) MQTT_REASON_CONNACK_UNSPECIFIED_ERROR:
            LogError( ( "Connection refused: Unspecified error" ) );
            break;

        case ( uint8_t ) MQTT_REASON_CONNACK_MALFORMED_PACKET:
            LogError( ( "Connection refused: Malformed Packet." ) );
            break;

        case ( uint8_t ) MQTT_REASON_CONNACK_PROTOCOL_ERROR:
            LogError( ( "Connection refused: Protocol Error." ) );
            break;

        case ( uint8_t ) MQTT_REASON_CONNACK_IMPLEMENTATION_SPECIFIC_ERROR:
            LogError( ( "Connection refused: Implementation specific error." ) );
            break;

        case ( uint8_t ) MQTT_REASON_CONNACK_UNSUPPORTED_PROTOCOL_VERSION:
            LogError( ( "Connection refused: Unsupported Protocol Version." ) );
            break;

        case ( uint8_t ) MQTT_REASON_CONNACK_CLIENT_IDENTIFIER_NOT_VALID:
            LogError( ( "Connection refused: Client Identifier not valid." ) );
            break;

        case ( uint8_t ) MQTT_REASON_CONNACK_BAD_USER_NAME_OR_PASSWORD:
            LogError( ( "Connection refused: Bad User Name or Password." ) );
            break;

        case ( uint8_t ) MQTT_REASON_CONNACK_NOT_AUTHORIZED:
            LogError( ( "Connection refused: Not authorized." ) );
            break;

        case ( uint8_t ) MQTT_REASON_CONNACK_SERVER_UNAVAILABLE:
            LogError( ( "Connection refused: Server unavailable." ) );
            break;

        case ( uint8_t ) MQTT_REASON_CONNACK_SERVER_BUSY:
            LogError( ( "Connection refused: Server busy." ) );
            break;

        case ( uint8_t ) MQTT_REASON_CONNACK_BANNED:
            LogError( ( "Connection refused: Banned." ) );
            break;

        case ( uint8_t ) MQTT_REASON_CONNACK_BAD_AUTHENTICATION_METHOD:
            LogError( ( "Connection refused: Bad authentication method." ) );
            break;

        case ( uint8_t ) MQTT_REASON_CONNACK_TOPIC_NAME_INVALID:
            LogError( ( "Connection refused: Topic Name invalid." ) );
            break;

        case ( uint8_t ) MQTT_REASON_CONNACK_PACKET_TOO_LARGE:
            LogError( ( "Connection refused: Packet too large ." ) );
            break;

        case ( uint8_t ) MQTT_REASON_CONNACK_QUOTA_EXCEEDED:
            LogError( ( "Connection refused: Quota exceeded." ) );
            break;

        case ( uint8_t ) MQTT_REASON_CONNACK_PAYLOAD_FORMAT_INVALID:
            LogError( ( "Connection refused: Payload format invalid." ) );
            break;

        case ( uint8_t ) MQTT_REASON_CONNACK_RETAIN_NOT_SUPPORTED:
            LogError( ( "Connection refused: Retain not supported." ) );
            break;

        case ( uint8_t ) MQTT_REASON_CONNACK_QOS_NOT_SUPPORTED:
            LogError( ( "Connection refused: QoS not supported." ) );
            break;

        case ( uint8_t ) MQTT_REASON_CONNACK_USE_ANOTHER_SERVER:
            LogError( ( "Connection refused: Use another server." ) );
            break;

        case ( uint8_t ) MQTT_REASON_CONNACK_SERVER_MOVED:
            LogError( ( "Connection refused: Server moved." ) );
            break;

        case ( uint8_t ) MQTT_REASON_CONNACK_CONNECTION_RATE_EXCEEDED:
            LogError( ( "Connection refused: Connection rate exceeded." ) );
            break;

        default:
            status = MQTTBadResponse;
            break;
    }

    return status;
}

/*-----------------------------------------------------------*/

MQTTStatus_t MQTT_DeserializeConnack( MQTTConnectProperties_t * pConnackProperties,
                                        const MQTTPacketInfo_t * pIncomingPacket,
                                        bool * pSessionPresent,
                                        MqttPropBuilder_t *propBuffer)
{
    MQTTStatus_t status = MQTTSuccess;
    size_t propertyLength;
    size_t remainingLengthSize;
    const uint8_t * pVariableHeader = NULL;

    status = validateConnackParams(pIncomingPacket, pSessionPresent);

    /*Validate the arguments*/
    if( pConnackProperties == NULL)
    {
        status = MQTTBadParameter;
    }
        
    /*status = validateConnackParams( pIncomingPacket, pSessionPresent );*/

    if( status == MQTTSuccess || status == MQTTServerRefused )
    {
        pVariableHeader = pIncomingPacket->pRemainingData;
        pVariableHeader = &pVariableHeader[ 2 ];
        remainingLengthSize = variableLengthEncodedSize( pIncomingPacket->remainingLength );
        status = decodeVariableLength( pVariableHeader, &propertyLength );
    }

    /*Validate the packet size if max packet size is set*/
    if( status == MQTTSuccess || status == MQTTServerRefused )
    {
        if( ( pIncomingPacket->remainingLength + remainingLengthSize + 1U ) > ( pConnackProperties->maxPacketSize ) )
        {
            LogError(("CONNACK packet size greater than maxPacketSize allowed")); 
            status = MQTTBadResponse;
        }
        /*Validate the remaining length*/
        else if( ( pIncomingPacket->remainingLength ) != ( 2U + propertyLength + variableLengthEncodedSize( propertyLength ) ) )
        {
            LogError(("Invalid Remaining Length")); 
            status = MQTTBadResponse;
        }
        /*Deserialize the connack properties.*/
        else
        {
            status = deserializeConnack( pConnackProperties, propertyLength, pVariableHeader, propBuffer );
        }
    }
    return status;
}

/*-----------------------------------------------------------*/

static MQTTStatus_t calculateSubscriptionPacketSize(MQTTSubscribeInfo_t *pSubscriptionList,
                                                        size_t subscriptionCount,
                                                        size_t *pRemainingLength,
                                                        size_t *pPacketSize, 
                                                        size_t subscribePropLen, 
                                                        uint32_t maxPacketSize, 
                                                        MQTTSubscriptionType_t subscriptionType)
{
    size_t packetSize = 0U, i = 0U; 
    MQTTStatus_t status = MQTTSuccess ; 
    assert( pSubscriptionList != NULL );
    assert( subscriptionCount != 0U );

    /*2 byte packet id*/
    packetSize += sizeof( uint16_t ) ; 


    packetSize += subscribePropLen;
    packetSize += variableLengthEncodedSize(subscribePropLen);


    if(status == MQTTSuccess){
        for(i = 0 ; i < subscriptionCount ; i++){
            packetSize += pSubscriptionList[i].topicFilterLength + sizeof(uint16_t) ; 
            if(subscriptionType == MQTT_SUBSCRIBE)
            {
                packetSize += 1U ; 
            }
        }
    }

    /* At this point, the "Remaining length" has been calculated. Return error
    * if the "Remaining length" exceeds what is allowed by MQTT 5. Otherwise,
    * set the output parameter.*/
    if( packetSize > MQTT_MAX_REMAINING_LENGTH )
    {
        LogError( ( "Subscribe packet size %lu exceeds %d. "
                    "Packet size cannot be greater than %d.",
                    ( unsigned long ) packetSize,
                    UINT16_MAX,
                    UINT16_MAX ) );
        status = MQTTBadParameter;
    }
    if(status == MQTTSuccess){
        *pRemainingLength = packetSize ; 
        packetSize += 1U + variableLengthEncodedSize(packetSize) ;
        *pPacketSize = packetSize ; 

    }
    if (packetSize > maxPacketSize)
    {
        LogError(("Packet size is greater than the allowed maximum packet size."));
        status = MQTTBadParameter;
    }

    LogDebug( ( "Subscription packet remaining length=%lu and packet size=%lu.",
                ( unsigned long ) *pRemainingLength,
                ( unsigned long ) *pPacketSize ) );
    return status ; 
}

/*-----------------------------------------------------------*/

static MQTTStatus_t readSubackStatus(size_t statusCount, const uint8_t* pStatusStart, MQTTReasonCodeInfo_t * ackInfo)
{
    MQTTStatus_t status = MQTTServerRefused;
    uint8_t subscriptionStatus = 0;
    size_t i = 0;
    assert(pStatusStart != NULL);

    for (i = 0; i < statusCount; i++) {
        subscriptionStatus = pStatusStart[i];
        switch (subscriptionStatus)
        {
        case 0x00:
        case 0x01:
        case 0x02:
            LogDebug(("Topic Filter %lu accepted, max QoS %u.",
                (unsigned long)i,
                (unsigned int)subscriptionStatus));
            status = MQTTSuccess; 
            break; 
        case 0x80:
            LogWarn(("Topic Filter Refused"));
            break;
        case 0x83:
            LogWarn(("Implementation specific error."));
            break; 
        case 0x87:
            LogWarn(("Not authorized."));
        case 0x8F:
            LogWarn(("Topic Name Invalid."));
            break;
        case 0x91:
            LogWarn(("Packet Identifier In Use."));
            break;
        case 0x97:
            LogWarn(("Quota Exceeded."));
            break; 
        case 0x9E:
            LogWarn(("Shared Subscriptions Not Supported."));
            break;
        case 0xA1:
            LogWarn(("Subscription Identifiers Not Supported."));
            break;
        case 0xA2:
            LogWarn(("Wildcard Subscriptions Not Supported."));
            break; 
        default:
            LogError(("Bad Subscribe status %u.",
                (unsigned int)subscriptionStatus));
            status = MQTTBadResponse;
            break;
        }
        if (status == MQTTBadResponse)
        {
            break;
        }
    }
    if (status == MQTTSuccess || status == MQTTServerRefused)
    {
        ackInfo->reasonCode = pStatusStart;
        ackInfo->reasonCodeLength = statusCount; 
    }
    return status;
}

/*-----------------------------------------------------------*/

MQTTStatus_t MQTT_DeserializeSuback( MQTTReasonCodeInfo_t * subackReasonCodes,
                                       const MQTTPacketInfo_t* pSuback,
                                       uint16_t* pPacketId,
                                       MqttPropBuilder_t *propBuffer,
                                       uint32_t maxPacketSize)
{
    MQTTStatus_t status = MQTTSuccess;

    assert(pSuback != NULL);
    assert(pPacketId != NULL);

    const uint8_t* pIndex = pSuback->pRemainingData;
    size_t remainingLength = pSuback->remainingLength;

    pIndex = pSuback->pRemainingData;

    if (pSuback->remainingLength < 3U)
    {
        LogError(("Suback Packet Cannot have a remaining Length of less than 3"));
        status = MQTTBadResponse;
    }
    else if ((pSuback->remainingLength + variableLengthEncodedSize(pSuback->remainingLength) + 1U) > maxPacketSize)
    {
        LogError(("Packet size greater than max allowed by the client."));
        status = MQTTBadParameter; 
    }
    else
    {
        *pPacketId = UINT16_DECODE(pIndex);
        pIndex = &pIndex[2];
        LogDebug(("Packet Identifier is %hu.",
            (unsigned short)*pPacketId));

        if (*pPacketId == 0U)
        {
            LogError(("Packet Id cannot be 0")); 
            status = MQTTBadParameter;
        }
    }
    if (status == MQTTSuccess && pSuback->remainingLength > 4U)
    {
        status = deserializeSubackProperties(propBuffer, pIndex);
    }
    if (status == MQTTSuccess)
    {
        size_t statusCount = remainingLength - sizeof(uint16_t) - propBuffer->bufferLength - variableLengthEncodedSize(propBuffer->bufferLength); 
        uint8_t* pStatusStart = &pIndex[propBuffer->bufferLength + variableLengthEncodedSize(propBuffer->bufferLength)];
        status = readSubackStatus(statusCount, pStatusStart, subackReasonCodes);
    }
    return status;
}

/*-----------------------------------------------------------*/

MQTTStatus_t MQTT_DeserializePublish( const MQTTPacketInfo_t * pIncomingPacket,
                                      uint16_t * pPacketId,
                                      MQTTPublishInfo_t * pPublishInfo,
                                      MqttPropBuilder_t * propBuffer,
                                      uint32_t maxPacketSize)
{
    MQTTStatus_t status = MQTTSuccess;

    if( ( pIncomingPacket == NULL ) || ( pPacketId == NULL ) || ( pPublishInfo == NULL ) )
    {
        LogError( ( "Argument cannot be NULL: pIncomingPacket=%p, "
                    "pPacketId=%p, pPublishInfo=%p",
                    ( void * ) pIncomingPacket,
                    ( void * ) pPacketId,
                    ( void * ) pPublishInfo ) );
        status = MQTTBadParameter;
    }
    else if( ( pIncomingPacket->type & 0xF0U ) != MQTT_PACKET_TYPE_PUBLISH )
    {
        LogError( ( "Packet is not publish. Packet type: %02x.",
                    ( unsigned int ) pIncomingPacket->type ) );
        status = MQTTBadParameter;
    }
    else if( pIncomingPacket->pRemainingData == NULL )
    {
        LogError( ( "Argument cannot be NULL: "
                    "pIncomingPacket->pRemainingData is NULL." ) );
        status = MQTTBadParameter;
    }
    else if ((pIncomingPacket->remainingLength + variableLengthEncodedSize(pIncomingPacket->remainingLength) + 1U) > maxPacketSize)
    {
        status = MQTTBadResponse;
    }
    else
    {
       status = deserializePublish(pIncomingPacket, pPacketId, pPublishInfo, propBuffer) ; 

    }

    return status;
}
/*-----------------------------------------------------------*/

static MQTTStatus_t deserializeSimpleAck( const MQTTPacketInfo_t * pAck,
                                            uint16_t * pPacketIdentifier,
                                            MQTTReasonCodeInfo_t * pReasonCode,
                                            bool requestProblem,
                                            MqttPropBuilder_t *propBuffer)
{
    MQTTStatus_t status = MQTTSuccess;
    const uint8_t * pIndex = pAck->pRemainingData;

    if( pAck->remainingLength < 2U )
    {
        status = MQTTBadResponse;
    }

    if( status == MQTTSuccess )
    {
        /* Extract the packet identifier (third and fourth bytes) from ACK. */
        *pPacketIdentifier = UINT16_DECODE( pIndex );
        pIndex = &pIndex[ 2 ];

        LogDebug( ( "Packet identifier %hu.",
                    ( unsigned short ) *pPacketIdentifier ) );

        /* Packet identifier cannot be 0. */
        if( *pPacketIdentifier == 0U )
        {
            LogError( ( "Packet identifier cannot be 0." ) );
            status = MQTTBadResponse;
        }
    }

    /* If reason code is success, server can choose to not send the reason code.*/
    if( ( status == MQTTSuccess ) && ( pAck->remainingLength > 2U ) )
    {

        pReasonCode->reasonCode = pIndex; 
        pReasonCode->reasonCodeLength = 1U;
        pIndex++;
    }

    if( ( pAck->remainingLength > 4U ) )
    {
        /*Protocol error to send user property and reason string if client has set request problem to false.*/
        if( requestProblem == false )
        {
            status = MQTTBadResponse;
        }
        else
        {
            status = decodeAckProperties(propBuffer, pIndex, pAck->remainingLength );
        }
    }

    return status;
}

/*-----------------------------------------------------------*/

static MQTTStatus_t deserializePingresp( const MQTTPacketInfo_t * pPingresp )
{
    MQTTStatus_t status = MQTTSuccess;

    assert( pPingresp != NULL );

    /* Check the "Remaining length" (second byte) of the received PINGRESP is 0. */
    if( pPingresp->remainingLength != MQTT_PACKET_PINGRESP_REMAINING_LENGTH )
    {
        LogError( ( "PINGRESP does not have remaining length of %u.",
                    MQTT_PACKET_PINGRESP_REMAINING_LENGTH ) );

        status = MQTTBadResponse;
    }

    return status;
}

/*-----------------------------------------------------------*/

uint8_t * MQTT_SerializeConnectFixedHeader( uint8_t * pIndex,
                                            const MQTTConnectInfo_t * pConnectInfo,
                                            const MQTTPublishInfo_t * pWillInfo,
                                            size_t remainingLength )
{
    uint8_t * pIndexLocal = pIndex;
    uint8_t connectFlags = 0U;

    /* The first byte in the CONNECT packet is the control packet type. */
    *pIndexLocal = MQTT_PACKET_TYPE_CONNECT;
    pIndexLocal++;

    /* The remaining length of the CONNECT packet is 
    d starting from the
     * second byte. The remaining length does not include the length of the fixed
     * header or the encoding of the remaining length. */
    pIndexLocal = encodeVariableLength( pIndexLocal, remainingLength );

    /* The string "MQTT" is placed at the beginning of the CONNECT packet's variable
     * header. This string is 4 bytes long. */
    pIndexLocal = encodeString( pIndexLocal, "MQTT", 4 );

    /* The MQTT protocol version is the second field of the variable header. */

    *pIndexLocal = MQTT_VERSION_5;

    pIndexLocal++;

    /* Set the clean session flag if needed. */
    if( pConnectInfo->cleanSession == true )
    {
        UINT8_SET_BIT( connectFlags, MQTT_CONNECT_FLAG_CLEAN );
    }

    /* Set the flags for username and password if provided. */
    if( pConnectInfo->pUserName != NULL )
    {
        UINT8_SET_BIT( connectFlags, MQTT_CONNECT_FLAG_USERNAME );
    }

    if( pConnectInfo->pPassword != NULL )
    {
        UINT8_SET_BIT( connectFlags, MQTT_CONNECT_FLAG_PASSWORD );
    }

    /* Set will flag if a Last Will and Testament is provided. */
    if( pWillInfo != NULL )
    {
        UINT8_SET_BIT( connectFlags, MQTT_CONNECT_FLAG_WILL );

        /* Flags only need to be changed for Will QoS 1 or 2. */
        if( pWillInfo->qos == MQTTQoS1 )
        {
            UINT8_SET_BIT( connectFlags, MQTT_CONNECT_FLAG_WILL_QOS1 );
        }
        else if( pWillInfo->qos == MQTTQoS2 )
        {
            UINT8_SET_BIT( connectFlags, MQTT_CONNECT_FLAG_WILL_QOS2 );
        }
        else
        {
            /* Empty else MISRA 15.7 */
        }

        if( pWillInfo->retain == true )
        {
            UINT8_SET_BIT( connectFlags, MQTT_CONNECT_FLAG_WILL_RETAIN );
        }
    }

    *pIndexLocal = connectFlags;
    pIndexLocal++;

    /* Write the 2 bytes of the keep alive interval into the CONNECT packet. */
    pIndexLocal[ 0 ] = UINT16_HIGH_BYTE( pConnectInfo->keepAliveSeconds );
    pIndexLocal[ 1 ] = UINT16_LOW_BYTE( pConnectInfo->keepAliveSeconds );
    pIndexLocal = &pIndexLocal[ 2 ];

    return pIndexLocal;
}

/*-----------------------------------------------------------*/

MQTTStatus_t MQTT_GetConnectPacketSize( const MQTTConnectInfo_t * pConnectInfo,
                                            MQTTPublishInfo_t * pWillInfo,
                                            size_t propLen,
                                            size_t willPropLen , 
                                            size_t * pRemainingLength,
                                            size_t * pPacketSize )
{
    MQTTStatus_t status = MQTTSuccess;
    size_t remainingLength;

    /* The CONNECT packet will always include a 10-byte variable header without connect properties. */
    size_t connectPacketSize = MQTT_PACKET_CONNECT_HEADER_SIZE;

    /* Validate arguments. */
    if( ( pConnectInfo == NULL ) || ( pRemainingLength == NULL ) ||
        ( pPacketSize == NULL ) )
    {
        LogError( ( "Argument cannot be NULL: pConnectInfo=%p, "
                    "pRemainingLength=%p, pPacketSize=%p.",
                    ( void * ) pConnectInfo,
                    ( void * ) pRemainingLength,
                    ( void * ) pPacketSize ) );
        status = MQTTBadParameter;
    }
    else if( ( pConnectInfo->clientIdentifierLength == 0U ) || ( pConnectInfo->pClientIdentifier == NULL ) )
    {
        LogError( ( "Mqtt_GetConnectPacketSize() client identifier must be set." ) );
        status = MQTTBadParameter;
    }
    else if( ( pWillInfo != NULL ) && ( pWillInfo->payloadLength > ( size_t ) UINT16_MAX ) )
    {
        /* The MQTTPublishInfo_t is reused for the will message. The payload
            * length for any other message could be larger than 65,535, but
            * the will message length is required to be represented in 2 bytes.*/
        LogError( ( "The Will Message length must not exceed %d. "
                    "pWillInfo->payloadLength=%lu.",
                    UINT16_MAX,
                    ( unsigned long ) pWillInfo->payloadLength ) );
        status = MQTTBadParameter;
    }

    if( status == MQTTSuccess )
    {
        connectPacketSize += propLen;
        connectPacketSize += variableLengthEncodedSize(propLen);
        /* Add the length of the client identifier. */
        connectPacketSize += pConnectInfo->clientIdentifierLength + sizeof( uint16_t );

        /* Add the lengths of the will properties if provided. */
    }

    if( status == MQTTSuccess )
    {
        /* Add the lengths of the will message and topic name if provided. */
        if( pWillInfo != NULL )
        {
            connectPacketSize += willPropLen; 
            connectPacketSize += variableLengthEncodedSize( willPropLen );
            connectPacketSize += pWillInfo->topicNameLength + sizeof( uint16_t ) +
                                    pWillInfo->payloadLength + sizeof( uint16_t );
        }

        /* Add the lengths of the user name and password if provided. */
        if( pConnectInfo->pUserName != NULL )
        {
            connectPacketSize += pConnectInfo->userNameLength + sizeof( uint16_t );
        }

        if( pConnectInfo->pPassword != NULL )
        {
            connectPacketSize += pConnectInfo->passwordLength + sizeof( uint16_t );
        }

        /* At this point, the "Remaining Length" field of the MQTT CONNECT packet has
            * been calculated. */
        remainingLength = connectPacketSize;

        /* Calculate the full size of the MQTT CONNECT packet by adding the size of
            * the "Remaining Length" field plus 1 byte for the "Packet Type" field. */
        connectPacketSize += 1U + variableLengthEncodedSize( connectPacketSize );

        /*
        * It is possible that the remaining length becomes more than the maximum allowed by the MQTTV5-Spec, 
        * i.e. 268,435,455. This is because the user may enter a large number of user properties for the connect packet and/or the last will. 
        * Hence we need to have a check for this case
        */
        if( remainingLength > MQTT_MAX_REMAINING_LENGTH )
        {
            status = MQTTBadParameter;
        }
    }

    if( status == MQTTSuccess )
    {
        *pRemainingLength = remainingLength;
        *pPacketSize = connectPacketSize;

        LogDebug( ( "CONNECT packet remaining length=%lu and packet size=%lu.",
                    ( unsigned long ) *pRemainingLength,
                    ( unsigned long ) *pPacketSize ) );
    }

    return status;
}

/*-----------------------------------------------------------*/

MQTTStatus_t MQTT_GetSubscribePacketSize(MQTTSubscribeInfo_t *pSubscriptionList,
                                        size_t subscriptionCount,
                                        size_t *pRemainingLength,
                                        size_t *pPacketSize, 
                                        size_t subscribePropLen,
                                        uint32_t maxPacketSize)
{
    MQTTStatus_t status = MQTTSuccess ; 
    if(pSubscriptionList == NULL){
        LogError(("Argument cannot be null : SubscriptionList")); 
        status = MQTTBadParameter;
    }
    else if(subscriptionCount == 0U)
    {
        LogError(("Subscription count cannot be 0")) ; 
        status = MQTTBadParameter;
    }
    else if (maxPacketSize == 0U)
    {
        LogError(("Max Packet size cannot be 0")); 
        status = MQTTBadParameter;
    }
    else
    {
        status = calculateSubscriptionPacketSize(pSubscriptionList, subscriptionCount, pRemainingLength, pPacketSize, subscribePropLen, maxPacketSize, MQTT_SUBSCRIBE);
    }
    return status ; 
}

/*-----------------------------------------------------------*/

uint8_t * MQTT_SerializeSubscribeHeader( size_t remainingLength,
                                         uint8_t * pIndex,
                                         uint16_t packetId )
{
    uint8_t * pIterator = pIndex;

    /* The first byte in SUBSCRIBE is the packet type. */
    *pIterator = MQTT_PACKET_TYPE_SUBSCRIBE;
    pIterator++;

    /* Encode the "Remaining length" starting from the second byte. */
    pIterator = encodeVariableLength( pIterator, remainingLength );

    /* Place the packet identifier into the SUBSCRIBE packet. */
    pIterator[ 0 ] = UINT16_HIGH_BYTE( packetId );
    pIterator[ 1 ] = UINT16_LOW_BYTE( packetId );
    /* Advance the pointer. */
    pIterator = &pIterator[ 2 ];

    return pIterator;
}

/*-----------------------------------------------------------*/

uint8_t * MQTT_SerializeUnsubscribeHeader( size_t remainingLength,
                                           uint8_t * pIndex,
                                           uint16_t packetId )
{
    uint8_t * pIterator = pIndex;

    /* The first byte in UNSUBSCRIBE is the packet type. */
    *pIterator = MQTT_PACKET_TYPE_UNSUBSCRIBE;
    pIterator++;

    /* Encode the "Remaining length" starting from the second byte. */
    pIterator = encodeVariableLength( pIterator, remainingLength );

    /* Place the packet identifier into the SUBSCRIBE packet. */
    pIterator[ 0 ] = UINT16_HIGH_BYTE( packetId );
    pIterator[ 1 ] = UINT16_LOW_BYTE( packetId );
    /* Increment the pointer. */
    pIterator = &pIterator[ 2 ];

    return pIterator;
}

/*-----------------------------------------------------------*/

MQTTStatus_t MQTT_GetUnsubscribePacketSize( const MQTTSubscribeInfo_t * pSubscriptionList,
                                            size_t subscriptionCount,
                                            size_t * pRemainingLength,
                                            size_t * pPacketSize,
                                            uint32_t maxPacketSize,
                                            size_t propLen)
{
    MQTTStatus_t status = MQTTSuccess;

    /* Validate parameters. */
    if( ( pSubscriptionList == NULL ) || ( pRemainingLength == NULL ) ||
        ( pPacketSize == NULL ) )
    {
        LogError( ( "Argument cannot be NULL: pSubscriptionList=%p, "
                    "pRemainingLength=%p, pPacketSize=%p.",
                    ( void * ) pSubscriptionList,
                    ( void * ) pRemainingLength,
                    ( void * ) pPacketSize ) );
        status = MQTTBadParameter;
    }
    else if( subscriptionCount == 0U )
    {
        LogError( ( "Subscription count is 0." ) );
        status = MQTTBadParameter;
    }
    else
    {
        /* Calculate the MQTT UNSUBSCRIBE packet size. */
        status = calculateSubscriptionPacketSize( pSubscriptionList,
                                                subscriptionCount,
                                                pRemainingLength,
                                                pPacketSize,
                                                propLen,
                                                maxPacketSize,
                                                MQTT_UNSUBSCRIBE );
    }

    return status;
}

/*-----------------------------------------------------------*/

MQTTStatus_t MQTT_GetPublishPacketSize( MQTTPublishInfo_t * pPublishInfo,
                                            size_t * pRemainingLength,
                                            size_t * pPacketSize,
                                            uint32_t maxPacketSize,
                                            size_t publishPropertyLength)
{
    MQTTStatus_t status = MQTTSuccess;

    if( ( pPublishInfo == NULL ) || ( pRemainingLength == NULL ) || ( pPacketSize == NULL ) )
    {
        LogError( ( "Argument cannot be NULL: pPublishInfo=%p, "
                    "pRemainingLength=%p, pPacketSize=%p.",
                    ( void * ) pPublishInfo,
                    ( void * ) pRemainingLength,
                    ( void * ) pPacketSize ) );
        status = MQTTBadParameter;
    }
    else
    {
        status = calculatePublishPacketSize( pPublishInfo, pRemainingLength, pPacketSize, maxPacketSize , publishPropertyLength);
    }

    return status;
}

/*-----------------------------------------------------------*/

MQTTStatus_t MQTT_SerializeAck( const MQTTFixedBuffer_t * pFixedBuffer,
                                uint8_t packetType,
                                uint16_t packetId )
{
    MQTTStatus_t status = MQTTSuccess;

    if( pFixedBuffer == NULL )
    {
        LogError( ( "Provided buffer is NULL." ) );
        status = MQTTBadParameter;
    }
    else if( pFixedBuffer->pBuffer == NULL )
    {
        LogError( ( "pFixedBuffer->pBuffer cannot be NULL." ) );
        status = MQTTBadParameter;
    }
    /* The buffer must be able to fit 4 bytes for the packet. */
    else if( pFixedBuffer->size < MQTT_PUBLISH_ACK_PACKET_SIZE )
    {
        LogError( ( "Insufficient memory for packet." ) );
        status = MQTTNoMemory;
    }
    else if( packetId == 0U )
    {
        LogError( ( "Packet ID cannot be 0." ) );
        status = MQTTBadParameter;
    }
    else
    {
        switch( packetType )
        {
            /* Only publish acks are serialized by the client. */
            case MQTT_PACKET_TYPE_PUBACK:
            case MQTT_PACKET_TYPE_PUBREC:
            case MQTT_PACKET_TYPE_PUBREL:
            case MQTT_PACKET_TYPE_PUBCOMP:
                pFixedBuffer->pBuffer[ 0 ] = packetType;
                pFixedBuffer->pBuffer[ 1 ] = MQTT_PACKET_SIMPLE_ACK_REMAINING_LENGTH;
                pFixedBuffer->pBuffer[ 2 ] = UINT16_HIGH_BYTE( packetId );
                pFixedBuffer->pBuffer[ 3 ] = UINT16_LOW_BYTE( packetId );
                break;

            default:
                LogError( ( "Packet type is not a publish ACK: Packet type=%02x",
                            ( unsigned int ) packetType ) );
                status = MQTTBadParameter;
                break;
        }
    }

    return status;
}

/*-----------------------------------------------------------*/

MQTTStatus_t MQTT_GetDisconnectPacketSize(  size_t * pRemainingLength,
                                            size_t * pPacketSize,
                                            uint32_t maxPacketSize,
                                            size_t disconnectPropLen, 
                                            MQTTSuccessFailReasonCode_t reasonCode )
{
    MQTTStatus_t status = MQTTSuccess;
    size_t length = 0U;
    size_t packetSize = 0U;
    size_t propertyLength = 0U;

    /*Validate the arguments.*/
    if(( pRemainingLength == NULL ) || ( pPacketSize == NULL ) )
    {
        LogError( ( "Argument cannot be NULL:"
                    "pRemainingLength=%p, pPacketSize=%p.",
                    ( void * ) pRemainingLength,
                    ( void * ) pPacketSize ) );
        status = MQTTBadParameter;
    }
    else if( maxPacketSize == 0U )
    {
        LogError( ( "Max packet size cannot be zero." ) );
        status = MQTTBadParameter;
    }
    else if(validateDisconnectResponse( reasonCode, false ) != MQTTSuccess )
    {
        LogError( ( "Invalid reason code." ) );
        status = MQTTBadParameter;
    }
    else
    {
        /*Reason code.*/
        length += 1U;
    }

    propertyLength += disconnectPropLen;

    if( status == MQTTSuccess )
    {
        /*Validate the length.*/
        if( ( propertyLength + variableLengthEncodedSize(propertyLength) + 1U) < MQTT_MAX_REMAINING_LENGTH )
        {
            /*We have successfully calculated the property length.*/
            length += variableLengthEncodedSize( propertyLength ) + propertyLength;
            *pRemainingLength = length;
        }
        else
        {
            status = MQTTBadParameter;
        }
    }

    if( status == MQTTSuccess )
    {
        /*Packet size should be less than max allowed by the server.*/
        packetSize = length + 1U + variableLengthEncodedSize( length );

        if( packetSize > maxPacketSize )
        {
            status = MQTTBadParameter;
            LogError(("Packet Size greater than Max Packet Size specified in the CONNACK")); 
        }
        else
        {
            *pPacketSize = packetSize;
        }
    }

    return status;
}

/*-----------------------------------------------------------*/

MQTTStatus_t MQTT_GetPingreqPacketSize( size_t * pPacketSize )
{
    MQTTStatus_t status = MQTTSuccess;

    if( pPacketSize == NULL )
    {
        LogError( ( "pPacketSize is NULL." ) );
        status = MQTTBadParameter;
    }
    else
    {
        /* MQTT PINGREQ packets always have the same size. */
        *pPacketSize = MQTT_PACKET_PINGREQ_SIZE;
    }

    return status;
}

/*-----------------------------------------------------------*/

MQTTStatus_t MQTT_SerializePingreq( const MQTTFixedBuffer_t * pFixedBuffer )
{
    MQTTStatus_t status = MQTTSuccess;

    if( pFixedBuffer == NULL )
    {
        LogError( ( "pFixedBuffer is NULL." ) );
        status = MQTTBadParameter;
    }
    else if( pFixedBuffer->pBuffer == NULL )
    {
        LogError( ( "pFixedBuffer->pBuffer cannot be NULL." ) );
        status = MQTTBadParameter;
    }
    else
    {
        /* Empty else MISRA 15.7 */
    }

    if( status == MQTTSuccess )
    {
        if( pFixedBuffer->size < MQTT_PACKET_PINGREQ_SIZE )
        {
            LogError( ( "Buffer size of %lu is not sufficient to hold "
                        "serialized PINGREQ packet of size of %lu.",
                        ( unsigned long ) pFixedBuffer->size,
                        MQTT_PACKET_PINGREQ_SIZE ) );
            status = MQTTNoMemory;
        }
    }

    if( status == MQTTSuccess )
    {
        /* Ping request packets are always the same. */
        pFixedBuffer->pBuffer[ 0 ] = MQTT_PACKET_TYPE_PINGREQ;
        pFixedBuffer->pBuffer[ 1 ] = 0x00;
    }

    return status;
}

/*-----------------------------------------------------------*/

MQTTStatus_t MQTT_GetIncomingPacketTypeAndLength( TransportRecv_t readFunc,
                                                  NetworkContext_t * pNetworkContext,
                                                  MQTTPacketInfo_t * pIncomingPacket )
{
    MQTTStatus_t status = MQTTSuccess;
    int32_t bytesReceived = 0;

    if( pIncomingPacket == NULL )
    {
        LogError( ( "Invalid parameter: pIncomingPacket is NULL." ) );
        status = MQTTBadParameter;
    }
    else
    {
        /* Read a single byte. */
        bytesReceived = readFunc( pNetworkContext,
                                  &( pIncomingPacket->type ),
                                  1U );
    }

    if( bytesReceived == 1 )
    {
        /* Check validity. */
        if( incomingPacketValid( pIncomingPacket->type ) == true )
        {
            pIncomingPacket->remainingLength = getRemainingLength( readFunc,
                                                                   pNetworkContext );

            if( pIncomingPacket->remainingLength == MQTT_REMAINING_LENGTH_INVALID )
            {
                LogError( ( "Incoming packet remaining length invalid." ) );
                status = MQTTBadResponse;
            }
        }
        else
        {
            LogError( ( "Incoming packet invalid: Packet type=%u.",
                        ( unsigned int ) pIncomingPacket->type ) );
            status = MQTTBadResponse;
        }
    }
    else if( ( status != MQTTBadParameter ) && ( bytesReceived == 0 ) )
    {
        status = MQTTNoDataAvailable;
    }

    /* If the input packet was valid, then any other number of bytes received is
     * a failure. */
    else if( status != MQTTBadParameter )
    {
        LogError( ( "A single byte was not read from the transport: "
                    "transportStatus=%ld.",
                    ( long int ) bytesReceived ) );
        status = MQTTRecvFailed;
    }
    else
    {
        /* Empty else MISRA 15.7 */
    }

    return status;
}

/*-----------------------------------------------------------*/

MQTTStatus_t MQTT_UpdateDuplicatePublishFlag( uint8_t * pHeader,
                                              bool set )
{
    MQTTStatus_t status = MQTTSuccess;

    if( pHeader == NULL )
    {
        LogError( ( "Header cannot be NULL" ) );
        status = MQTTBadParameter;
    }
    else if( ( ( *pHeader ) & 0xF0U ) != MQTT_PACKET_TYPE_PUBLISH )
    {
        LogError( ( "Header is not publish packet header" ) );
        status = MQTTBadParameter;
    }
    else if( set == true )
    {
        UINT8_SET_BIT( *pHeader, MQTT_PUBLISH_FLAG_DUP );
    }
    else
    {
        UINT8_CLEAR_BIT( *pHeader, MQTT_PUBLISH_FLAG_DUP );
    }

    return status;
}

/*-----------------------------------------------------------*/

MQTTStatus_t MQTT_ProcessIncomingPacketTypeAndLength( const uint8_t * pBuffer,
                                                      const size_t * pIndex,
                                                      MQTTPacketInfo_t * pIncomingPacket )
{
    MQTTStatus_t status = MQTTSuccess;

    if( pIncomingPacket == NULL )
    {
        LogError( ( "Invalid parameter: pIncomingPacket is NULL." ) );
        status = MQTTBadParameter;
    }
    else if( pIndex == NULL )
    {
        LogError( ( "Invalid parameter: pIndex is NULL." ) );
        status = MQTTBadParameter;
    }
    else if( pBuffer == NULL )
    {
        LogError( ( "Invalid parameter: pBuffer is NULL." ) );
        status = MQTTBadParameter;
    }
    /* There should be at least one byte in the buffer */
    else if( *pIndex < 1U )
    {
        /* No data is available. There are 0 bytes received from the network
         * receive function. */
        status = MQTTNoDataAvailable;
    }
    else
    {
        /* At least one byte is present which should be deciphered. */
        pIncomingPacket->type = pBuffer[ 0 ];
    }

    if( status == MQTTSuccess )
    {
        /* Check validity. */
        if( incomingPacketValid( pIncomingPacket->type ) == true )
        {
            status = processRemainingLength( pBuffer,
                                             pIndex,
                                             pIncomingPacket );
        }
        else
        {
            LogError( ( "Incoming packet invalid: Packet type=%u.",
                        ( unsigned int ) pIncomingPacket->type ) );
            status = MQTTBadResponse;
        }
    }

    return status;
}

/*-----------------------------------------------------------*/


static MQTTStatus_t decodeAndDiscard( size_t * pPropertyLength,
                                        const uint8_t ** pIndex )
{
    const uint8_t * pVariableHeader = *pIndex;
    MQTTStatus_t status = MQTTSuccess;
    uint16_t keyLength;
    uint16_t valueLength;
    const char * pKey;
    const char * pValue;

    /*Validate the property length and decode the user property received.*/
    if( *pPropertyLength < sizeof( uint16_t ) )
    {
        status = MQTTBadResponse;
    }
    else
    {
        keyLength = UINT16_DECODE( pVariableHeader );
        *pPropertyLength -= sizeof( uint16_t );

        if( *pPropertyLength < keyLength )
        {
            status = MQTTBadResponse;
        }
        else
        {
            pVariableHeader = &pVariableHeader[ sizeof( uint16_t ) ];
            pKey = ( const char * ) pVariableHeader;
            *pPropertyLength -= keyLength;
            pVariableHeader = &pVariableHeader[ keyLength ];

            if( *pPropertyLength < sizeof( uint16_t ) )
            {
                status = MQTTBadResponse;
            }
            else
            {
                valueLength = UINT16_DECODE( pVariableHeader );
                *pPropertyLength -= sizeof( uint16_t );
                pVariableHeader = &pVariableHeader[ sizeof( uint16_t ) ];

                if( *pPropertyLength < ( size_t ) ( valueLength ) )
                {
                    status = MQTTBadResponse;
                }
                else
                {
                    pValue = ( const char * ) pVariableHeader;
                    pVariableHeader = &pVariableHeader[ valueLength ];
                    *pPropertyLength -= valueLength;
                }
            }
        }
    }

    *pIndex = pVariableHeader;

    return status;
}

/*-----------------------------------------------------------*/

static MQTTStatus_t validateConnackParams( const MQTTPacketInfo_t * pIncomingPacket,
                                            bool * pSessionPresent )
{
    MQTTStatus_t status = MQTTSuccess;

    /*Validate the arguments*/
    if( pIncomingPacket == NULL )
    {
        LogError( ( "pIncomingPacket cannot be NULL." ) );
        status = MQTTBadParameter;
    }
    else if( pSessionPresent == NULL )
    {
        LogError( ( "pSessionPresent cannot be NULL for CONNACK packet." ) );
        status = MQTTBadParameter;
    }
    else if( pIncomingPacket->pRemainingData == NULL )
    {
        LogError( ( "Remaining data of incoming packet is NULL." ) );
        status = MQTTBadParameter;
    }
    else if( pIncomingPacket->type != MQTT_PACKET_TYPE_CONNACK )
    {
        LogError( ( "Packet type is invalid." ) );
        status = MQTTBadParameter;
    }
    else
    {
        const uint8_t * pRemainingData = NULL;
        pRemainingData = pIncomingPacket->pRemainingData;

        if( ( pRemainingData[ 0 ] | 0x01U ) != 0x01U )
        {
            LogError( ( "Reserved bits in CONNACK incorrect." ) );

            status = MQTTBadResponse;
        }
        else
        {
            /* Determine if the "Session Present" bit is set. This is the lowest bit of
                * the third byte in CONNACK. */
            if( ( pRemainingData[ 0 ] & MQTT_PACKET_CONNACK_SESSION_PRESENT_MASK ) == MQTT_PACKET_CONNACK_SESSION_PRESENT_MASK )
            {
                LogDebug( ( "CONNACK session present bit set." ) );
                *pSessionPresent = true;

                /* MQTT 5 specifies that the fourth byte in CONNACK must be 0 if the
                    * "Session Present" bit is set. */
                if( pRemainingData[ 1 ] != 0U )
                {
                    LogError( ( "Session Present bit is set, but connect return code in CONNACK is %u (nonzero).",
                                ( unsigned int ) pRemainingData[ 1 ] ) );
                    status = MQTTBadResponse;
                }
            }
            else
            {
                LogDebug( ( "CONNACK session present bit not set." ) );
                *pSessionPresent = false;
            }
        }

        if( status == MQTTSuccess )
        {
            if( pRemainingData[ 1 ] != 0U )
            {
                status = logConnackResponse( pRemainingData[ 1 ] );
            }
        }
    }

    return status;
}

/*-----------------------------------------------------------*/

static MQTTStatus_t decodeVariableLength(const uint8_t* pBuffer,
    size_t* pLength)
{
    size_t remainingLength = 0;
    size_t multiplier = 1;
    size_t bytesDecoded = 0;
    size_t expectedSize = 0;
    uint8_t encodedByte = 0;
    MQTTStatus_t status = MQTTSuccess;

    /* This algorithm is copied from the MQTT v3.1.1 spec. */
    do
    {
        if (multiplier > 2097152U) /* 128 ^ 3 */
        {
            remainingLength = MQTT_REMAINING_LENGTH_INVALID;

            LogError(("Invalid remaining length in the packet.\n"));

            status = MQTTBadResponse;
        }
        else
        {
            /* Get the next byte. It is at the next position after the bytes
                * decoded till now since the header of one byte was read before. */
            encodedByte = pBuffer[bytesDecoded];
            remainingLength += ((size_t)encodedByte & 0x7FU) * multiplier;
            multiplier *= 128U;
            bytesDecoded++;
        }

        /* If the response is incorrect then
            * break out of the loop. */
        if (remainingLength == MQTT_REMAINING_LENGTH_INVALID)
        {
            break;
        }
    } while ((encodedByte & 0x80U) != 0U);

    if (status == MQTTSuccess)
    {
        /* Check that the decoded remaining length conforms to the MQTT specification. */
        expectedSize = variableLengthEncodedSize(remainingLength);

        if (bytesDecoded != expectedSize)
        {
            LogError(("Expected and actual length of decoded bytes do not match.\n"));
            status = MQTTBadResponse;
        }
        else
        {
            *pLength = remainingLength;
        }
    }

    return status;
}

/*-----------------------------------------------------------*/

static MQTTStatus_t decodeuint32_t(uint32_t* pProperty,
    size_t* pPropertyLength,
    bool* pUsed,
    const uint8_t** pIndex)
{
    const uint8_t* pVariableHeader = *pIndex;
    MQTTStatus_t status = MQTTSuccess;

    /*Protocol error to include the same property twice.*/
    if (*pUsed == true)
    {
        status = MQTTBadResponse;
    }
    /*Validate the length and decode.*/
    else if (*pPropertyLength < sizeof(uint32_t))
    {
        status = MQTTBadResponse;
    }
    else
    {
        *pProperty = UINT32_DECODE(pVariableHeader);
        pVariableHeader = &pVariableHeader[sizeof(uint32_t)];
        *pUsed = true;
        *pPropertyLength -= sizeof(uint32_t);
    }

    *pIndex = pVariableHeader;
    return status;
}

/*-----------------------------------------------------------*/

static MQTTStatus_t decodeuint16_t(uint16_t* pProperty,
    size_t* pPropertyLength,
    bool* pUsed,
    const uint8_t** pIndex)
{
    const uint8_t* pVariableHeader = *pIndex;
    MQTTStatus_t status = MQTTSuccess;

    /*Protocol error to include the same property twice.*/

    if (*pUsed == true)
    {
        status = MQTTBadResponse;
    }
    /*Validate the length and decode.*/

    else if (*pPropertyLength < sizeof(uint16_t))
    {
        status = MQTTBadResponse;
    }
    else
    {
        *pProperty = UINT16_DECODE(pVariableHeader);
        pVariableHeader = &pVariableHeader[sizeof(uint16_t)];
        *pUsed = true;
        *pPropertyLength -= sizeof(uint16_t);
    }

    *pIndex = pVariableHeader;
    return status;
}

/*-----------------------------------------------------------*/

static MQTTStatus_t decodeuint8_t(uint8_t* pProperty,
    size_t* pPropertyLength,
    bool* pUsed,
    const uint8_t** pIndex)
{
    const uint8_t* pVariableHeader = *pIndex;
    MQTTStatus_t status = MQTTSuccess;

    /*Protocol error to include the same property twice.*/

    if (*pUsed == true)
    {
        status = MQTTBadResponse;
    }
    /*Validate the length and decode.*/

    else if (*pPropertyLength < sizeof(uint8_t))
    {
        status = MQTTBadResponse;
    }
    else
    {
        *pProperty = *pVariableHeader;
        pVariableHeader = &pVariableHeader[sizeof(uint8_t)];
        *pUsed = true;
        *pPropertyLength -= sizeof(uint8_t);

        if (*pProperty > 1U)
        {
            status = MQTTBadResponse;
        }
    }

    *pIndex = pVariableHeader;
    return status;
}

/*-----------------------------------------------------------*/

MQTTStatus_t decodeutf_8(const char** pProperty,
    uint16_t* pLength,
    size_t* pPropertyLength,
    bool* pUsed,
    const uint8_t** pIndex)
{
    const uint8_t* pVariableHeader = *pIndex;
    MQTTStatus_t status = MQTTSuccess;

    /*Protocol error to include the same property twice.*/

    if (*pUsed == true)
    {
        status = MQTTBadResponse;
    }
    /*Validate the length and decode.*/

    else if (*pPropertyLength < sizeof(uint16_t))
    {
        status = MQTTBadResponse;
    }
    else
    {
        *pLength = UINT16_DECODE(pVariableHeader);
        pVariableHeader = &pVariableHeader[sizeof(uint16_t)];
        *pPropertyLength -= sizeof(uint16_t);

        if (*pPropertyLength < *pLength)
        {
            status = MQTTBadResponse;
        }
        else
        {
            *pProperty = (const char*)pVariableHeader;
            pVariableHeader = &pVariableHeader[*pLength];
            *pPropertyLength -= *pLength;
            *pUsed = true;
            LogDebug(("Reason String is %s", *pProperty));
        }
    }

    *pIndex = pVariableHeader;
    return status;
}

/*-----------------------------------------------------------*/

static MQTTStatus_t decodeBinaryData(const void** pProperty,
    uint16_t* pLength,
    size_t* pPropertyLength,
    bool* pUsed,
    const uint8_t** pIndex)
{
    const uint8_t* pVariableHeader = *pIndex;
    MQTTStatus_t status = MQTTSuccess;

    /*Protocol error to include the same property twice.*/

    if (*pUsed == true)
    {
        status = MQTTBadResponse;
    }
    /*Validate the length and decode.*/

    else if (*pPropertyLength < sizeof(uint16_t))
    {
        status = MQTTBadResponse;
    }
    else
    {
        *pLength = UINT16_DECODE(pVariableHeader);
        pVariableHeader = &pVariableHeader[sizeof(uint16_t)];
        *pPropertyLength -= sizeof(uint16_t);

        if (*pPropertyLength < *pLength)
        {
            status = MQTTBadResponse;
        }
        else
        {
            *pProperty = pVariableHeader;
            pVariableHeader = &pVariableHeader[*pLength];
            *pPropertyLength -= *pLength;
            *pUsed = true;
        }
    }

    *pIndex = pVariableHeader;
    return status;
}

/*-----------------------------------------------------------*/

static MQTTStatus_t deserializeConnack( MQTTConnectProperties_t * pConnackProperties,
                                        size_t length,
                                        const uint8_t * pIndex, 
                                        MqttPropBuilder_t *propBuffer)
{
    MQTTStatus_t status = MQTTSuccess;
    const uint8_t * pVariableHeader = pIndex;
    size_t propertyLength = length;
    bool sessionExpiry = false;
    bool serverReceiveMax = false;
    bool maxQos = false;
    bool retain = false;
    bool maxPacket = false;
    bool clientId = false;
    bool topicAlias = false;
    bool reasonString = false;
    bool wildcard = false;
    bool subId = false;
    bool sharedsub = false;
    bool keepAlive = false;
    bool responseInfo = false;
    bool serverRef = false;
    bool authMethod = false;
    bool authData = false;


    pVariableHeader = &pVariableHeader[ variableLengthEncodedSize( propertyLength ) ];

    propBuffer->pBuffer = pVariableHeader; 
    propBuffer->bufferLength = propertyLength; 

    /*Decode all the properties received, validate and store them in pConnackProperties.*/
    while( ( propertyLength > 0U ) && ( status == MQTTSuccess ) )
    {
        uint8_t propertyId = *pVariableHeader;
        pVariableHeader = &pVariableHeader[ 1 ];
        propertyLength -= sizeof( uint8_t );

        switch( propertyId )
        {
            case MQTT_SESSION_EXPIRY_ID:
                status = decodeuint32_t( &pConnackProperties->sessionExpiry, &propertyLength, &sessionExpiry, &pVariableHeader );
                break;

            case MQTT_RECEIVE_MAX_ID:
                status = decodeuint16_t( &pConnackProperties->serverReceiveMax, &propertyLength, &serverReceiveMax, &pVariableHeader );
                break;

            case MQTT_MAX_QOS_ID:
                status = decodeuint8_t( &pConnackProperties->serverMaxQos, &propertyLength, &maxQos, &pVariableHeader );
                break;

            case MQTT_RETAIN_AVAILABLE_ID:
                status = decodeuint8_t( &pConnackProperties->retainAvailable, &propertyLength, &retain, &pVariableHeader );
                break;

            case MQTT_MAX_PACKET_SIZE_ID:
                status = decodeuint32_t( &pConnackProperties->serverMaxPacketSize, &propertyLength, &maxPacket, &pVariableHeader );
                break;

            case MQTT_ASSIGNED_CLIENT_ID:
                status = decodeutf_8( &pConnackProperties->pClientIdentifier, &pConnackProperties->clientIdLength, &propertyLength, &clientId, &pVariableHeader );
                break;

            case MQTT_TOPIC_ALIAS_MAX_ID:
                status = decodeuint16_t( &pConnackProperties->serverTopicAliasMax, &propertyLength, &topicAlias, &pVariableHeader );
                break;

            case MQTT_USER_PROPERTY_ID:
                status = decodeAndDiscard( &propertyLength, &pVariableHeader );
                break;

            case MQTT_WILDCARD_ID:
                status = decodeuint8_t( &pConnackProperties->isWildcardAvaiable, &propertyLength, &wildcard, &pVariableHeader );
                break;

            case MQTT_SUB_AVAILABLE_ID:
                status = decodeuint8_t( &pConnackProperties->isSubscriptionIdAvailable, &propertyLength, &subId, &pVariableHeader );
                break;

            case MQTT_SHARED_SUB_ID:
                status = decodeuint8_t( &pConnackProperties->isSharedAvailable, &propertyLength, &sharedsub, &pVariableHeader );
                break;

            case MQTT_SERVER_KEEP_ALIVE_ID:
                status = decodeuint16_t( &pConnackProperties->serverKeepAlive, &propertyLength, &keepAlive, &pVariableHeader );
                break;

            /*Protocol error to include any other property id.*/
            default:
                status = MQTTBadResponse;
                break;
        }
    }

    if( status == MQTTSuccess )
    {
        /*Receive max cannot be 0.*/
        if( ( serverReceiveMax == true ) && ( pConnackProperties->serverReceiveMax == 0U ) )
        {
            status = MQTTBadResponse;
        }

        /*Maximum packet size cannot be 0.*/
        else if( ( maxPacket == true ) && ( pConnackProperties->serverMaxPacketSize == 0U ) )
        {
            status = MQTTBadResponse;
        }
        /*Protocol error to send response information if the client has not requested it.*/
        else if( ( responseInfo == true ) && ( pConnackProperties->requestResponseInfo == false ) )
        {
            status = MQTTBadResponse;
        }

        else
        {
            /* MISRA Empty body */
        }
    }

    return status;
}

/*-----------------------------------------------------------*/

static MQTTStatus_t logAckResponse( uint8_t reasonCode,
                                      uint16_t packetIdentifier )
{
    MQTTStatus_t status = MQTTServerRefused;

    switch( reasonCode )
    {
        case MQTT_REASON_PUBACK_SUCCESS:
            status = MQTTSuccess;
            break;

        case MQTT_REASON_PUBACK_NO_MATCHING_SUBSCRIBERS:
            LogDebug( ( "Publish accepted with packet id %hu: No matching subscribers.",
                        ( unsigned short ) packetIdentifier ) );
            status = MQTTSuccess;
            break;

        case MQTT_REASON_PUBACK_UNSPECIFIED_ERROR:
            LogError( ( "Publish refused with packet id %hu: Connection rate exceeded.",
                        ( unsigned short ) packetIdentifier ) );
            break;

        case MQTT_REASON_PUBACK_IMPLEMENTATION_SPECIFIC_ERROR:
            LogError( ( "Publish refused with packet id %hu:  The PUBLISH is valid but the receiver is not willing to accept it.",
                        ( unsigned short ) packetIdentifier ) );
            break;

        case MQTT_REASON_PUBACK_NOT_AUTHORIZED:
            LogError( ( "Publish refused with packet id %hu: The PUBLISH is not authorized.",
                        ( unsigned short ) packetIdentifier ) );
            break;

        case MQTT_REASON_PUBACK_TOPIC_NAME_INVALID:
            LogError( ( "Publish refused with packet id %hu: Topic Name not accepted.",
                        ( unsigned short ) packetIdentifier ) );
            break;

        case MQTT_REASON_PUBACK_PACKET_IDENTIFIER_IN_USE:
            LogError( ( "Publish refused with packet id %hu: The Packet Identifier is already in use. ",
                        ( unsigned short ) packetIdentifier ) );
            break;

        case MQTT_REASON_PUBACK_QUOTA_EXCEEDED:
            LogError( ( "Publish refused with packet id %hu: Quota exceeded.",
                        ( unsigned short ) packetIdentifier ) );
            break;

        case MQTT_REASON_PUBACK_PAYLOAD_FORMAT_INVALID:
            LogError( ( "Publish refused with packet id %hu: Payload format indicator is invalid.",
                        ( unsigned short ) packetIdentifier ) );
            break;

        default:
            status = MQTTBadResponse;
            break;
    }

    return status;
}

/*-----------------------------------------------------------*/

static MQTTStatus_t logSimpleAckResponse( uint8_t reasonCode,
                                            uint16_t packetIdentifier )
{
    MQTTStatus_t status = MQTTServerRefused;

    switch( reasonCode )
    {
        case MQTT_REASON_PUBREL_SUCCESS:
            status = MQTTSuccess;
            break;

        case MQTT_REASON_PUBREL_PACKET_IDENTIFIER_NOT_FOUND:
            LogError( ( "Publish refused with packet id %hu: Packet identifier invalid.",
                        ( unsigned short ) packetIdentifier ) );
            status = MQTTServerRefused;
            break;

        default:
            status = MQTTBadResponse;
            break;
    }

    return status;
}

/*-----------------------------------------------------------*/

static MQTTStatus_t decodeAckProperties(MqttPropBuilder_t* propBuffer,
                                        const uint8_t * pIndex,
                                        size_t remainingLength)
{
    size_t propertyLength = 0U;
    MQTTStatus_t status = MQTTSuccess;
    const uint8_t * pLocalIndex = pIndex;
    bool reasonString = false;

    /*Decode the property length*/
    status = decodeVariableLength( pLocalIndex, &propertyLength );

    uint16_t reasonStringLength = 0U; 
    if( status == MQTTSuccess )
    {
        pLocalIndex = &pLocalIndex[ variableLengthEncodedSize( propertyLength ) ];

        /*Validate the remaining length.*/
        if (remainingLength != (propertyLength + variableLengthEncodedSize(propertyLength) + 3U))
        {
            status = MQTTBadResponse;
        }
    }
    if (status == MQTTSuccess)
    {
        propBuffer->pBuffer = pLocalIndex; 
        propBuffer->bufferLength = propertyLength;
    }
    if( status == MQTTSuccess )
    {
        while( ( propertyLength > 0U ) && ( status == MQTTSuccess ) )
        {
            /*Decode the property id.*/
            uint8_t propertyId = *pLocalIndex;
            pLocalIndex = &pLocalIndex[ 1 ];
            propertyLength -= sizeof( uint8_t );

            switch(propertyId)
            {
                case MQTT_REASON_STRING_ID:
                    if (reasonString == true)
                    {
                        status = MQTTBadParameter; 
                    }
                    else
                    {
                        reasonStringLength = UINT16_DECODE(pLocalIndex);
                        pLocalIndex = &pLocalIndex[sizeof(uint16_t)];
                        propertyLength -= sizeof(uint16_t);
                        pLocalIndex = &pLocalIndex[reasonStringLength];
                        propertyLength -= reasonStringLength; 
                    }
                    break;

                case MQTT_USER_PROPERTY_ID:
                    status = decodeAndDiscard( &propertyLength, &pLocalIndex );
                    break;

                default:
                    status = MQTTBadResponse;
                    break;
            }
        }
    }

    return status;
}

/*-----------------------------------------------------------*/

static MQTTStatus_t validateDisconnectResponse( uint8_t reasonCode,
                                                    bool incoming )
{
    MQTTStatus_t status;

    /*Validate the reason code.*/
    switch( reasonCode )
    {
        case MQTT_REASON_DISCONNECT_DISCONNECT_WITH_WILL_MESSAGE:

            if( incoming == true )
            {
                status = MQTTBadResponse;
            }
            else
            {
                status = MQTTSuccess;
            }

            break;

        case MQTT_REASON_DISCONNECT_NORMAL_DISCONNECTION:
        case MQTT_REASON_DISCONNECT_UNSPECIFIED_ERROR:
        case MQTT_REASON_DISCONNECT_MALFORMED_PACKET:
        case MQTT_REASON_DISCONNECT_PROTOCOL_ERROR:
        case MQTT_REASON_DISCONNECT_IMPLEMENTATION_SPECIFIC_ERROR:
        case MQTT_REASON_DISCONNECT_TOPIC_NAME_INVALID:
        case MQTT_REASON_DISCONNECT_RECEIVE_MAXIMUM_EXCEEDED:
        case MQTT_REASON_DISCONNECT_TOPIC_ALIAS_INVALID:
        case MQTT_REASON_DISCONNECT_PACKET_TOO_LARGE:
        case MQTT_REASON_DISCONNECT_MESSAGE_RATE_TOO_HIGH:
        case MQTT_REASON_DISCONNECT_QUOTA_EXCEEDED:
        case MQTT_REASON_DISCONNECT_ADMINISTRATIVE_ACTION:
        case MQTT_REASON_DISCONNECT_PAYLOAD_FORMAT_INVALID:
            status = MQTTSuccess;
            break;

        case MQTT_REASON_DISCONNECT_NOT_AUTHORIZED:
        case MQTT_REASON_DISCONNECT_SERVER_BUSY:
        case MQTT_REASON_DISCONNECT_SERVER_SHUTTING_DOWN:
        case MQTT_REASON_DISCONNECT_KEEP_ALIVE_TIMEOUT:
        case MQTT_REASON_DISCONNECT_SESSION_TAKEN_OVER:
        case MQTT_REASON_DISCONNECT_TOPIC_FILTER_INVALID:
        case MQTT_REASON_DISCONNECT_RETAIN_NOT_SUPPORTED:
        case MQTT_REASON_DISCONNECT_QOS_NOT_SUPPORTED:
        case MQTT_REASON_DISCONNECT_USE_ANOTHER_SERVER:
        case MQTT_REASON_DISCONNECT_SERVER_MOVED:
        case MQTT_REASON_DISCONNECT_MAXIMUM_CONNECT_TIME:
        case MQTT_REASON_DISCONNECT_SHARED_SUBSCRIPTIONS_NOT_SUPPORTED:
        case MQTT_REASON_DISCONNECT_WILDCARD_SUBSCRIPTIONS_NOT_SUPPORTED:
        case MQTT_REASON_DISCONNECT_SUBSCRIPTION_IDENTIFIERS_NOT_SUPPORTED:
        case MQTT_REASON_DISCONNECT_BAD_AUTHENTICATION_METHOD:

            if( incoming == true )
            {
                status = MQTTSuccess;
            }
            else
            {
                status = MQTTBadParameter;
            }

            break;

        default:
            status = MQTTBadResponse;
            break;
    }

    return status;
}

/*-----------------------------------------------------------*/

static uint8_t * encodeBinaryData( uint8_t * pDestination,
                               const void * pSource,
                               uint16_t sourceLength )
{
    uint8_t * pBuffer = NULL;

    /* Typecast const char * typed source buffer to const uint8_t *.
    * This is to use same type buffers in memcpy. */
    const uint8_t * pSourceBuffer = ( const uint8_t * ) pSource;

    assert( pDestination != NULL );

    pBuffer = pDestination;

    /* The first byte of a UTF-8 string is the high byte of the string length. */
    *pBuffer = UINT16_HIGH_BYTE( sourceLength );
    pBuffer++;

    /* The second byte of a UTF-8 string is the low byte of the string length. */
    *pBuffer = UINT16_LOW_BYTE( sourceLength );
    pBuffer++;

    /* Copy the string into pBuffer. */
    if( pSourceBuffer != NULL )
    {
        ( void ) memcpy( pBuffer, pSourceBuffer, sourceLength );
    }

    /* Return the pointer to the end of the encoded string. */
    pBuffer = &pBuffer[ sourceLength ];

    return pBuffer;
}

/*-----------------------------------------------------------*/

MQTTStatus_t deserializePublishProperties(MQTTPublishInfo_t* pPublishInfo, MqttPropBuilder_t *propBuffer,  const uint8_t* pIndex)
{
    MQTTStatus_t status = MQTTSuccess;
    size_t propertyLength = 0U;
    const uint8_t* pLocalIndex = pIndex;

    /*Decode Property Length */

    status = decodeVariableLength(pLocalIndex, &propertyLength);
    pPublishInfo->propertyLength = propertyLength; 
    propBuffer->bufferLength = propertyLength; 

    if (status == MQTTSuccess)
    {
        pLocalIndex = &pLocalIndex[variableLengthEncodedSize(propertyLength)];
        propBuffer->pBuffer = pLocalIndex; 
    }
    if (status == MQTTSuccess)
    {
        while ((propertyLength > 0U) && (status == MQTTSuccess))
        {
            /** Decode propertyId  -> reason string if or user property id*/
            uint8_t propertyId = *pLocalIndex;
            bool contentType = false;
            bool messageExpiryInterval = false;
            bool responseTopic = false;
            bool topicAlias = false;
            bool payloadFormatIndicator = false;
            bool correlationData = false;
            pLocalIndex = &pLocalIndex[1];
            propertyLength -= sizeof(uint8_t);
            switch (propertyId)
            {
            case MQTT_PAYLOAD_FORMAT_ID:
                decodeuint8_t(&pPublishInfo->payloadFormat, &propertyLength, &payloadFormatIndicator, &pLocalIndex);
                break;
            case MQTT_TOPIC_ALIAS_ID:
                decodeuint16_t(&pPublishInfo->topicAlias, &propertyLength, &topicAlias, &pLocalIndex);
                break;

            case MQTT_RESPONSE_TOPIC_ID:
                decodeutf_8(&pPublishInfo->pResponseTopic, &pPublishInfo->responseTopicLength, &propertyLength, &responseTopic, &pLocalIndex);
                break;

            case MQTT_CORRELATION_DATA_ID:
                decodeBinaryData(&pPublishInfo->pCorrelationData, &pPublishInfo->correlationLength, &propertyLength, &correlationData, &pLocalIndex);
                break;

            case MQTT_MSG_EXPIRY_ID:
                decodeuint32_t(&pPublishInfo->msgExpiryInterval, &propertyLength, &messageExpiryInterval, &pLocalIndex);
                break;

            case MQTT_CONTENT_TYPE_ID:
                decodeutf_8(&pPublishInfo->pContentType, &pPublishInfo->contentTypeLength, &propertyLength, &contentType, &pLocalIndex);
                break;

            case MQTT_SUBSCRIPTION_ID_ID:
                decodeVariableLength(pLocalIndex, &pPublishInfo->subscriptionId);
                break;

            case MQTT_USER_PROPERTY_ID:
                status = decodeAndDiscard(&propertyLength, &pLocalIndex);
                break;
            default:
                status = MQTTBadResponse;
                break;

            }
        }
    }
    return status ; 
}

/*-----------------------------------------------------------*/

static MQTTStatus_t deserializePublish( const MQTTPacketInfo_t * pIncomingPacket,
                                            uint16_t * pPacketId,
                                            MQTTPublishInfo_t * pPublishInfo, 
                                            MqttPropBuilder_t *propBuffer)
{
    MQTTStatus_t status = MQTTSuccess;
    const uint8_t * pVariableHeader, * pPacketIdentifierHigh = NULL;
    uint8_t * pIndex = NULL;

    assert( pIncomingPacket != NULL );
    assert( pPacketId != NULL );
    assert( pPublishInfo != NULL );
    assert( pIncomingPacket->pRemainingData != NULL );

    pVariableHeader = pIncomingPacket->pRemainingData;
    pIndex = pVariableHeader ; 
    /* The flags are the lower 4 bits of the first byte in PUBLISH. */
    status = processPublishFlags( ( pIncomingPacket->type & 0x0FU ), pPublishInfo );

    if( status == MQTTSuccess )
    {
        /* Sanity checks for "Remaining length". A QoS 0 PUBLISH  must have a remaining
        * length of at least 3 to accommodate topic name length (2 bytes) and topic
        * name (at least 1 byte). A QoS 1 or 2 PUBLISH must have a remaining length of
        * at least 5 for the packet identifier in addition to the topic name length and
        * topic name. */
        status = checkPublishRemainingLength( pIncomingPacket->remainingLength,
        pPublishInfo->qos,
        4U);
    }

    if( status == MQTTSuccess )
    {
        /* Extract the topic name starting from the first byte of the variable header.
        * The topic name string starts at byte 3 in the variable header. */
        pPublishInfo->topicNameLength = UINT16_DECODE( pVariableHeader );
        pIndex = &pIndex[sizeof(uint16_t)];

        /* Sanity checks for topic name length and "Remaining length". The remaining
        * length must be at least as large as the variable length header. */
        status = checkPublishRemainingLength( pIncomingPacket->remainingLength,
        pPublishInfo->qos,
        pPublishInfo->topicNameLength + sizeof( uint16_t ) + sizeof(uint8_t) );
        pIndex = &pIndex[pPublishInfo->topicNameLength] ;
    }

    if( status == MQTTSuccess )
    {
        /* Parse the topic. */
        pPublishInfo->pTopicName = ( const char * ) ( &pVariableHeader[ sizeof( uint16_t ) ] );
        LogDebug( ( "Topic name length: %hu.", ( unsigned short ) pPublishInfo->topicNameLength ) );

        /* Extract the packet identifier for QoS 1 or 2 PUBLISH packets. Packet
        * identifier starts immediately after the topic name. */
        pPacketIdentifierHigh = ( const uint8_t * ) ( &pPublishInfo->pTopicName[ pPublishInfo->topicNameLength ] );

        if( pPublishInfo->qos > MQTTQoS0 )
        {
            *pPacketId = UINT16_DECODE( pPacketIdentifierHigh );

            LogDebug( ( "Packet identifier %hu.",
            ( unsigned short ) *pPacketId ) );

            /* Packet identifier cannot be 0. */
            if( *pPacketId == 0U )
            {
                LogError( ( "Packet identifier cannot be 0." ) );
                status = MQTTBadResponse;
            }
            if(status == MQTTSuccess)
            {
                pIndex = &pIndex[sizeof(uint16_t)] ; 
            }
        }
    }
    // insert code for properties here, maybe make a new function - 
    if(status == MQTTSuccess)
    {
        status = deserializePublishProperties( pPublishInfo ,propBuffer, pIndex);
        pIndex = &pIndex[variableLengthEncodedSize(pPublishInfo->propertyLength)]; 
        pIndex = &pIndex[pPublishInfo->propertyLength]; 
    }
    if( status == MQTTSuccess )
    {
        /* Calculate the length of the payload. QoS 1 or 2 PUBLISH packets contain
        * a packet identifier, but QoS 0 PUBLISH packets do not. */
        pPublishInfo->payloadLength = pIncomingPacket->remainingLength - pPublishInfo->topicNameLength - sizeof( uint16_t ) - pPublishInfo->propertyLength - variableLengthEncodedSize(pPublishInfo->propertyLength);

        if( pPublishInfo->qos != MQTTQoS0 )
        {
            /* Two more bytes for the packet identifier. */
            pPublishInfo->payloadLength -= sizeof( uint16_t );
        }

        /* Set payload if it exists. */

        pPublishInfo->pPayload = ( pPublishInfo->payloadLength != 0U ) ? pIndex : NULL;

        LogDebug( ( "Payload length %lu.",
        ( unsigned long ) pPublishInfo->payloadLength ) );

    }

    return status;
}

/*-----------------------------------------------------------*/

MQTTStatus_t updateContextWithConnectProps(MqttPropBuilder_t* pPropBuilder, MQTTConnectProperties_t* pConnectProperties)
{
    MQTTStatus_t status = MQTTSuccess;

    bool maxPacket = false;
    bool sessionExpiry = false;
    bool receiveMax = false;
    bool topicAlias = false;
    bool authMethod = false;
    bool authData = false;
    size_t propertyLength = 0U;
    const uint8_t* pIndex;

    propertyLength = pPropBuilder->currentIndex;
    pIndex = pPropBuilder->pBuffer; /*Pointer to the buffer*/

    while ((propertyLength > 0U) && (status == MQTTSuccess))
    {
        uint8_t propertyId = *pIndex;
        pIndex = &pIndex[1];
        propertyLength--;

        switch (propertyId)
        {
        case MQTT_MAX_PACKET_SIZE_ID:
            status = decodeuint32_t(&pConnectProperties->maxPacketSize, &propertyLength, &maxPacket, &pIndex);
            break;
        case MQTT_SESSION_EXPIRY_ID:
            status = decodeuint32_t(&pConnectProperties->sessionExpiry, &propertyLength, &sessionExpiry, &pIndex);
            break;
        case MQTT_RECEIVE_MAX_ID:
            status = decodeuint16_t(&pConnectProperties->receiveMax, &propertyLength, &receiveMax, &pIndex);
            break;
        case MQTT_TOPIC_ALIAS_MAX_ID:
            status = decodeuint16_t(&pConnectProperties->topicAliasMax, &propertyLength, &topicAlias, &pIndex);
            break;
        }
    }
    return status;
}

/*-----------------------------------------------------------*/

MQTTStatus_t MQTT_DeserializePing( const MQTTPacketInfo_t * pIncomingPacket,
                                  uint16_t * pPacketId,
                                  bool * pSessionPresent )
{
    MQTTStatus_t status = MQTTSuccess;

    if( pIncomingPacket == NULL )
    {
        LogError( ( "pIncomingPacket cannot be NULL." ) );
        status = MQTTBadParameter;
    }
    else
    {
        /* Make sure response packet is a valid ack. */
        switch( pIncomingPacket->type )
        {
            case MQTT_PACKET_TYPE_PINGRESP:
                status = deserializePingresp( pIncomingPacket );
                break;

            /* Any other packet type is invalid. */
            default:
                LogError( ( "IotMqtt_DeserializeResponse() called with unknown packet type:(%02x).",
                            ( unsigned int ) pIncomingPacket->type ) );
                status = MQTTBadResponse;
                break;
        }
    }

    return status;
}

/*-----------------------------------------------------------*/

MQTTStatus_t MQTT_ValidatePublishParams( const MQTTPublishInfo_t * pPublishInfo,
                                            uint8_t retainAvailable,
                                            uint8_t maxQos, 
                                            uint16_t topicAlias,
                                            uint32_t maxPacketSize)
{
    MQTTStatus_t status;

    if( pPublishInfo == NULL )
    {
        LogError( ( "Argument cannot be NULL: pPublishInfo=%p ",
                    ( void * ) pPublishInfo
                    ) );
        status = MQTTBadParameter;
    }
    else if( ( pPublishInfo->retain == true ) && ( retainAvailable == 0U ) )
    {
        LogError( ( "Retain is not available." ) );
        status = MQTTBadParameter;
    }
    else if( ( pPublishInfo->qos != MQTTQoS0 ) && ( maxQos == 0U ) )
    {
        LogError( ( "Qos value = %hu is not allowed by the server ",
                    ( unsigned short ) pPublishInfo->qos ) );
        status = MQTTBadParameter;
    }
    else if ((topicAlias == 0U) && (pPublishInfo->topicNameLength == 0U))
    {
        LogError(("Invalid topic name for PUBLISH: pTopicName=%p, "
            "topicNameLength=%hu.",
            (void*)pPublishInfo->pTopicName,
            (unsigned short)pPublishInfo->topicNameLength));
        status = MQTTBadParameter;
    }
    else if ((pPublishInfo->pTopicName == NULL) && (pPublishInfo->topicNameLength != 0U))
    {
        LogError(("Invalid topic name for PUBLISH: pTopicName=%p, "
            "topicNameLength=%hu.",
            (void*)pPublishInfo->pTopicName,
            (unsigned short)pPublishInfo->topicNameLength));
        status = MQTTBadParameter;
    }
    else if (maxPacketSize == 0U)
    {
        status = MQTTBadParameter;
    }
    else
    {
        status = MQTTSuccess;
    }

    return status;
}

/*-----------------------------------------------------------*/

MQTTStatus_t validatePublishProperties(uint16_t serverTopicAliasMax, MqttPropBuilder_t* propBuilder, uint16_t* topicAlias)
{
    MQTTStatus_t status = MQTTSuccess;
    size_t propertyLength = propBuilder->currentIndex;
    const uint8_t* pLocalIndex = propBuilder->pBuffer;
    bool topicAliasBool = false;

    while ((propertyLength > 0U) && (status == MQTTSuccess))
    {
        uint8_t propertyId = *pLocalIndex;
        pLocalIndex = &pLocalIndex[1];
        propertyLength -= sizeof(uint8_t);
        if (propertyId == MQTT_TOPIC_ALIAS_ID)
        {
            decodeuint16_t(topicAlias, &propertyLength, &topicAliasBool, &pLocalIndex);

            if (serverTopicAliasMax < *topicAlias)
            {
                LogError(("Protocol Error: Topic Alias greater than Topic Alias Max"));
                status = MQTTBadParameter;
            }
            break;
        }
    }
    return status;
}
/*-----------------------------------------------------------*/

MQTTStatus_t validateSubscribeProperties(uint8_t isSubscriptionIdAvailable, MqttPropBuilder_t* propBuilder)
{
    MQTTStatus_t status = MQTTSuccess;
    size_t propertyLength = propBuilder->currentIndex;
    const uint8_t* pLocalIndex = propBuilder->pBuffer;

    if (status == MQTTSuccess)
    {
        while ((propertyLength > 0U) && (status == MQTTSuccess))
        {
            uint8_t propertyId = *pLocalIndex;
            pLocalIndex = &pLocalIndex[1];
            propertyLength -= sizeof(uint8_t);
            if (propertyId == MQTT_SUBSCRIPTION_ID_ID)
            {
                if (isSubscriptionIdAvailable == 0)
                {
                    LogError(("Protocol Error: Topic Alias greater than Topic Alias Max"));
                    status = MQTTBadParameter;
                }
                break;
            }

        }
    }
    return status;
}

/*-----------------------------------------------------------*/

static MQTTStatus_t deserializeSubackProperties(MqttPropBuilder_t *propBuffer, const uint8_t* pIndex)
{
    MQTTStatus_t status = MQTTSuccess;
    size_t propertyLength = 0U;
    const uint8_t* pLocalIndex = pIndex;

    status = decodeVariableLength(pLocalIndex, &propertyLength);


    if (status == MQTTSuccess)
    {
        pLocalIndex = &pLocalIndex[variableLengthEncodedSize(propertyLength)];
        /**Validate remaining Length */
        propBuffer->bufferLength = propertyLength; 
        propBuffer->pBuffer = pLocalIndex; 
    }
    const char* pReasonString; 
    uint16_t reasonStringLength; 
    bool reasonString = false;
    if (status == MQTTSuccess)
    {
        while ((propertyLength > 0U) && (status == MQTTSuccess))
        {
            /** Decode propertyId  -> reason string if or user property id*/
            uint8_t propertyId = *pLocalIndex;
            pLocalIndex = &pLocalIndex[1];
            propertyLength -= sizeof(uint8_t);
            switch (propertyId)
            {
            case MQTT_REASON_STRING_ID:
                status = decodeutf_8(&pReasonString, &reasonStringLength, &propertyLength,&reasonString,&pLocalIndex);
                break;
            case MQTT_USER_PROPERTY_ID:
                status = decodeAndDiscard(&propertyLength, &pLocalIndex);
                break;
            default:
                status = MQTTBadResponse;
                break;

            }
        } 
    }
    return status;
}

/*-----------------------------------------------------------*/

MQTTStatus_t MQTT_DeserializePublishAck( const MQTTPacketInfo_t * pIncomingPacket,
                                    uint16_t * pPacketId,
                                    MQTTReasonCodeInfo_t * pReasonCode,
                                    bool requestProblem,
                                    uint32_t maxPacketSize,
                                    MqttPropBuilder_t *propBuffer)
{
    MQTTStatus_t status = MQTTSuccess;

    if( pIncomingPacket == NULL || (pReasonCode == NULL))
    {
        LogError( ( "pIncomingPacket , pReasonCode cannot be NULL." ) );
        status = MQTTBadParameter;
    }

    /* Pointer for packet identifier cannot be NULL for packets other than
        * CONNACK and PINGRESP. */
    else if( pPacketId == NULL )
    {
        LogError( ( "pPacketId cannot be NULL for packet type %02x.",
                    ( unsigned int ) pIncomingPacket->type ) );
        status = MQTTBadParameter;
    }

    /* Pointer for remaining data cannot be NULL for packets other
        * than PINGRESP. */
    else if( pIncomingPacket->pRemainingData == NULL )
    {
        LogError( ( "Remaining data of incoming packet is NULL." ) );
        status = MQTTBadParameter;
    }
    /*Max packet size cannot be 0.*/
    else if( maxPacketSize == 0U )
    {
        status = MQTTBadParameter;
    }
    else if( ( pIncomingPacket->remainingLength + variableLengthEncodedSize( pIncomingPacket->remainingLength ) + 1U ) > maxPacketSize )
    {
        status = MQTTBadResponse;
    }
    else
    {
        /* Make sure response packet is a valid ack. */
        switch( pIncomingPacket->type )
        {
            case MQTT_PACKET_TYPE_PUBACK:
            case MQTT_PACKET_TYPE_PUBREC:
                status = deserializeSimpleAck( pIncomingPacket, pPacketId, pReasonCode, requestProblem, propBuffer );

                if( status == MQTTSuccess && pIncomingPacket->remainingLength > 2 )
                {
                    status = logAckResponse( *pReasonCode->reasonCode, *pPacketId);
                }

                break;

            case MQTT_PACKET_TYPE_PUBREL:
            case MQTT_PACKET_TYPE_PUBCOMP:
                status = deserializeSimpleAck( pIncomingPacket, pPacketId, pReasonCode, requestProblem, propBuffer );

                if( status == MQTTSuccess && pIncomingPacket->remainingLength > 2)
                {
                    status = logSimpleAckResponse( *pReasonCode->reasonCode, *pPacketId);
                }

                break;

            /* Any other packet type is invalid. */
            default:
                LogError( ( "Function called with unknown packet type:(%02x).",
                            ( unsigned int ) pIncomingPacket->type ) );
                status = MQTTBadResponse;
                break;
        }
    }

    return status;
}

/*-----------------------------------------------------------*/

uint8_t * MQTT_SerializeAckFixed( uint8_t * pIndex,
                                    uint8_t packetType,
                                    uint16_t packetId,
                                    size_t remainingLength, 
                                    uint8_t reasonCode)
{
    uint8_t * pIndexLocal = pIndex;

    /* The first byte in the publish ack packet is the control packet type. */
    *pIndexLocal = packetType;
    pIndexLocal++;
    /*After the packet type fixed header has remaining length.*/
    pIndexLocal = encodeVariableLength( pIndexLocal, remainingLength );
    /*Encode the packet id.*/
    pIndexLocal[ 0 ] = UINT16_HIGH_BYTE( packetId );
    pIndexLocal[ 1 ] = UINT16_LOW_BYTE( packetId );
    pIndexLocal = &pIndexLocal[ 2 ];
    /*We are now sending the ack.*/
    *pIndexLocal = reasonCode;
    pIndexLocal++;
    return pIndexLocal;
}


MQTTStatus_t MQTT_GetAckPacketSize(size_t* pRemainingLength,
    size_t* pPacketSize,
    uint32_t maxPacketSize, 
    size_t ackPropertyLength)
{
    MQTTStatus_t status = MQTTSuccess;
    size_t length = 0U;
    size_t propertyLength = 0U;
    size_t packetSize = 0U;

    propertyLength = ackPropertyLength ; 

    /*Validate the parameters.*/
    if ((pRemainingLength == NULL) || (pPacketSize == NULL))
    {
        status = MQTTBadParameter;
    }
    else if (maxPacketSize == 0U)
    {
        status = MQTTBadParameter;
    }
    else
    {
        length += MQTT_PUBLISH_ACK_PACKET_SIZE_WITH_REASON;

        length += variableLengthEncodedSize(propertyLength) + propertyLength;

        if (length > MQTT_MAX_REMAINING_LENGTH)
        {
            status = MQTTBadParameter; 
            LogError(("Remaining Length greater than Maximum Remaining Length according to MQTTv5 spec.")); 
        }
        else
        {
            *pRemainingLength = length;
        }

    }
    if (status == MQTTSuccess)
    {
        packetSize = length + 1U + variableLengthEncodedSize(length);

        if (packetSize > maxPacketSize)
        {
            status = MQTTBadParameter;
            LogError(("Packet size greater than Max Packet Size specified in the CONNACK")); 
        }
        else
        {
            *pPacketSize = packetSize;
        }
    }
    return status;
}

/*-----------------------------------------------------------*/

uint8_t * MQTT_SerializeDisconnectFixed( uint8_t * pIndex,
                                        MQTTSuccessFailReasonCode_t reasonCode,
                                        size_t remainingLength)
{
    uint8_t * pIndexLocal = pIndex;
    assert( pIndex != NULL );
    /* The first byte in the publish ack packet is the control packet type. */
    *pIndexLocal = MQTT_PACKET_TYPE_DISCONNECT;
    pIndexLocal++;
    /*After the packet type fixed header has remaining length.*/
    pIndexLocal = encodeVariableLength( pIndexLocal, remainingLength );
    /*Encode the reason code.*/
    *pIndexLocal = reasonCode;
    pIndexLocal++;

    return pIndexLocal;
}

/*-----------------------------------------------------------*/
MQTTStatus_t MQTT_DeserializeDisconnect( const MQTTPacketInfo_t * pPacket,
                                            uint32_t maxPacketSize,
                                            MQTTReasonCodeInfo_t* pDisconnectInfo, 
                                            MqttPropBuilder_t *propBuffer)
{
    MQTTStatus_t status = MQTTSuccess;
    const uint8_t * pIndex = NULL;
    size_t propertyLength = 0U; 

    /*Validate the arguments*/
    if( ( pPacket == NULL ) || ( pPacket->pRemainingData == NULL ) )
    {
        status = MQTTBadParameter;
    }
    else if( ( pDisconnectInfo == NULL ) )
    {
        status = MQTTBadParameter;
    }
    else if( maxPacketSize == 0U )
    {
        status = MQTTBadParameter;
    }
    /*Packet size should not be more than the max allowed by the client.*/
    else if( ( pPacket->remainingLength + variableLengthEncodedSize( pPacket->remainingLength ) + 1U ) > maxPacketSize )
    {
        status = MQTTBadResponse;
    }
    else if (pPacket->remainingLength == 0U)
    {
        /*Do nothing*/
    }
    else
    {
        /* Extract the reason code */
        pIndex = pPacket->pRemainingData;
        pDisconnectInfo->reasonCode = pIndex;
        pDisconnectInfo->reasonCodeLength = 1U; 
        pIndex++;
        /*Validate the reason code.*/
        status = validateDisconnectResponse( *pDisconnectInfo->reasonCode, true );
    }

    if( status == MQTTSuccess )
    {
        if( ( pPacket->remainingLength > 1U ) )
        {
            /*Extract the property length.*/
            status = decodeVariableLength( pIndex, &propertyLength );

            if( status == MQTTSuccess )
            {
                pIndex = &pIndex[ variableLengthEncodedSize( propertyLength ) ];

                propBuffer->bufferLength = propertyLength; 
                propBuffer->pBuffer = pIndex; 

                /*Validate the remaining length.*/
                if( pPacket->remainingLength != ( propertyLength + variableLengthEncodedSize( propertyLength ) + 1U ) )
                {
                    status = MQTTBadResponse;
                }
            }
        }
    }
    const char* pReasonString; 
    uint16_t reasonStringLength; 
    const char* pServerRef; 
    uint16_t pServerRefLength; 

    if( status == MQTTSuccess )
    {
        while( ( propertyLength > 0U ) && ( status == MQTTSuccess ) )
        {
            /*Decode the property id.*/
            uint8_t propertyId = *pIndex;
            bool reasonString = false;
            bool serverRef = false;
            pIndex = &pIndex[ 1 ];
            propertyLength -= sizeof( uint8_t );

            /*Validate the property id and decode accordingly.*/
            switch( propertyId )
            {
                case MQTT_REASON_STRING_ID:
                    status = decodeutf_8( &pReasonString, &reasonStringLength, &propertyLength,&reasonString, &pIndex );
                    break;

                case MQTT_USER_PROPERTY_ID:
                    status = decodeAndDiscard( &propertyLength, &pIndex );
                    break;

                case MQTT_SERVER_REF_ID:
                    status = decodeutf_8( &pServerRef, &pServerRefLength, &propertyLength,&serverRef, &pIndex );
                    break;

                default:
                    status = MQTTBadResponse;
                    break;
            }
        }
    }

    return status;
}

/*-----------------------------------------------------------*/
/*
* API calls for Optional Subscribe Properties
*/
MQTTStatus_t MQTTPropAdd_SubscribeId(MqttPropBuilder_t* pPropertyBuilder, size_t subscriptionId)
{
    MQTTStatus_t status = MQTTSuccess;
    uint8_t* pIndex; 
    if (subscriptionId == 0)
    {
        LogError(("Subscription Id cannot 0 for subscribe properties : Protocol Error "));
        status = MQTTBadParameter;
    }
    else if ((pPropertyBuilder == NULL))
    {
        LogError(("Arguments cannot be NULL : pPropertyBuilder=%p.", (void*)pPropertyBuilder));
        status = MQTTBadParameter;
    }
    else if (pPropertyBuilder->pBuffer == NULL)
    {
        LogError(("Arguments cannot be NULL : pPropertyBuilder->pBuffer=%p.", (void*)pPropertyBuilder->pBuffer));
        status = MQTTBadParameter;
    }
    else if (UINT32_CHECK_BIT(pPropertyBuilder->fieldSet , MQTT_SUBSCRIPTION_ID_POS))
    {
        LogError(("Subscription Id already set"));
        status = MQTTBadParameter;
    }
    else if ( (pPropertyBuilder->currentIndex + sizeof(uint8_t) + variableLengthEncodedSize(subscriptionId)) > pPropertyBuilder->bufferLength)
    {
        LogError(("Buffer too small to add subscription id"));
        status = MQTTBadParameter;
    }
    else 
    {
        pIndex = pPropertyBuilder->pBuffer + pPropertyBuilder->currentIndex;
        *pIndex = MQTT_SUBSCRIPTION_ID_ID;
        pIndex++;
        pIndex = encodeVariableLength(pIndex, subscriptionId);
        pPropertyBuilder->currentIndex += (size_t)(pIndex - (pPropertyBuilder->pBuffer + pPropertyBuilder->currentIndex));
        pPropertyBuilder->fieldSet = UINT32_SET_BIT(pPropertyBuilder->fieldSet, MQTT_SUBSCRIPTION_ID_POS);
    }
    return status;
}

/*
* API call for sending User Properties 
*/

MQTTStatus_t MQTTPropAdd_UserProp(MqttPropBuilder_t* pPropertyBuilder, MQTTUserProperty_t *userProperty)
{
    MQTTStatus_t status = MQTTSuccess;
    if ((pPropertyBuilder == NULL))
    {
        LogError(("Arguments cannot be NULL : pPropertyBuilder=%p.", (void*)pPropertyBuilder));
        status = MQTTBadParameter;
    }
    else if (pPropertyBuilder->pBuffer == NULL)
    {
        LogError(("Arguments cannot be NULL : pPropertyBuilder->pBuffer=%p.", (void*)pPropertyBuilder->pBuffer));
        status = MQTTBadParameter;
    }
    else if (userProperty == NULL)
    {
        LogError(("Arguments cannot be NULL : userProperty=%p.", (void*)userProperty));
        status = MQTTBadParameter;
    }
    else if (userProperty->pKey == NULL || userProperty->pValue == NULL || userProperty->keyLength == 0U || userProperty->valueLength == 0U)
    {
        LogError(("Arguments cannot be NULL : pUserProperties->userProperty->pKey=%p," , " pUserProperties->userProperty->pValue=%p", "Key Length = %u" , "Value Length = %u" , (void*)userProperty->pKey, (void*)userProperty->pValue, userProperty->keyLength , userProperty->valueLength));
        status = MQTTBadParameter;
    }
    else if ( (pPropertyBuilder->currentIndex + userProperty->keyLength + userProperty->valueLength + sizeof(uint16_t) + sizeof(uint16_t) + sizeof(uint8_t)) > pPropertyBuilder->bufferLength)
    {
        LogError(("Buffer too small to add property.")); 
        status = MQTTNoMemory; 
    }
    else
    {
        uint8_t* start = pPropertyBuilder->pBuffer + pPropertyBuilder->currentIndex;
        uint8_t* pIndex = pPropertyBuilder->pBuffer + pPropertyBuilder->currentIndex;

        *pIndex = MQTT_USER_PROPERTY_ID;
        pIndex++;

        /*Encoding key*/
        pIndex = encodeString(pIndex, userProperty->pKey, userProperty->keyLength);
        pIndex = encodeString(pIndex, userProperty->pValue, userProperty->valueLength);

        pPropertyBuilder->currentIndex += (size_t)(pIndex - start);
    }
    return status;
}

MQTTStatus_t MQTTPropAdd_ConnSessionExpiry(MqttPropBuilder_t* pPropertyBuilder, uint32_t sessionExpiry)
{
    uint8_t* pIndex;
    MQTTStatus_t status = MQTTSuccess;
    if ((pPropertyBuilder == NULL))
    {
        LogError(("Arguments cannot be NULL : pPropertyBuilder=%p.", (void*)pPropertyBuilder));
        status = MQTTBadParameter;
    }
    else if (pPropertyBuilder->pBuffer == NULL)
    {
        LogError(("Arguments cannot be NULL : pPropertyBuilder->pBuffer=%p.", (void*)pPropertyBuilder->pBuffer));
        status = MQTTBadParameter;
    }
    else if (UINT32_CHECK_BIT(pPropertyBuilder->fieldSet, MQTT_SESSION_EXPIRY_INTERVAL_POS))
    {
        LogError(("Connect Session Expiry Already Set"));
        status = MQTTBadParameter;
    }
    else if ( (pPropertyBuilder->currentIndex + sizeof(uint32_t) + sizeof(uint8_t)) > pPropertyBuilder->bufferLength)
    {
        LogError(("Buffer too small to add property")); 
        status = MQTTNoMemory; 
    }
    else
    {
        pIndex = pPropertyBuilder->pBuffer + pPropertyBuilder->currentIndex;
        *pIndex = MQTT_SESSION_EXPIRY_ID;
        pIndex++;
        pIndex[0] = UINT32_GET_BYTE(sessionExpiry,3);
        pIndex[1] = UINT32_GET_BYTE(sessionExpiry,2);
        pIndex[2] = UINT32_GET_BYTE(sessionExpiry,1);
        pIndex[3] = UINT32_GET_BYTE(sessionExpiry,0);
        pIndex = &pIndex[4];
        pPropertyBuilder->fieldSet = UINT32_SET_BIT(pPropertyBuilder->fieldSet, MQTT_SESSION_EXPIRY_INTERVAL_POS);
        pPropertyBuilder->currentIndex += 5;
    }
    return status;
}

MQTTStatus_t MQTTPropAdd_ConnReceiveMax(MqttPropBuilder_t* pPropertyBuilder, uint16_t receiveMax)
{
    MQTTStatus_t status = MQTTSuccess;
    if ((pPropertyBuilder == NULL))
    {
        LogError(("Arguments cannot be NULL : pPropertyBuilder=%p.", (void*)pPropertyBuilder));
        status = MQTTBadParameter;
    }
    else if (pPropertyBuilder->pBuffer == NULL)
    {
        LogError(("Arguments cannot be NULL : pPropertyBuilder->pBuffer=%p.", (void*)pPropertyBuilder->pBuffer));
        status = MQTTBadParameter;
    }
    else if ((receiveMax == 0) || (UINT32_CHECK_BIT(pPropertyBuilder->fieldSet, MQTT_RECEIVE_MAXIMUM_POS)))
    {
        LogError(("Invalid arguments passed to MQTTPropAdd_ConnReceiveMax."));
        status = MQTTBadParameter;
    }
    else if ( (pPropertyBuilder->currentIndex + sizeof(uint16_t) + sizeof(uint8_t)) > pPropertyBuilder->bufferLength)
    {
        LogError(("Buffer too small to add property"));
        status = MQTTNoMemory;
    }
    else
    {
        uint8_t* pIndex = pPropertyBuilder->pBuffer + pPropertyBuilder->currentIndex;
        *pIndex = MQTT_RECEIVE_MAX_ID;
        pIndex++;
        pIndex[0] = UINT16_HIGH_BYTE(receiveMax);
        pIndex[1] = UINT16_LOW_BYTE(receiveMax);
        pIndex = &pIndex[2];
        pPropertyBuilder->fieldSet = UINT32_SET_BIT(pPropertyBuilder->fieldSet, MQTT_RECEIVE_MAXIMUM_POS);
        pPropertyBuilder->currentIndex += 3;
    }
    return status;
}

MQTTStatus_t MQTTPropAdd_ConnMaxPacketSize(MqttPropBuilder_t* pPropertyBuilder, uint32_t maxPacketSize)
{
    MQTTStatus_t status = MQTTSuccess;
    uint8_t* pIndex;
    if ((pPropertyBuilder == NULL))
    {
        LogError(("Arguments cannot be NULL : pPropertyBuilder=%p.", (void*)pPropertyBuilder));
        status = MQTTBadParameter;
    }
    else if (pPropertyBuilder->pBuffer == NULL)
    {
        LogError(("Arguments cannot be NULL : pPropertyBuilder->pBuffer=%p.", (void*)pPropertyBuilder->pBuffer));
        status = MQTTBadParameter;
    }
    else if ((maxPacketSize == 0) || (UINT32_CHECK_BIT(pPropertyBuilder->fieldSet, MQTT_MAX_PACKET_SIZE_POS)))
    {
        LogError(("Max packet size already set"));
        status = MQTTBadParameter;
    }
    else if ( (pPropertyBuilder->currentIndex + sizeof(uint32_t) + sizeof(uint8_t)) > pPropertyBuilder->bufferLength)
    {
        LogError(("Buffer too small to add property"));
        status = MQTTNoMemory;
    }
    else
    {
        pIndex = pPropertyBuilder->pBuffer + pPropertyBuilder->currentIndex;
        *pIndex = MQTT_MAX_PACKET_SIZE_ID;
        pIndex++;
        pIndex[0] = UINT32_GET_BYTE(maxPacketSize,3);
        pIndex[1] = UINT32_GET_BYTE(maxPacketSize,2);
        pIndex[2] = UINT32_GET_BYTE(maxPacketSize,1);
        pIndex[3] = UINT32_GET_BYTE(maxPacketSize,0);
        pIndex = &pIndex[4];
        pPropertyBuilder->fieldSet = UINT32_SET_BIT(pPropertyBuilder->fieldSet, MQTT_MAX_PACKET_SIZE_POS);
        pPropertyBuilder->currentIndex += 5;
    }
    return status;
}

MQTTStatus_t MQTTPropAdd_ConnTopicAliasMax(MqttPropBuilder_t* pPropertyBuilder, uint16_t topicAliasMax)
{
    uint8_t* pIndex;
    MQTTStatus_t status = MQTTSuccess; 
    if ((pPropertyBuilder == NULL))
    {
        LogError(("Arguments cannot be NULL : pPropertyBuilder=%p.", (void*)pPropertyBuilder));
        status = MQTTBadParameter;
    }
    else if (pPropertyBuilder->pBuffer == NULL)
    {
        LogError(("Arguments cannot be NULL : pPropertyBuilder->pBuffer=%p.", (void*)pPropertyBuilder->pBuffer));
        status = MQTTBadParameter;
    }
    else if (UINT32_CHECK_BIT(pPropertyBuilder->fieldSet, MQTT_TOPIC_ALIAS_MAX_POS))
    {
        LogError(("Topic Alias Maximum already set. "));
        status = MQTTBadParameter;
    }
    else if ((pPropertyBuilder->currentIndex + sizeof(uint16_t) + sizeof(uint8_t)) > pPropertyBuilder->bufferLength)
    {
        LogError(("Buffer too small to add property"));
        status = MQTTNoMemory;
    }
    else
    {
        pIndex = pPropertyBuilder->pBuffer + pPropertyBuilder->currentIndex;
        *pIndex = MQTT_TOPIC_ALIAS_MAX_ID;
        pIndex++;
        pIndex[0] = UINT16_HIGH_BYTE(topicAliasMax);
        pIndex[1] = UINT16_LOW_BYTE(topicAliasMax);
        pIndex = &pIndex[2];
        pPropertyBuilder->fieldSet = UINT32_SET_BIT(pPropertyBuilder->fieldSet, MQTT_TOPIC_ALIAS_MAX_POS); 
        pPropertyBuilder->currentIndex += 3;
    }
    return status;
}

MQTTStatus_t MQTTPropAdd_ConnRequestRespInfo(MqttPropBuilder_t* pPropertyBuilder, bool requestResponseInfo)
{
    uint8_t* pIndex; 
    MQTTStatus_t status = MQTTSuccess;
    if ((pPropertyBuilder == NULL))
    {
        LogError(("Arguments cannot be NULL : pPropertyBuilder=%p.", (void*)pPropertyBuilder));
        status = MQTTBadParameter;
    }
    else if (pPropertyBuilder->pBuffer == NULL)
    {
        LogError(("Arguments cannot be NULL : pPropertyBuilder->pBuffer=%p.", (void*)pPropertyBuilder->pBuffer));
        status = MQTTBadParameter;
    }
    else if (UINT32_CHECK_BIT(pPropertyBuilder->fieldSet, MQTT_REQUEST_RESPONSE_INFO_POS))
    {
        LogError(("Request Response Info already set."));
        status = MQTTBadParameter;
    }
    else if ((pPropertyBuilder->currentIndex + sizeof(uint8_t) + sizeof(uint8_t)) > pPropertyBuilder->bufferLength)
    {
        LogError(("Buffer too small to add property"));
        status = MQTTNoMemory;
    }
    else
    {
        pIndex = pPropertyBuilder->pBuffer + pPropertyBuilder->currentIndex;
        *pIndex = MQTT_REQUEST_RESPONSE_ID;
        pIndex++;
        *pIndex = 1U;
        pIndex++;
        pPropertyBuilder->fieldSet = UINT32_SET_BIT(pPropertyBuilder->fieldSet, MQTT_REQUEST_RESPONSE_INFO_POS);
        pPropertyBuilder->currentIndex += 2;
    }
    return status;
}

MQTTStatus_t MQTTPropAdd_ConnRequestProbInfo(MqttPropBuilder_t* pPropertyBuilder, bool requestProblemInfo)
{
    uint8_t* pIndex;
    MQTTStatus_t status = MQTTSuccess;
    if ((pPropertyBuilder == NULL))
    {
        LogError(("Arguments cannot be NULL : pPropertyBuilder=%p.", (void*)pPropertyBuilder));
        status = MQTTBadParameter;
    }
    else if (pPropertyBuilder->pBuffer == NULL)
    {
        LogError(("Arguments cannot be NULL : pPropertyBuilder->pBuffer=%p.", (void*)pPropertyBuilder->pBuffer));
        status = MQTTBadParameter;
    }
    else if (UINT32_CHECK_BIT(pPropertyBuilder->fieldSet, MQTT_REQUEST_PROBLEM_INFO_POS))
    {
        LogError(("Request Problem Info already set."));
        status =  MQTTBadParameter;
    }
    else if ((pPropertyBuilder->currentIndex + sizeof(uint8_t) + sizeof(uint8_t)) > pPropertyBuilder->bufferLength)
    {
        LogError(("Buffer too small to add property"));
        status = MQTTNoMemory;
    }
    else
    {
        pIndex = pPropertyBuilder->pBuffer + pPropertyBuilder->currentIndex;
        *pIndex = MQTT_REQUEST_RESPONSE_ID;
        pIndex++;
        *pIndex = 1U;
        pIndex++;
        pPropertyBuilder->fieldSet = UINT32_SET_BIT(pPropertyBuilder->fieldSet, MQTT_REQUEST_PROBLEM_INFO_POS);
        pPropertyBuilder->currentIndex += 2;
    }
    return status;
}

MQTTStatus_t MQTTPropAdd_ConnAuthMethod(MqttPropBuilder_t* pPropertyBuilder,
                                        const char* authMethod,
                                        uint16_t authMethodLength)
{
    uint8_t* pIndex;
    MQTTStatus_t status = MQTTSuccess; 
    if ((pPropertyBuilder == NULL) || (authMethod == NULL) || (authMethodLength == 0U))
    {
        LogError(("Arguments cannot be NULL : pPropertyBuilder=%p,","authMethod = %p" , "authMethodLength = %u" , (void*)pPropertyBuilder , (void*)authMethod , authMethodLength));
        status = MQTTBadParameter;
    }
    else if (pPropertyBuilder->pBuffer == NULL)
    {
        LogError(("Arguments cannot be NULL : pPropertyBuilder->pBuffer=%p.", (void*)pPropertyBuilder->pBuffer));
        status = MQTTBadParameter;
    }
    else if (UINT32_CHECK_BIT(pPropertyBuilder->fieldSet, MQTT_AUTHENTICATION_METHOD_POS))
    {
        LogError(("Auth Method already set."));
        status = MQTTBadParameter;
    }
    else if ((pPropertyBuilder->currentIndex + sizeof(uint8_t) + authMethodLength + sizeof(uint16_t)) > pPropertyBuilder->bufferLength)
    {
        LogError(("Buffer too small to add property"));
        status = MQTTNoMemory;
    }
    else
    {
        pIndex = pPropertyBuilder->pBuffer + pPropertyBuilder->currentIndex;
        *pIndex = MQTT_AUTH_METHOD_ID;
        pIndex++;
        pIndex = encodeString(pIndex, authMethod, authMethodLength);
        pPropertyBuilder->fieldSet = UINT32_SET_BIT(pPropertyBuilder->fieldSet, MQTT_AUTHENTICATION_METHOD_POS);
        pPropertyBuilder->currentIndex += (size_t)(pIndex - (pPropertyBuilder->pBuffer + pPropertyBuilder->currentIndex));
    }
    return status;
}


MQTTStatus_t MQTTPropAdd_ConnAuthData( MqttPropBuilder_t* pPropertyBuilder,
                                        const char* authData,
                                        uint16_t authDataLength)
{
    uint8_t* pIndex;
    MQTTStatus_t status = MQTTSuccess; 
    if ((pPropertyBuilder == NULL) || (authData == NULL) || (authDataLength == 0U))
    {
        LogError(("Arguments cannot be NULL : pPropertyBuilder=%p,", "authMethod = %p", "authMethodLength = %u", (void*)pPropertyBuilder, (void*)authData, authDataLength));
        status = MQTTBadParameter;
    }
    else if (pPropertyBuilder->pBuffer == NULL)
    {
        LogError(("Arguments cannot be NULL : pPropertyBuilder->pBuffer=%p.", (void*)pPropertyBuilder->pBuffer));
        status = MQTTBadParameter;
    }
    else if ((UINT32_CHECK_BIT(pPropertyBuilder->fieldSet, MQTT_AUTHENTICATION_DATA_POS)) || ( UINT32_CHECK_BIT(pPropertyBuilder->fieldSet, MQTT_AUTHENTICATION_METHOD_POS) == 0) )
    {
        LogError(("Invalid Auth data"));
        status = MQTTBadParameter;
    }
    else if ((pPropertyBuilder->currentIndex + sizeof(uint8_t) + authDataLength + sizeof(uint16_t)) > pPropertyBuilder->bufferLength)
    {
        LogError(("Buffer too small to add property"));
        status = MQTTNoMemory;
    }
    else
    {
        pIndex = pPropertyBuilder->pBuffer + pPropertyBuilder->currentIndex;
        *pIndex = MQTT_AUTH_DATA_ID;
        pIndex++;
        pIndex = encodeString(pIndex, authData, authDataLength);
        pPropertyBuilder->fieldSet = UINT32_SET_BIT(pPropertyBuilder->fieldSet, MQTT_AUTHENTICATION_DATA_POS);
        pPropertyBuilder->currentIndex += (size_t)(pIndex - (pPropertyBuilder->pBuffer + pPropertyBuilder->currentIndex));
    }
    return status;
}

MQTTStatus_t MQTTPropAdd_PubPayloadFormat(MqttPropBuilder_t* pPropertyBuilder, bool payloadFormat)
{
    uint8_t* pIndex;
    MQTTStatus_t status = MQTTSuccess;
    if ((pPropertyBuilder == NULL))
    {
        LogError(("Arguments cannot be NULL : pPropertyBuilder=%p.", (void*)pPropertyBuilder));
        status = MQTTBadParameter;
    }
    else if (pPropertyBuilder->pBuffer == NULL)
    {
        LogError(("Arguments cannot be NULL : pPropertyBuilder->pBuffer=%p.", (void*)pPropertyBuilder->pBuffer));
        status = MQTTBadParameter;
    }
    else if ((UINT32_CHECK_BIT(pPropertyBuilder->fieldSet, MQTT_PAYLOAD_FORMAT_INDICATOR_POS)))
    {
        LogError(("Payload Format already set"));
        status = MQTTBadParameter;
    }
    else if ((pPropertyBuilder->currentIndex + sizeof(uint8_t) + sizeof(uint8_t)) > pPropertyBuilder->bufferLength)
    {
        LogError(("Buffer too small to add property"));
        status = MQTTNoMemory;
    }
    else
    {
        pIndex = pPropertyBuilder->pBuffer + pPropertyBuilder->currentIndex;
        *pIndex = MQTT_PAYLOAD_FORMAT_ID;
        pIndex++;
        *pIndex = payloadFormat;
        pIndex++;
        pPropertyBuilder->fieldSet = UINT32_SET_BIT(pPropertyBuilder->fieldSet, MQTT_PAYLOAD_FORMAT_INDICATOR_POS);
        pPropertyBuilder->currentIndex += 2;
    }
    return status;
}

MQTTStatus_t MQTTPropAdd_PubMessageExpiry(MqttPropBuilder_t* pPropertyBuilder, uint32_t messageExpiry)
{
    uint8_t* pIndex;
    MQTTStatus_t status = MQTTSuccess;
    if ((pPropertyBuilder == NULL))
    {
        LogError(("Arguments cannot be NULL : pPropertyBuilder=%p.", (void*)pPropertyBuilder));
        status = MQTTBadParameter;
    }
    else if (pPropertyBuilder->pBuffer == NULL)
    {
        LogError(("Arguments cannot be NULL : pPropertyBuilder->pBuffer=%p.", (void*)pPropertyBuilder->pBuffer));
        status = MQTTBadParameter;
    }
    else if ((UINT32_CHECK_BIT(pPropertyBuilder->fieldSet, MQTT_MESSAGE_EXPIRY_INTERVAL_POS)))
    {
        LogError(("Message Expiry Interval already set"));
        status = MQTTBadParameter;
    }
    else if ((pPropertyBuilder->currentIndex + sizeof(uint32_t) + sizeof(uint8_t)) > pPropertyBuilder->bufferLength)
    {
        LogError(("Buffer too small to add property"));
        status = MQTTNoMemory;
    }
    else
    {
        pIndex = pPropertyBuilder->pBuffer + pPropertyBuilder->currentIndex;
        *pIndex = MQTT_MSG_EXPIRY_ID;
        pIndex++;
        pIndex[0] = UINT32_GET_BYTE(messageExpiry,3);
        pIndex[1] = UINT32_GET_BYTE(messageExpiry,2);
        pIndex[2] = UINT32_GET_BYTE(messageExpiry,1);
        pIndex[3] = UINT32_GET_BYTE(messageExpiry,0);
        pIndex = &pIndex[4];
        pPropertyBuilder->fieldSet = UINT32_SET_BIT(pPropertyBuilder->fieldSet, MQTT_MESSAGE_EXPIRY_INTERVAL_POS);
        pPropertyBuilder->currentIndex += 5;
    }
    return status;
}

MQTTStatus_t MQTTPropAdd_PubTopicAlias(MqttPropBuilder_t* pPropertyBuilder,
    uint16_t topicAlias)
{
    uint8_t* pIndex;
    MQTTStatus_t status = MQTTSuccess;
    if ((pPropertyBuilder == NULL))
    {
        LogError(("Arguments cannot be NULL : pPropertyBuilder=%p.", (void*)pPropertyBuilder));
        status = MQTTBadParameter;
    }
    else if (pPropertyBuilder->pBuffer == NULL)
    {
        LogError(("Arguments cannot be NULL : pPropertyBuilder->pBuffer=%p.", (void*)pPropertyBuilder->pBuffer));
        status = MQTTBadParameter;
    }
    else if (UINT32_CHECK_BIT(pPropertyBuilder->fieldSet, MQTT_PUBLISH_TOPIC_ALIAS_POS))
    {
        LogError(("TopicAlias already present"));
        status = MQTTBadParameter;
    }
    else if (topicAlias == 0U)
    {
        LogError(("Topic Alias cannot be 0"));
        status = MQTTBadParameter; 
    }
    else if ((pPropertyBuilder->currentIndex + sizeof(uint16_t) + sizeof(uint8_t)) > pPropertyBuilder->bufferLength)
    {
        LogError(("Buffer too small to add property"));
        status = MQTTNoMemory;
    }
    else
    {
        pIndex = pPropertyBuilder->pBuffer + pPropertyBuilder->currentIndex;
        *pIndex = MQTT_TOPIC_ALIAS_ID;
        pIndex++;
        pIndex[0] = UINT16_HIGH_BYTE(topicAlias);
        pIndex[1] = UINT16_LOW_BYTE(topicAlias);
        pIndex = &pIndex[2];
        pPropertyBuilder->fieldSet = UINT32_SET_BIT(pPropertyBuilder->fieldSet, MQTT_PUBLISH_TOPIC_ALIAS_POS);
        pPropertyBuilder->currentIndex += 3;
    }
    return status;
}

MQTTStatus_t MQTTPropAdd_PubResponseTopic(MqttPropBuilder_t* pPropertyBuilder,
    const char* responseTopic,
    uint16_t responseTopicLength)
{
    uint8_t* pIndex;
    MQTTStatus_t status = MQTTSuccess;
    if ((pPropertyBuilder == NULL))
    {
        LogError(("Arguments cannot be NULL : pPropertyBuilder=%p.", (void*)pPropertyBuilder));
        status = MQTTBadParameter;
    }
    else if (pPropertyBuilder->pBuffer == NULL)
    {
        LogError(("Arguments cannot be NULL : pPropertyBuilder->pBuffer=%p.", (void*)pPropertyBuilder->pBuffer));
        status = MQTTBadParameter;
    }
    else if (responseTopic == NULL)
    {
        LogError(("Arguments cannot be NULL : responseTopic=%p.", (void*)responseTopic));
        status = MQTTBadParameter;
    }
    else if (responseTopicLength == 0U)
    {
        LogError(("Response Topic Length cannot be 0"));
        status = MQTTBadParameter;
    }
    else if ((UINT32_CHECK_BIT(pPropertyBuilder->fieldSet, MQTT_PUBLISH_RESPONSE_TOPIC_POS)))
    {
        LogError(("Response Topic already set"));
        status = MQTTBadParameter;
    }
    else if ( (strchr(responseTopic, '#') != NULL) || (strchr(responseTopic, '+') != NULL))
    {
        LogError(("Protocol Error : Response Topic contains wildcards"));
        status = MQTTBadParameter;
    }
    else if ((pPropertyBuilder->currentIndex + sizeof(uint8_t) + responseTopicLength + sizeof(uint16_t)) > pPropertyBuilder->bufferLength)
    {
        LogError(("Buffer too small to add property"));
        status = MQTTNoMemory;
    }
    else
    {
        pIndex = pPropertyBuilder->pBuffer + pPropertyBuilder->currentIndex;
        *pIndex = MQTT_RESPONSE_TOPIC_ID;
        pIndex++;
        pIndex = encodeString(pIndex, responseTopic, responseTopicLength);

        pPropertyBuilder->currentIndex += (size_t)(pIndex - (pPropertyBuilder->pBuffer + pPropertyBuilder->currentIndex));
        pPropertyBuilder->fieldSet = UINT32_SET_BIT(pPropertyBuilder->fieldSet, MQTT_PUBLISH_RESPONSE_TOPIC_POS);
    }
    return status;
}

MQTTStatus_t MQTTPropAdd_PubCorrelationData(MqttPropBuilder_t* pPropertyBuilder,
                                            const void* pCorrelationData,
                                            uint16_t correlationLength)
{
    uint8_t* pIndex;
    MQTTStatus_t status = MQTTSuccess;
    if ((pPropertyBuilder == NULL))
    {
        LogError(("Arguments cannot be NULL : pPropertyBuilder=%p.", (void*)pPropertyBuilder));
        status = MQTTBadParameter;
    }
    else if (pPropertyBuilder->pBuffer == NULL)
    {
        LogError(("Arguments cannot be NULL : pPropertyBuilder->pBuffer=%p.", (void*)pPropertyBuilder->pBuffer));
        status = MQTTBadParameter;
    }
    else if (pCorrelationData == NULL)
    {
        LogError(("Arguments cannot be NULL : pCorrelationData=%p.", (void*)pCorrelationData));
        status = MQTTBadParameter;
    }
    else if (correlationLength == 0U)
    {
        LogError(("Correlation Data Length cannot be 0"));
        status = MQTTBadParameter;
    }
    else if (UINT32_CHECK_BIT(pPropertyBuilder->fieldSet, MQTT_PUBLISH_CORRELATION_DATA_POS))
    {
        LogError(("Correlation Data already set"));
        status = MQTTBadParameter;
    }
    else if ((pPropertyBuilder->currentIndex + sizeof(uint8_t) + correlationLength + sizeof(uint16_t)) > pPropertyBuilder->bufferLength)
    {
        LogError(("Buffer too small to add property"));
        status = MQTTNoMemory;
    }
    else
    {
        pIndex = pPropertyBuilder->pBuffer + pPropertyBuilder->currentIndex;
        *pIndex = MQTT_CORRELATION_DATA_ID;
        pIndex++;
        pIndex = encodeBinaryData(pIndex, pCorrelationData, correlationLength);
        pPropertyBuilder->fieldSet = UINT32_SET_BIT(pPropertyBuilder->fieldSet, MQTT_PUBLISH_CORRELATION_DATA_POS);
        pPropertyBuilder->currentIndex += (size_t)(pIndex - (pPropertyBuilder->pBuffer + pPropertyBuilder->currentIndex));
    }
    return status ;
}

MQTTStatus_t MQTTPropAdd_PubContentType(MqttPropBuilder_t* pPropertyBuilder,
    const char* contentType,
    uint16_t contentTypeLength)
{
    uint8_t* pIndex;
    MQTTStatus_t status = MQTTSuccess;
    if ((pPropertyBuilder == NULL))
    {
        LogError(("Arguments cannot be NULL : pPropertyBuilder=%p.", (void*)pPropertyBuilder));
        status = MQTTBadParameter;
    }
    else if (pPropertyBuilder->pBuffer == NULL)
    {
        LogError(("Arguments cannot be NULL : pPropertyBuilder->pBuffer=%p.", (void*)pPropertyBuilder->pBuffer));
        status = MQTTBadParameter;
    }
    else if (contentType == NULL)
    {
        LogError(("Arguments cannot be NULL : contentType=%p.", (void*)contentType));
        status = MQTTBadParameter;
    }
    else if (contentTypeLength == 0U)
    {
        LogError(("Content Type Length cannot be 0"));
        status = MQTTBadParameter;
    }
    else if (UINT32_CHECK_BIT(pPropertyBuilder->fieldSet, MQTT_PUBLISH_CONTENT_TYPE_POS))
    {
        LogError(("Content type already set"));
        status = MQTTBadParameter;
    }
    else if ((pPropertyBuilder->currentIndex + sizeof(uint8_t) + contentTypeLength + sizeof(uint16_t)) > pPropertyBuilder->bufferLength)
    {
        LogError(("Buffer too small to add property"));
        status = MQTTNoMemory;
    }
    else
    {

        pIndex = pPropertyBuilder->pBuffer + pPropertyBuilder->currentIndex;
        *pIndex = MQTT_CONTENT_TYPE_ID;
        pIndex++;
        pIndex = encodeString(pIndex, contentType, contentTypeLength);
        pPropertyBuilder->fieldSet = UINT32_SET_BIT(pPropertyBuilder->fieldSet, MQTT_PUBLISH_CONTENT_TYPE_POS);
        pPropertyBuilder->currentIndex += (size_t)(pIndex - (pPropertyBuilder->pBuffer + pPropertyBuilder->currentIndex));
    }
    return status;
}

MQTTStatus_t MQTTPropAdd_ReasonString(MqttPropBuilder_t* pPropertyBuilder,
    const char* pReasonString,
    uint16_t reasonStringLength)
{
    uint8_t* pIndex;
    MQTTStatus_t status = MQTTSuccess;
    if ((pPropertyBuilder == NULL))
    {
        LogError(("Arguments cannot be NULL : pPropertyBuilder=%p.", (void*)pPropertyBuilder));
        status = MQTTBadParameter;
    }
    else if (pPropertyBuilder->pBuffer == NULL)
    {
        LogError(("Arguments cannot be NULL : pPropertyBuilder->pBuffer=%p.", (void*)pPropertyBuilder->pBuffer));
        status = MQTTBadParameter;
    }
    else if (pReasonString == NULL)
    {
        LogError(("Arguments cannot be NULL : pReasonString=%p.", (void*)pReasonString));
        status = MQTTBadParameter;
    }
    else if (reasonStringLength == 0U)
    {
        LogError(("Reason String Length cannot be 0"));
        status = MQTTBadParameter;
    }
    else if (UINT32_CHECK_BIT(pPropertyBuilder->fieldSet, MQTT_REASON_STRING_POS))
    {
        LogError(("Reason String already set"));
        status = MQTTBadParameter;
    }
    else if ((pPropertyBuilder->currentIndex + sizeof(uint8_t) + reasonStringLength + sizeof(uint16_t)) > pPropertyBuilder->bufferLength)
    {
        LogError(("Buffer too small to add property"));
        status = MQTTNoMemory;
    }
    else
    {
        pIndex = pPropertyBuilder->pBuffer + pPropertyBuilder->currentIndex;
        *pIndex = MQTT_REASON_STRING_ID;
        pIndex++;
        pIndex = encodeString(pIndex, pReasonString, reasonStringLength);
        pPropertyBuilder->fieldSet = UINT32_SET_BIT(pPropertyBuilder->fieldSet, MQTT_REASON_STRING_POS);
        pPropertyBuilder->currentIndex += (size_t)(pIndex - (pPropertyBuilder->pBuffer + pPropertyBuilder->currentIndex));
    }
    return status;
}


/*
* Deserializing properties - Publish
*/


MQTTStatus_t MQTTPropGet_PubTopicAlias(MqttPropBuilder_t *propBuffer, uint16_t* topicAlias)
{
    MQTTStatus_t status = MQTTSuccess; 
    bool propFlag = false; 
    if ((propBuffer == NULL))
    {
        LogError(("Arguments cannot be NULL : pPropertyBuilder=%p.", (void*)propBuffer));
        status = MQTTBadParameter;
    }
    else if (propBuffer->pBuffer == NULL)
    {
        LogError(("Arguments cannot be NULL : pPropertyBuilder->pBuffer=%p.", (void*)propBuffer->pBuffer));
        status = MQTTBadParameter;
    }
    else if (topicAlias == NULL)
    {
        LogError(("Arguments cannot be NULL : topicAlias=%p.", (void*)topicAlias));
        status = MQTTBadParameter;
    }
    else
    {
        uint8_t* startOfProp = propBuffer->pBuffer + propBuffer->currentIndex;
        size_t propertyLength = propBuffer->bufferLength - propBuffer->currentIndex;
        status = decodeuint16_t(topicAlias, &propertyLength, &propFlag, &startOfProp);
        if (status == MQTTSuccess)
        {
            propBuffer->currentIndex = (size_t)(startOfProp - propBuffer->pBuffer);
        }
    }
    return status; 
}

MQTTStatus_t MQTTPropGet_PubPayloadFormatIndicator(MqttPropBuilder_t* propBuffer, uint8_t* payloadFormat)
{

    MQTTStatus_t status = MQTTSuccess;
    bool propFlag = false;
    if ((propBuffer == NULL))
    {
        LogError(("Arguments cannot be NULL : pPropertyBuilder=%p.", (void*)propBuffer));
        status = MQTTBadParameter;
    }
    else if (propBuffer->pBuffer == NULL)
    {
        LogError(("Arguments cannot be NULL : pPropertyBuilder->pBuffer=%p.", (void*)propBuffer->pBuffer));
        status = MQTTBadParameter;
    }
    else if (payloadFormat == NULL)
    {
        LogError(("Arguments cannot be NULL : payloadFormat=%p.", (void*)payloadFormat));
        status = MQTTBadParameter;
    }
    else
    {
        uint8_t* startOfProp = propBuffer->pBuffer + propBuffer->currentIndex;
        size_t propertyLength = propBuffer->bufferLength - propBuffer->currentIndex;
        status = decodeuint8_t(payloadFormat, &propertyLength, &propFlag, &startOfProp);
        if (status == MQTTSuccess)
        {
            propBuffer->currentIndex = (size_t)(startOfProp - propBuffer->pBuffer);
        }
    }
    return status; 
}

MQTTStatus_t MQTTPropGet_PubResponseTopic(MqttPropBuilder_t* propBuffer, const char** responseTopic, uint16_t* responseTopicLength)
{
    MQTTStatus_t status = MQTTSuccess;
    bool propFlag = false;
    if ((propBuffer == NULL))
    {
        LogError(("Arguments cannot be NULL : pPropertyBuilder=%p.", (void*)propBuffer));
        status = MQTTBadParameter;
    }
    else if (propBuffer->pBuffer == NULL)
    {
        LogError(("Arguments cannot be NULL : pPropertyBuilder->pBuffer=%p.", (void*)propBuffer->pBuffer));
        status = MQTTBadParameter;
    }
    else if (responseTopic == NULL || responseTopicLength == NULL)
    {
        LogError(("Arguments cannot be NULL : responseTopic=%p, responseTopicLength = %p", (void*)responseTopic , (void*)responseTopicLength));
        status = MQTTBadParameter;
    }
    else
    {
        uint8_t* startOfProp = propBuffer->pBuffer + propBuffer->currentIndex;
        size_t propertyLength = propBuffer->bufferLength - propBuffer->currentIndex;
        status = decodeutf_8(responseTopic, responseTopicLength, &propertyLength, &propFlag, &startOfProp);
        if (status == MQTTSuccess)
        {
            propBuffer->currentIndex = (size_t)(startOfProp - propBuffer->pBuffer);
        }
    }
    return status; 
}

MQTTStatus_t MQTTPropGet_PubCorrelationData(MqttPropBuilder_t* propBuffer, const void** correlationData, uint16_t* correlationLength)
{
    MQTTStatus_t status = MQTTSuccess;
    bool propFlag = false;
    if ((propBuffer == NULL))
    {
        LogError(("Arguments cannot be NULL : pPropertyBuilder=%p.", (void*)propBuffer));
        status = MQTTBadParameter;
    }
    else if (propBuffer->pBuffer == NULL)
    {
        LogError(("Arguments cannot be NULL : pPropertyBuilder->pBuffer=%p.", (void*)propBuffer->pBuffer));
        status = MQTTBadParameter;
    }
    else if (correlationData == NULL || correlationLength == NULL)
    {
        LogError(("Arguments cannot be NULL : responseTopic=%p, responseTopicLength = %p", (void*)correlationData, (void*)correlationLength));
        status = MQTTBadParameter;
    }
    else
    {
        uint8_t* startOfProp = propBuffer->pBuffer + propBuffer->currentIndex;
        size_t propertyLength = propBuffer->bufferLength - propBuffer->currentIndex;
        status = decodeBinaryData(correlationData, correlationLength, &propertyLength, &propFlag, &startOfProp);
        if (status == MQTTSuccess)
        {
            propBuffer->currentIndex = (size_t)(startOfProp - propBuffer->pBuffer);
        }
    }
    return status; 
}

MQTTStatus_t MQTTPropGet_PubMessageExpiryInterval(MqttPropBuilder_t* propBuffer, uint32_t* msgExpiryInterval)
{
    MQTTStatus_t status = MQTTSuccess;
    bool propFlag = false;
    if ((propBuffer == NULL))
    {
        LogError(("Arguments cannot be NULL : pPropertyBuilder=%p.", (void*)propBuffer));
        status = MQTTBadParameter;
    }
    else if (propBuffer->pBuffer == NULL)
    {
        LogError(("Arguments cannot be NULL : pPropertyBuilder->pBuffer=%p.", (void*)propBuffer->pBuffer));
        status = MQTTBadParameter;
    }
    else if(msgExpiryInterval == NULL)
    {
        LogError(("Arguments cannot be NULL : msgExpiryInterval=%p.", (void*)msgExpiryInterval));
        status = MQTTBadParameter;
    }
    else
    {
        uint8_t* startOfProp = propBuffer->pBuffer + propBuffer->currentIndex;
        size_t propertyLength = propBuffer->bufferLength - propBuffer->currentIndex;
        status = decodeuint32_t(msgExpiryInterval, &propertyLength, &propFlag, &startOfProp);
        if (status == MQTTSuccess)
        {
            propBuffer->currentIndex = (size_t)(startOfProp - propBuffer->pBuffer);
        }
    }
    return status; 
}

MQTTStatus_t MQTTPropGet_PubContentType(MqttPropBuilder_t* propBuffer, const char** pContentType, uint16_t* contentTypeLength)
{
    MQTTStatus_t status = MQTTSuccess;
    bool propFlag = false;
    if ((propBuffer == NULL))
    {
        LogError(("Arguments cannot be NULL : pPropertyBuilder=%p.", (void*)propBuffer));
        status = MQTTBadParameter;
    }
    else if (propBuffer->pBuffer == NULL)
    {
        LogError(("Arguments cannot be NULL : pPropertyBuilder->pBuffer=%p.", (void*)propBuffer->pBuffer));
        status = MQTTBadParameter;
    }
    else if (pContentType == NULL || contentTypeLength == NULL)
    {
        LogError(("Arguments cannot be NULL : pContentType=%p, contentTypeLength = %p", (void*)pContentType, (void*)contentTypeLength));
        status = MQTTBadParameter;
    }
    else
    {
        uint8_t* startOfProp = propBuffer->pBuffer + propBuffer->currentIndex;
        size_t propertyLength = propBuffer->bufferLength - propBuffer->currentIndex;
        status = decodeutf_8(pContentType, contentTypeLength, &propertyLength, &propFlag, &startOfProp);
        if (status == MQTTSuccess)
        {
            propBuffer->currentIndex = (size_t)(startOfProp - propBuffer->pBuffer);
        }
    }
    return status; 
}

MQTTStatus_t MQTTPropGet_PubSubscriptionId(MqttPropBuilder_t* propBuffer, size_t* subscriptionId)
{
    MQTTStatus_t status = MQTTSuccess;
    if ((propBuffer == NULL))
    {
        LogError(("Arguments cannot be NULL : pPropertyBuilder=%p.", (void*)propBuffer));
        status = MQTTBadParameter;
    }
    else if (propBuffer->pBuffer == NULL)
    {
        LogError(("Arguments cannot be NULL : pPropertyBuilder->pBuffer=%p.", (void*)propBuffer->pBuffer));
        status = MQTTBadParameter;
    }
    else if (subscriptionId == NULL)
    {
        LogError(("Arguments cannot be NULL : subscriptionId=%p.", (void*)subscriptionId));
        status = MQTTBadParameter;
    }
    else
    {
        uint8_t* startOfProp = propBuffer->pBuffer + propBuffer->currentIndex;
        size_t propertyLength = propBuffer->bufferLength - propBuffer->currentIndex;
        status = decodeVariableLength(startOfProp, subscriptionId);
        if (status == MQTTSuccess)
        {
            propBuffer->currentIndex = (size_t)(startOfProp - propBuffer->pBuffer);
        }
    }
    return status; 
}

MQTTStatus_t MQTTPropGet_ConnSessionExpiry(MqttPropBuilder_t* propBuffer, uint32_t *sessionExpiry)
{
    MQTTStatus_t status = MQTTSuccess; 
    bool propFlag = false; 
    if ((propBuffer == NULL))
    {
        LogError(("Arguments cannot be NULL : pPropertyBuilder=%p.", (void*)propBuffer));
        status = MQTTBadParameter;
    }
    else if (propBuffer->pBuffer == NULL)
    {
        LogError(("Arguments cannot be NULL : pPropertyBuilder->pBuffer=%p.", (void*)propBuffer->pBuffer));
        status = MQTTBadParameter;
    }
    else if (sessionExpiry == NULL)
    {
        LogError(("Arguments cannot be NULL : sessionExpiry=%p.", (void*)sessionExpiry));
        status = MQTTBadParameter;
    }
    else
    {
        uint8_t* startOfProp = propBuffer->pBuffer + propBuffer->currentIndex;
        size_t propertyLength = propBuffer->bufferLength - propBuffer->currentIndex;
        status = decodeuint32_t(sessionExpiry, &propertyLength, &propFlag, &startOfProp);
        if (status == MQTTSuccess)
        {
            propBuffer->currentIndex = (size_t)(startOfProp - propBuffer->pBuffer);
        }
    }
    return status; 
}

MQTTStatus_t MQTTPropGet_ConnTopicAliasMax(MqttPropBuilder_t *propBuffer , uint16_t* topicAliasMax)
{
    MQTTStatus_t status = MQTTSuccess; 
    bool propFlag = false;
    if ((propBuffer == NULL))
    {
        LogError(("Arguments cannot be NULL : pPropertyBuilder=%p.", (void*)propBuffer));
        status = MQTTBadParameter;
    }
    else if (propBuffer->pBuffer == NULL)
    {
        LogError(("Arguments cannot be NULL : pPropertyBuilder->pBuffer=%p.", (void*)propBuffer->pBuffer));
        status = MQTTBadParameter;
    }
    else if (topicAliasMax == NULL)
    {
        LogError(("Arguments cannot be NULL : topicAliasMax=%p.", (void*)topicAliasMax));
        status = MQTTBadParameter;
    }
    else
    {
        uint8_t* startOfProp = propBuffer->pBuffer + propBuffer->currentIndex;
        size_t propertyLength = propBuffer->bufferLength - propBuffer->currentIndex;
        status = decodeuint16_t(topicAliasMax, &propertyLength, &propFlag, &startOfProp);
        if (status == MQTTSuccess)
        {
            propBuffer->currentIndex = (size_t)(startOfProp - propBuffer->pBuffer);
        }
    }
    return status; 
}

MQTTStatus_t MQTTPropGet_ConnReceiveMax(MqttPropBuilder_t* propBuffer, uint16_t* receiveMax)
{
    MQTTStatus_t status = MQTTSuccess; 
    bool propFlag = false; 
    if ((propBuffer == NULL))
    {
        LogError(("Arguments cannot be NULL : pPropertyBuilder=%p.", (void*)propBuffer));
        status = MQTTBadParameter;
    }
    else if (propBuffer->pBuffer == NULL)
    {
        LogError(("Arguments cannot be NULL : pPropertyBuilder->pBuffer=%p.", (void*)propBuffer->pBuffer));
        status = MQTTBadParameter;
    }
    else if (receiveMax == NULL)
    {
        LogError(("Arguments cannot be NULL : receiveMax=%p.", (void*)receiveMax));
        status = MQTTBadParameter;
    }
    else
    {
        uint8_t* startOfProp = propBuffer->pBuffer + propBuffer->currentIndex;
        size_t propertyLength = propBuffer->bufferLength - propBuffer->currentIndex;
        status = decodeuint16_t(receiveMax, &propertyLength, &propFlag, &startOfProp);
        if (status == MQTTSuccess)
        {
            propBuffer->currentIndex = (size_t)(startOfProp - propBuffer->pBuffer);
        }
    }
    return status; 
}

MQTTStatus_t MQTTPropGet_ConnMaxQos(MqttPropBuilder_t* propBuffer, uint8_t* maxQos)
{
    MQTTStatus_t status = MQTTSuccess; 
    bool propFlag = false; 
    if ((propBuffer == NULL))
    {
        LogError(("Arguments cannot be NULL : pPropertyBuilder=%p.", (void*)propBuffer));
        status = MQTTBadParameter;
    }
    else if (propBuffer->pBuffer == NULL)
    {
        LogError(("Arguments cannot be NULL : pPropertyBuilder->pBuffer=%p.", (void*)propBuffer->pBuffer));
        status = MQTTBadParameter;
    }
    else if (maxQos == NULL)
    {
        LogError(("Arguments cannot be NULL : maxQos=%p.", (void*)maxQos));
        status = MQTTBadParameter;
    }
    else
    {
        uint8_t* startOfProp = propBuffer->pBuffer + propBuffer->currentIndex;
        size_t propertyLength = propBuffer->bufferLength - propBuffer->currentIndex;
        status = decodeuint8_t(maxQos, &propertyLength, &propFlag, &startOfProp);
        if (status == MQTTSuccess)
        {
            propBuffer->currentIndex = (size_t)(startOfProp - propBuffer->pBuffer);
        }
    }
    return status; 
}

MQTTStatus_t MQTTPropGet_ConnRetainAvailable(MqttPropBuilder_t* propBuffer, uint8_t* retainAvailable)
{
    MQTTStatus_t status = MQTTSuccess; 
    bool propFlag = false; 
    if ((propBuffer == NULL))
    {
        LogError(("Arguments cannot be NULL : pPropertyBuilder=%p.", (void*)propBuffer));
        status = MQTTBadParameter;
    }
    else if (propBuffer->pBuffer == NULL)
    {
        LogError(("Arguments cannot be NULL : pPropertyBuilder->pBuffer=%p.", (void*)propBuffer->pBuffer));
        status = MQTTBadParameter;
    }
    else if (retainAvailable == NULL)
    {
        LogError(("Arguments cannot be NULL : retainAvailable=%p.", (void*)retainAvailable));
        status = MQTTBadParameter;
    }
    else
    {
        uint8_t* startOfProp = propBuffer->pBuffer + propBuffer->currentIndex;
        size_t propertyLength = propBuffer->bufferLength - propBuffer->currentIndex;
        status = decodeuint8_t(retainAvailable, &propertyLength, &propFlag, &startOfProp);
        if (status == MQTTSuccess)
        {
            propBuffer->currentIndex = (size_t)(startOfProp - propBuffer->pBuffer);
        }
    }
    return status; 
}

MQTTStatus_t MQTTPropGet_ConnMaxPacketSize(MqttPropBuilder_t* propBuffer, uint32_t* maxPacketSize)
{
    MQTTStatus_t status = MQTTSuccess; 
    bool propFlag = false; 
    if ((propBuffer == NULL))
    {
        LogError(("Arguments cannot be NULL : pPropertyBuilder=%p.", (void*)propBuffer));
        status = MQTTBadParameter;
    }
    else if (propBuffer->pBuffer == NULL)
    {
        LogError(("Arguments cannot be NULL : pPropertyBuilder->pBuffer=%p.", (void*)propBuffer->pBuffer));
        status = MQTTBadParameter;
    }
    else if (maxPacketSize == NULL)
    {
        LogError(("Arguments cannot be NULL : maxPacketSize=%p.", (void*)maxPacketSize));
        status = MQTTBadParameter;
    }
    else
    {
        uint8_t* startOfProp = propBuffer->pBuffer + propBuffer->currentIndex;
        size_t propertyLength = propBuffer->bufferLength - propBuffer->currentIndex;
        status = decodeuint32_t(maxPacketSize, &propertyLength, &propFlag, &startOfProp);
        if (status == MQTTSuccess)
        {
            propBuffer->currentIndex = (size_t)(startOfProp - propBuffer->pBuffer);
        }
    }
    return status; 
}

MQTTStatus_t MQTTPropGet_ConnClientId(MqttPropBuilder_t* propBuffer, const char** pClientId, uint16_t* clientIdLength)
{
    MQTTStatus_t status = MQTTSuccess;
    bool propFlag = false;
    if ((propBuffer == NULL))
    {
        LogError(("Arguments cannot be NULL : pPropertyBuilder=%p.", (void*)propBuffer));
        status = MQTTBadParameter;
    }
    else if (propBuffer->pBuffer == NULL)
    {
        LogError(("Arguments cannot be NULL : pPropertyBuilder->pBuffer=%p.", (void*)propBuffer->pBuffer));
        status = MQTTBadParameter;
    }
    else if (pClientId == NULL || clientIdLength == NULL)
    {
        LogError(("Arguments cannot be NULL : pClientId=%p, clientIdLength = %p", (void*)pClientId, (void*)clientIdLength));
        status = MQTTBadParameter;
    }
    else
    {
        uint8_t* startOfProp = propBuffer->pBuffer + propBuffer->currentIndex;
        size_t propertyLength = propBuffer->bufferLength - propBuffer->currentIndex;
        status = decodeutf_8(pClientId, clientIdLength, &propertyLength, &propFlag, &startOfProp);
        if (status == MQTTSuccess)
        {
            propBuffer->currentIndex = (size_t)(startOfProp - propBuffer->pBuffer);
        }
    }
    return status;
}

MQTTStatus_t MQTTPropGet_ConnWildcard(MqttPropBuilder_t* propBuffer, uint8_t* isWildCardAvailable)
{
    MQTTStatus_t status = MQTTSuccess;
    bool propFlag = false;
    if ((propBuffer == NULL))
    {
        LogError(("Arguments cannot be NULL : pPropertyBuilder=%p.", (void*)propBuffer));
        status = MQTTBadParameter;
    }
    else if (propBuffer->pBuffer == NULL)
    {
        LogError(("Arguments cannot be NULL : pPropertyBuilder->pBuffer=%p.", (void*)propBuffer->pBuffer));
        status = MQTTBadParameter;
    }
    else if (isWildCardAvailable == NULL)
    {
        LogError(("Arguments cannot be NULL : isWildCardAvailable=%p.", (void*)isWildCardAvailable));
        status = MQTTBadParameter;
    }
    else
    {
        uint8_t* startOfProp = propBuffer->pBuffer + propBuffer->currentIndex;
        size_t propertyLength = propBuffer->bufferLength - propBuffer->currentIndex;
        status = decodeuint8_t(isWildCardAvailable, &propertyLength, &propFlag, &startOfProp);
        if (status == MQTTSuccess)
        {
            propBuffer->currentIndex = (size_t)(startOfProp - propBuffer->pBuffer);
        }
    }
    return status;
}

MQTTStatus_t MQTTPropGet_ConnSubId(MqttPropBuilder_t* propBuffer, uint8_t* isSubIdAvailable)
{
    MQTTStatus_t status = MQTTSuccess;
    bool propFlag = false;
    if ((propBuffer == NULL))
    {
        LogError(("Arguments cannot be NULL : pPropertyBuilder=%p.", (void*)propBuffer));
        status = MQTTBadParameter;
    }
    else if (propBuffer->pBuffer == NULL)
    {
        LogError(("Arguments cannot be NULL : pPropertyBuilder->pBuffer=%p.", (void*)propBuffer->pBuffer));
        status = MQTTBadParameter;
    }
    else if (isSubIdAvailable == NULL)
    {
        LogError(("Arguments cannot be NULL : isSubIdAvailable=%p.", (void*)isSubIdAvailable));
        status = MQTTBadParameter;
    }
    else
    {
        uint8_t* startOfProp = propBuffer->pBuffer + propBuffer->currentIndex;
        size_t propertyLength = propBuffer->bufferLength - propBuffer->currentIndex;
        status = decodeuint8_t(isSubIdAvailable, &propertyLength, &propFlag, &startOfProp);
        if (status == MQTTSuccess)
        {
            propBuffer->currentIndex = (size_t)(startOfProp - propBuffer->pBuffer);
        }
    }
    return status;
}


MQTTStatus_t MQTTPropGet_UserProp(MqttPropBuilder_t* propBuffer,
    const char** pUserPropKey,
    uint16_t* pUserPropKeyLen,
    const char** pUserPropVal,
    uint16_t* pUserPropValLen)
{
    MQTTStatus_t status = MQTTSuccess;
    bool propFlag = false;
    if ((propBuffer == NULL))
    {
        LogError(("Arguments cannot be NULL : pPropertyBuilder=%p.", (void*)propBuffer));
        status = MQTTBadParameter;
    }
    else if (propBuffer->pBuffer == NULL)
    {
        LogError(("Arguments cannot be NULL : pPropertyBuilder->pBuffer=%p.", (void*)propBuffer->pBuffer));
        status = MQTTBadParameter;
    }
    else if (pUserPropKey == NULL || pUserPropKeyLen == NULL || pUserPropVal==NULL || pUserPropValLen== NULL)
    {
        LogError(("Arguments cannot be NULL : pUserPropKey = %p , pUserPropKeyLen = %p , pUserPropVal = %p , pUserPropValLen = %p", (void *)pUserPropKey, (void*)pUserPropKeyLen , (void*)pUserPropVal , (void*) pUserPropValLen));
        status = MQTTBadParameter;
    }
    else
    {
        uint8_t* startOfProp = propBuffer->pBuffer + propBuffer->currentIndex;
        size_t propertyLength = propBuffer->bufferLength - propBuffer->currentIndex;
        status = decodeutf_8(pUserPropKey, pUserPropKeyLen, &propertyLength, &propFlag, &startOfProp);
        propFlag = false;
        if (status == MQTTSuccess)
        {
            status = decodeutf_8(pUserPropVal, pUserPropValLen, &propertyLength, &propFlag, &startOfProp);
        }
        if (status == MQTTSuccess)
        {
            propBuffer->currentIndex = (size_t)(startOfProp - propBuffer->pBuffer);
        }
    }
    return status; 
}


MQTTStatus_t MQTTPropGet_ReasonString(MqttPropBuilder_t* propBuffer, const char** pReasonString, uint16_t* reasonStringLength)
{
    MQTTStatus_t status = MQTTSuccess;
    bool propFlag = false;
    if ((propBuffer == NULL))
    {
        LogError(("Arguments cannot be NULL : pPropertyBuilder=%p.", (void*)propBuffer));
        status = MQTTBadParameter;
    }
    else if (propBuffer->pBuffer == NULL)
    {
        LogError(("Arguments cannot be NULL : pPropertyBuilder->pBuffer=%p.", (void*)propBuffer->pBuffer));
        status = MQTTBadParameter;
    }
    else if (pReasonString == NULL || reasonStringLength == NULL)
    {
        LogError(("Arguments cannot be NULL : pReasonString=%p, reasonStringLength = %p", (void*)pReasonString, (void*)reasonStringLength));
        status = MQTTBadParameter;
    }
    else
    {
        uint8_t* startOfProp = propBuffer->pBuffer + propBuffer->currentIndex;
        size_t propertyLength = propBuffer->bufferLength - propBuffer->currentIndex;
        status = decodeutf_8(pReasonString, reasonStringLength, &propertyLength, &propFlag, &startOfProp);
        if (status == MQTTSuccess)
        {
            propBuffer->currentIndex = (size_t)(startOfProp - propBuffer->pBuffer);
        }
    }
    return status; 
}

MQTTStatus_t MQTTPropGet_DisconnectServerRef(MqttPropBuilder_t* propBuffer, const char** pServerRef, uint16_t* serverRefLength)
{
    MQTTStatus_t status = MQTTSuccess;
    bool propFlag = false;
    if ((propBuffer == NULL))
    {
        LogError(("Arguments cannot be NULL : pPropertyBuilder=%p.", (void*)propBuffer));
        status = MQTTBadParameter;
    }
    else if (propBuffer->pBuffer == NULL)
    {
        LogError(("Arguments cannot be NULL : pPropertyBuilder->pBuffer=%p.", (void*)propBuffer->pBuffer));
        status = MQTTBadParameter;
    }
    else if (pServerRef == NULL || serverRefLength == NULL)
    {
        LogError(("Arguments cannot be NULL : pServerRef=%p, reasonStringLength = %p", (void*)pServerRef, (void*)serverRefLength));
        status = MQTTBadParameter;
    }
    else
    {
        uint8_t* startOfProp = propBuffer->pBuffer + propBuffer->currentIndex;
        size_t propertyLength = propBuffer->bufferLength - propBuffer->currentIndex;
        status = decodeutf_8(pServerRef, serverRefLength, &propertyLength, &propFlag, &startOfProp);
        if (status == MQTTSuccess)
        {
            propBuffer->currentIndex = (size_t)(startOfProp - propBuffer->pBuffer);
        }
    }
    return status; 
}

MQTTStatus_t MQTT_IncomingGetNextProp(MqttPropBuilder_t* propBuffer, uint8_t* propertyId)
{
    MQTTStatus_t status = MQTTSuccess;
    if ((propBuffer == NULL))
    {
        LogError(("Arguments cannot be NULL : pPropertyBuilder=%p.", (void*)propBuffer));
        status = MQTTBadParameter;
    }
    else if (propBuffer->pBuffer == NULL)
    {
        LogError(("Arguments cannot be NULL : pPropertyBuilder->pBuffer=%p.", (void*)propBuffer->pBuffer));
        status = MQTTBadParameter;
    }
    else 
    {
        if (propBuffer->currentIndex < propBuffer->bufferLength)
        {
            *propertyId = *(propBuffer->pBuffer + propBuffer->currentIndex);
            propBuffer->currentIndex += 1;
        }
        else
        {
            status = MQTTEndOfProperties;
            LogError(("End of Property Buffer."));
        }
    }

    return status;
}

<|MERGE_RESOLUTION|>--- conflicted
+++ resolved
@@ -106,19 +106,7 @@
     #define MQTT_MAX_PACKET_SIZE             ( 268435460U )
 
 /**
-<<<<<<< HEAD
  * @brief Version 5 has the value 5.
-=======
- * @brief Clear a bit in an 8-bit unsigned integer.
- */
-#define UINT8_CLEAR_BIT( x, position )    ( ( x ) = ( uint8_t ) ( ( x ) & ( ~( 0x01U << ( position ) ) ) ) )
-
-/**
- * @brief Macro for checking if a bit is set in a 1-byte unsigned int.
- *
- * @param[in] x The unsigned int to check.
- * @param[in] position Which bit to check.
->>>>>>> c5715e3d
  */
     #define MQTT_VERSION_5                   ( ( uint8_t ) 5U )
 
@@ -835,13 +823,9 @@
 static size_t getRemainingLength( TransportRecv_t recvFunc,
                                   NetworkContext_t * pNetworkContext )
 {
-<<<<<<< HEAD
     size_t remainingLength = 0, multiplier = 1, bytesDecoded = 0, expectedSize = 0;
     uint8_t encodedByte = 0;
     int32_t bytesReceived = 0;
-=======
-    uint8_t * pIndex = NULL;
->>>>>>> c5715e3d
 
     /* This algorithm is copied from the MQTT v3.1.1 spec. */
     do
@@ -875,111 +859,7 @@
     /* Check that the decoded remaining length conforms to the MQTT specification. */
     if( remainingLength != MQTT_REMAINING_LENGTH_INVALID )
     {
-<<<<<<< HEAD
         expectedSize = variableLengthEncodedSize( remainingLength );
-=======
-        LogDebug( ( "Adding QoS as QoS2 in PUBLISH flags." ) );
-        UINT8_SET_BIT( publishFlags, MQTT_PUBLISH_FLAG_QOS2 );
-    }
-    else
-    {
-        /* Empty else MISRA 15.7 */
-    }
-
-    if( pPublishInfo->retain == true )
-    {
-        LogDebug( ( "Adding retain bit in PUBLISH flags." ) );
-        UINT8_SET_BIT( publishFlags, MQTT_PUBLISH_FLAG_RETAIN );
-    }
-
-    if( pPublishInfo->dup == true )
-    {
-        LogDebug( ( "Adding dup bit in PUBLISH flags." ) );
-        UINT8_SET_BIT( publishFlags, MQTT_PUBLISH_FLAG_DUP );
-    }
-
-    *pIndex = publishFlags;
-    pIndex++;
-
-    /* The "Remaining length" is encoded from the second byte. */
-    pIndex = encodeRemainingLength( pIndex, remainingLength );
-
-    /* The topic name is placed after the "Remaining length". */
-    pIndex = encodeString( pIndex,
-                           pPublishInfo->pTopicName,
-                           pPublishInfo->topicNameLength );
-
-    /* A packet identifier is required for QoS 1 and 2 messages. */
-    if( pPublishInfo->qos > MQTTQoS0 )
-    {
-        LogDebug( ( "Adding packet Id in PUBLISH packet." ) );
-        /* Place the packet identifier into the PUBLISH packet. */
-        *pIndex = UINT16_HIGH_BYTE( packetIdentifier );
-        pIndex[ 1U ] = UINT16_LOW_BYTE( packetIdentifier );
-        pIndex = &pIndex[ 2U ];
-    }
-
-    /* The payload is placed after the packet identifier.
-     * Payload is copied over only if required by the flag serializePayload.
-     * This will help reduce an unnecessary copy of the payload into the buffer.
-     */
-    if( ( pPublishInfo->payloadLength > 0U ) &&
-        ( serializePayload == true ) )
-    {
-        LogDebug( ( "Copying PUBLISH payload of length =%lu to buffer",
-                    ( unsigned long ) pPublishInfo->payloadLength ) );
-
-        ( void ) memcpy( ( void * ) pIndex, ( const void * ) pPublishInfo->pPayload, pPublishInfo->payloadLength );
-        /* Move the index to after the payload. */
-        pIndex = &pIndex[ pPublishInfo->payloadLength ];
-    }
-
-    /* Ensure that the difference between the end and beginning of the buffer
-     * is less than the buffer size. */
-    assert( ( ( size_t ) ( pIndex - pFixedBuffer->pBuffer ) ) <= pFixedBuffer->size );
-}
-
-static size_t getRemainingLength( TransportRecv_t recvFunc,
-                                  NetworkContext_t * pNetworkContext )
-{
-    size_t remainingLength = 0, multiplier = 1, bytesDecoded = 0, expectedSize = 0;
-    uint8_t encodedByte = 0;
-    int32_t bytesReceived = 0;
-
-    /* This algorithm is copied from the MQTT v3.1.1 spec. */
-    do
-    {
-        if( multiplier > 2097152U ) /* 128 ^ 3 */
-        {
-            remainingLength = MQTT_REMAINING_LENGTH_INVALID;
-        }
-        else
-        {
-            bytesReceived = recvFunc( pNetworkContext, &encodedByte, 1U );
-
-            if( bytesReceived == 1 )
-            {
-                remainingLength += ( ( size_t ) encodedByte & 0x7FU ) * multiplier;
-                multiplier *= 128U;
-                bytesDecoded++;
-            }
-            else
-            {
-                remainingLength = MQTT_REMAINING_LENGTH_INVALID;
-            }
-        }
-
-        if( remainingLength == MQTT_REMAINING_LENGTH_INVALID )
-        {
-            break;
-        }
-    } while( ( encodedByte & 0x80U ) != 0U );
-
-    /* Check that the decoded remaining length conforms to the MQTT specification. */
-    if( remainingLength != MQTT_REMAINING_LENGTH_INVALID )
-    {
-        expectedSize = remainingLengthEncodedSize( remainingLength );
->>>>>>> c5715e3d
 
         if( bytesDecoded != expectedSize )
         {
@@ -2240,35 +2120,6 @@
     else
     {
         /* Empty else MISRA 15.7 */
-    }
-
-    return status;
-}
-
-/*-----------------------------------------------------------*/
-
-MQTTStatus_t MQTT_UpdateDuplicatePublishFlag( uint8_t * pHeader,
-                                              bool set )
-{
-    MQTTStatus_t status = MQTTSuccess;
-
-    if( pHeader == NULL )
-    {
-        LogError( ( "Header cannot be NULL" ) );
-        status = MQTTBadParameter;
-    }
-    else if( ( ( *pHeader ) & 0xF0U ) != MQTT_PACKET_TYPE_PUBLISH )
-    {
-        LogError( ( "Header is not publish packet header" ) );
-        status = MQTTBadParameter;
-    }
-    else if( set == true )
-    {
-        UINT8_SET_BIT( *pHeader, MQTT_PUBLISH_FLAG_DUP );
-    }
-    else
-    {
-        UINT8_CLEAR_BIT( *pHeader, MQTT_PUBLISH_FLAG_DUP );
     }
 
     return status;
@@ -3924,13 +3775,44 @@
     return status;
 }
 
+/*-----------------------------------------------------------*/
+
+MQTTStatus_t MQTT_UpdateDuplicatePublishFlag( uint8_t * pHeader,
+                                              bool set )
+{
+    MQTTStatus_t status = MQTTSuccess;
+
+    if( pHeader == NULL ) 
+    {
+        LogError( ( "Header cannot be NULL" ) ); 
+        status = MQTTBadParameter;
+    }
+    else if( ( ( *pHeader ) & 0xF0U ) != MQTT_PACKET_TYPE_PUBLISH ) 
+    {
+        LogError( ( "Header is not publish packet header" ) ); 
+        status = MQTTBadParameter;
+    }
+    else if( set == true )
+    {
+        UINT8_SET_BIT( *pHeader, MQTT_PUBLISH_FLAG_DUP );
+    }
+    else
+    {
+        UINT8_CLEAR_BIT( *pHeader, MQTT_PUBLISH_FLAG_DUP );
+    }
+
+    return status;
+}
+
+
+
 MQTTStatus_t MQTTPropAdd_ConnSessionExpiry(MqttPropBuilder_t* pPropertyBuilder, uint32_t sessionExpiry)
 {
     uint8_t* pIndex;
     MQTTStatus_t status = MQTTSuccess;
     if ((pPropertyBuilder == NULL))
     {
-        LogError(("Arguments cannot be NULL : pPropertyBuilder=%p.", (void*)pPropertyBuilder));
+        LogError(("Arguments cannot be NULL : pPropertyBuilder=%p.", (void*)pPropertyBuilder));  
         status = MQTTBadParameter;
     }
     else if (pPropertyBuilder->pBuffer == NULL)
