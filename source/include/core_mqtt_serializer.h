--- conflicted
+++ resolved
@@ -795,13 +795,8 @@
  *
  * This function must be called before #sendSubscribeWithoutCopy in order to get
  * the size of the MQTT SUBSCRIBE packet that is generated from the list of
-<<<<<<< HEAD
  * #MQTTSubscribeInfo_t and optional subscribe properties.
  * The remaining length returned in @p pRemainingLength and 
-=======
- * #MQTTSubscribeInfo_t and optional propertyLength.
- * The remaining length returned in @p pRemainingLength and
->>>>>>> 148535ea
  * the packet size returned in @p pPacketSize are valid
  * only if this function returns #MQTTSuccess.
  *
@@ -974,15 +969,9 @@
  * // Initialize the subscribe info. The details are out of scope for this example.
  * initializeSubscribeInfo( &subscriptionList[ 0 ] );
  *
-<<<<<<< HEAD
  * //Initialize the property buffer. The details are out of scope for this example.
  * initializePropertyBuffer( &unsubscribeProperties );
  * 
-=======
- * //Initialize the property length. The details are out of scope for this example.
- * initializePropertyLength( &propertyLength );
- *
->>>>>>> 148535ea
  * // Get the size requirement for the unsubscribe packet.
  * status = MQTT_GetUnsubscribePacketSize(
  *      &subscriptionList[ 0 ], NUMBER_OF_SUBSCRIPTIONS, &unsubscribeProperties, &remainingLength, &packetSize, maxPacketSize);
@@ -1726,11 +1715,7 @@
  *
  * This function must be called before #sendConnectWithoutCopy in order to get
  * the size of the MQTT CONNECT packet that is generated from #MQTTConnectInfo_t,
-<<<<<<< HEAD
  * optional #MQTTPublishInfo_t and optional connect and will properties.
-=======
- * optional #MQTTPublishInfo_t and optional propertyLength and optional willPropertyLength.
->>>>>>> 148535ea
  *
  * @param[in] pConnectInfo MQTT CONNECT packet parameters.
  * @param[in] pWillInfo Last Will and Testament. Pass NULL if not used.
@@ -1749,13 +1734,8 @@
  * MQTTStatus_t status;
  * MQTTConnectInfo_t connectInfo = { 0 };
  * MQTTPublishInfo_t willInfo = { 0 };
-<<<<<<< HEAD
  * MqttPropBuilder_t connectProperties = { 0 };
  * MqttPropBuilder_t willProperties = { 0 };
-=======
- * size_t propertyLength = 0 ;
- * size_t willPropertyLength = 0 ;
->>>>>>> 148535ea
  * size_t remainingLength = 0, packetSize = 0;
  *
  * // Initialize the connection info, the details are out of scope for this example.
@@ -1764,17 +1744,10 @@
  * // Initialize the optional will info, the details are out of scope for this example.
  * initializeWillInfo( &willInfo );
  *
-<<<<<<< HEAD
  * // Initialize connect properties and will properties, the details are out of scope for this example.
  * initializeConnectProperties( &connectProperties );
  * initializeWillProperties( &willProperties );
  * 
-=======
- * // Initialize connect property length and will property length, the details are out of scope for this example.
- * initializeConnectPropertiesLength( &propertyLength );
- * initializeWillPropertiesLength( &willPropertyLength );
- *
->>>>>>> 148535ea
  * // Get the size requirement for the connect packet.
  * status = MQTT_GetConnectPacketSize(
  *      &connectInfo, 
@@ -1948,13 +1921,6 @@
  * uint8_t retainAvailable;
  * uint8_t maxQos;
  * size_t remainingLength = 0, packetSize = 0;
-<<<<<<< HEAD
-=======
- * size_t propertyLength = 0 ;
- *
- * // Initialize property length. The details are out of scope for this example.
- * initializePropertyLength( &propertyLength );
->>>>>>> 148535ea
  *
  * // Initialize the publish info.
  * publishInfo.qos = MQTTQoS0;
@@ -2187,21 +2153,12 @@
  * MqttPropBuilder_t disconnectProperties ; 
  * MQTTSuccessFailReasonCode_t reasonCode;
  *
-<<<<<<< HEAD
  * //Set property builder. The details are out of scope for this example.
  * initializePropertyBuilder( &disconnectProperties );
- * 
+ *
  * //Set the parameters.
  * // Get the size requirement for the disconnect packet.
- * status = MQTT_GetDisconnectPacketSize(&disconnectProperties, &remainingLength,&packetSize,maxPacketSize, reasonCode); 
-=======
- * //Set property length. The details are out of scope for this example.
- * initializePropertyLength( &propertyLength );
- *
- * //Set the parameters.
- * // Get the size requirement for the disconnect packet.
- * status = MQTTV5_GetDisconnectPacketSize(&remainingLength,&packetSize,maxPacketSize, propertyLength, reasonCode);
->>>>>>> 148535ea
+ * status = MQTT_GetDisconnectPacketSize(&disconnectProperties, &remainingLength,&packetSize,maxPacketSize, reasonCode);   
  *
  * if( status == MQTTSuccess )
  * {
