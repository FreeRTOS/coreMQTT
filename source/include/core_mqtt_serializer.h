/*
 * coreMQTT <DEVELOPMENT BRANCH>
 * Copyright (C) 2022 Amazon.com, Inc. or its affiliates.  All Rights Reserved.
 *
 * SPDX-License-Identifier: MIT
 *
 * Permission is hereby granted, free of charge, to any person obtaining a copy of
 * this software and associated documentation files (the "Software"), to deal in
 * the Software without restriction, including without limitation the rights to
 * use, copy, modify, merge, publish, distribute, sublicense, and/or sell copies of
 * the Software, and to permit persons to whom the Software is furnished to do so,
 * subject to the following conditions:
 *
 * The above copyright notice and this permission notice shall be included in all
 * copies or substantial portions of the Software.
 *
 * THE SOFTWARE IS PROVIDED "AS IS", WITHOUT WARRANTY OF ANY KIND, EXPRESS OR
 * IMPLIED, INCLUDING BUT NOT LIMITED TO THE WARRANTIES OF MERCHANTABILITY, FITNESS
 * FOR A PARTICULAR PURPOSE AND NONINFRINGEMENT. IN NO EVENT SHALL THE AUTHORS OR
 * COPYRIGHT HOLDERS BE LIABLE FOR ANY CLAIM, DAMAGES OR OTHER LIABILITY, WHETHER
 * IN AN ACTION OF CONTRACT, TORT OR OTHERWISE, ARISING FROM, OUT OF OR IN
 * CONNECTION WITH THE SOFTWARE OR THE USE OR OTHER DEALINGS IN THE SOFTWARE.
 */

/**
 * @file core_mqtt_serializer.h
 * @brief User-facing functions for serializing and deserializing MQTT 3.1.1
 * packets. This header should be included for building a lighter weight MQTT
 * client than the managed CSDK MQTT library API in core_mqtt.h, by using the
 * serializer and de-serializer functions exposed in this file's API.
 */
#ifndef CORE_MQTT_SERIALIZER_H
#define CORE_MQTT_SERIALIZER_H

#include <stddef.h>
#include <stdint.h>
#include <stdbool.h>

/* *INDENT-OFF* */
#ifdef __cplusplus
    extern "C" {
#endif
/* *INDENT-ON */

#include "transport_interface.h"
#include "core_mqtt_config_defaults.h"

/* MQTT packet types. */

/**
 * @addtogroup mqtt_constants
 * @{
 */
#define MQTT_PACKET_TYPE_CONNECT        ( ( uint8_t ) 0x10U )  /**< @brief CONNECT (client-to-server). */
#define MQTT_PACKET_TYPE_CONNACK        ( ( uint8_t ) 0x20U )  /**< @brief CONNACK (server-to-client). */
#define MQTT_PACKET_TYPE_PUBLISH        ( ( uint8_t ) 0x30U )  /**< @brief PUBLISH (bidirectional). */
#define MQTT_PACKET_TYPE_PUBACK         ( ( uint8_t ) 0x40U )  /**< @brief PUBACK (bidirectional). */
#define MQTT_PACKET_TYPE_PUBREC         ( ( uint8_t ) 0x50U )  /**< @brief PUBREC (bidirectional). */
#define MQTT_PACKET_TYPE_PUBREL         ( ( uint8_t ) 0x62U )  /**< @brief PUBREL (bidirectional). */
#define MQTT_PACKET_TYPE_PUBCOMP        ( ( uint8_t ) 0x70U )  /**< @brief PUBCOMP (bidirectional). */
#define MQTT_PACKET_TYPE_SUBSCRIBE      ( ( uint8_t ) 0x82U )  /**< @brief SUBSCRIBE (client-to-server). */
#define MQTT_PACKET_TYPE_SUBACK         ( ( uint8_t ) 0x90U )  /**< @brief SUBACK (server-to-client). */
#define MQTT_PACKET_TYPE_UNSUBSCRIBE    ( ( uint8_t ) 0xA2U )  /**< @brief UNSUBSCRIBE (client-to-server). */
#define MQTT_PACKET_TYPE_UNSUBACK       ( ( uint8_t ) 0xB0U )  /**< @brief UNSUBACK (server-to-client). */
#define MQTT_PACKET_TYPE_PINGREQ        ( ( uint8_t ) 0xC0U )  /**< @brief PINGREQ (client-to-server). */
#define MQTT_PACKET_TYPE_PINGRESP       ( ( uint8_t ) 0xD0U )  /**< @brief PINGRESP (server-to-client). */
#define MQTT_PACKET_TYPE_DISCONNECT     ( ( uint8_t ) 0xE0U )  /**< @brief DISCONNECT (client-to-server). */
/** @} */

/**
 * @ingroup mqtt_constants
 * @brief The size of MQTT PUBACK, PUBREC, PUBREL, and PUBCOMP packets, per MQTT spec.
 */
#define MQTT_PUBLISH_ACK_PACKET_SIZE    ( 4UL )

/* Structures defined in this file. */
struct MQTTFixedBuffer;
struct MQTTConnectInfo;
struct MQTTSubscribeInfo;
struct MQTTPublishInfo;
struct MQTTPacketInfo;
struct MQTTSubscribeProperties ;
struct MQTTConnectProperties;
struct MQTTUserProperty;
struct MQTTAuthInfo;
/**
 * @ingroup mqtt_enum_types
 * @brief Return codes from MQTT functions.
 */
typedef enum MQTTStatus
{
    MQTTSuccess = 0,                /**< Function completed successfully. */
    MQTTBadParameter,               /**< At least one parameter was invalid. */
    MQTTNoMemory,                   /**< A provided buffer was too small. */
    MQTTSendFailed,                 /**< The transport send function failed. */
    MQTTRecvFailed,                 /**< The transport receive function failed. */
    MQTTBadResponse,                /**< An invalid packet was received from the server. */
    MQTTServerRefused,              /**< The server refused a CONNECT or SUBSCRIBE. */
    MQTTNoDataAvailable,            /**< No data available from the transport interface. */
    MQTTIllegalState,               /**< An illegal state in the state record. */
    MQTTStateCollision,             /**< A collision with an existing state record entry. */
    MQTTKeepAliveTimeout,           /**< Timeout while waiting for PINGRESP. */
    MQTTNeedMoreBytes,              /**< MQTT_ProcessLoop/MQTT_ReceiveLoop has received
                                    incomplete data; it should be called again (probably after
                                    a delay). */
    MQTTEndOfProperties,

    MQTTStatusConnected,            /**< MQTT connection is established with the broker. */
    MQTTStatusNotConnected,         /**< MQTT connection is not established with the broker. */
    MQTTStatusDisconnectPending,    /**< Transport Interface has failed and MQTT connection needs to be closed. */
    MQTTPublishStoreFailed,         /**< User provided API to store a copy of outgoing publish for retransmission  purposes,
                                    has failed. */
    MQTTPublishRetrieveFailed       /**< User provided API to retrieve the copy of a publish while reconnecting
                                    with an unclean session has failed. */
} MQTTStatus_t;

/**
 * @ingroup mqtt_enum_types
 * @brief MQTT Quality of Service values.
 */
typedef enum MQTTQoS
{
    MQTTQoS0 = 0, /**< Delivery at most once. */
    MQTTQoS1 = 1, /**< Delivery at least once. */
    MQTTQoS2 = 2  /**< Delivery exactly once. */
} MQTTQoS_t;

/**
 * @ingroup mqtt_enum_types
 * @brief MQTT reason codes.
 *
 * These values are defined in the MQTT 5.0 specification.
 */
typedef enum MQTTSuccessFailReasonCode
{
    /* PUBACK reason codes */
    MQTT_REASON_PUBACK_SUCCESS = 0x00,                    /**< Publish was successfully received and accepted. */
    MQTT_REASON_PUBACK_NO_MATCHING_SUBSCRIBERS = 0x10,    /**< Publish was accepted but there are no subscribers. */
    MQTT_REASON_PUBACK_UNSPECIFIED_ERROR = 0x80,         /**< Unspecified error occurred for the PUBACK. */
    MQTT_REASON_PUBACK_IMPLEMENTATION_SPECIFIC_ERROR = 0x83, /**< Implementation specific error for the PUBACK. */
    MQTT_REASON_PUBACK_NOT_AUTHORIZED = 0x87,            /**< Client is not authorized to publish. */
    MQTT_REASON_PUBACK_TOPIC_NAME_INVALID = 0x90,        /**< Topic name is not valid. */
    MQTT_REASON_PUBACK_PACKET_IDENTIFIER_IN_USE = 0x91,  /**< Packet identifier is already in use. */
    MQTT_REASON_PUBACK_QUOTA_EXCEEDED = 0x97,            /**< Implementation or system quota exceeded. */
    MQTT_REASON_PUBACK_PAYLOAD_FORMAT_INVALID = 0x99,    /**< Payload format is invalid. */

    /* PUBREC reason codes */
    MQTT_REASON_PUBREC_SUCCESS = 0x00,                   /**< Publish was successfully received for QoS 2. */
    MQTT_REASON_PUBREC_NO_MATCHING_SUBSCRIBERS = 0x10,   /**< Publish received but no matching subscribers. */
    MQTT_REASON_PUBREC_UNSPECIFIED_ERROR = 0x80,        /**< Unspecified error occurred for the PUBREC. */
    MQTT_REASON_PUBREC_IMPLEMENTATION_SPECIFIC_ERROR = 0x83, /**< Implementation specific error for the PUBREC. */
    MQTT_REASON_PUBREC_NOT_AUTHORIZED = 0x87,           /**< Client is not authorized to publish. */
    MQTT_REASON_PUBREC_TOPIC_NAME_INVALID = 0x90,       /**< Topic name is not valid. */
    MQTT_REASON_PUBREC_PACKET_IDENTIFIER_IN_USE = 0x91, /**< Packet identifier is already in use. */
    MQTT_REASON_PUBREC_QUOTA_EXCEEDED = 0x97,           /**< Implementation or system quota exceeded. */
    MQTT_REASON_PUBREC_PAYLOAD_FORMAT_INVALID = 0x99,   /**< Payload format is invalid. */

    /* PUBREL reason codes */
    MQTT_REASON_PUBREL_SUCCESS = 0x00,                  /**< Publish release was successful. */
    MQTT_REASON_PUBREL_PACKET_IDENTIFIER_NOT_FOUND = 0x92, /**< Packet identifier was not found. */

    /* PUBCOMP reason codes */
    MQTT_REASON_PUBCOMP_SUCCESS = 0x00,                 /**< Publish complete was successful. */
    MQTT_REASON_PUBCOMP_PACKET_IDENTIFIER_NOT_FOUND = 0x92, /**< Packet identifier was not found. */

    /* CONNACK reason codes */
    MQTT_REASON_CONNACK_SUCCESS = 0x00,                 /**< Connection accepted. */
    MQTT_REASON_CONNACK_UNSPECIFIED_ERROR = 0x80,       /**< Unspecified error occurred during connection. */
    MQTT_REASON_CONNACK_MALFORMED_PACKET = 0x81,        /**< Received packet was malformed. */
    MQTT_REASON_CONNACK_PROTOCOL_ERROR = 0x82,          /**< Protocol error occurred. */
    MQTT_REASON_CONNACK_IMPLEMENTATION_SPECIFIC_ERROR = 0x83, /**< Implementation specific error. */
    MQTT_REASON_CONNACK_UNSUPPORTED_PROTOCOL_VERSION = 0x84, /**< Protocol version not supported. */
    MQTT_REASON_CONNACK_CLIENT_IDENTIFIER_NOT_VALID = 0x85, /**< Client identifier is not valid. */
    MQTT_REASON_CONNACK_BAD_USER_NAME_OR_PASSWORD = 0x86, /**< Username or password is malformed. */
    MQTT_REASON_CONNACK_NOT_AUTHORIZED = 0x87,          /**< Client is not authorized to connect. */
    MQTT_REASON_CONNACK_SERVER_UNAVAILABLE = 0x88,      /**< Server is unavailable. */
    MQTT_REASON_CONNACK_SERVER_BUSY = 0x89,             /**< Server is busy. */
    MQTT_REASON_CONNACK_BANNED = 0x8A,                  /**< Client has been banned. */
    MQTT_REASON_CONNACK_BAD_AUTHENTICATION_METHOD = 0x8C, /**< Authentication method is not supported. */
    MQTT_REASON_CONNACK_TOPIC_NAME_INVALID = 0x90,      /**< Topic name is invalid. */
    MQTT_REASON_CONNACK_PACKET_TOO_LARGE = 0x95,        /**< Packet size exceeds maximum allowed. */
    MQTT_REASON_CONNACK_QUOTA_EXCEEDED = 0x97,          /**< Implementation or system quota exceeded. */
    MQTT_REASON_CONNACK_PAYLOAD_FORMAT_INVALID = 0x99,  /**< Payload format is invalid. */
    MQTT_REASON_CONNACK_RETAIN_NOT_SUPPORTED = 0x9A,    /**< Retain is not supported. */
    MQTT_REASON_CONNACK_QOS_NOT_SUPPORTED = 0x9B,       /**< QoS level is not supported. */
    MQTT_REASON_CONNACK_USE_ANOTHER_SERVER = 0x9C,      /**< Client should temporarily use another server. */
    MQTT_REASON_CONNACK_SERVER_MOVED = 0x9D,            /**< Client should permanently use another server. */
    MQTT_REASON_CONNACK_CONNECTION_RATE_EXCEEDED = 0x9F, /**< Connection rate limit exceeded. */

    /* SUBACK reason codes */
    MQTT_REASON_SUBACK_GRANTED_QOS0 = 0x00,             /**< Subscription accepted with maximum QoS 0. */
    MQTT_REASON_SUBACK_GRANTED_QOS1 = 0x01,             /**< Subscription accepted with maximum QoS 1. */
    MQTT_REASON_SUBACK_GRANTED_QOS2 = 0x02,             /**< Subscription accepted with maximum QoS 2. */
    MQTT_REASON_SUBACK_UNSPECIFIED_ERROR = 0x80,        /**< Unspecified error occurred for the subscription. */
    MQTT_REASON_SUBACK_IMPLEMENTATION_SPECIFIC_ERROR = 0x83, /**< Implementation specific error. */
    MQTT_REASON_SUBACK_NOT_AUTHORIZED = 0x87,           /**< Client is not authorized to subscribe. */
    MQTT_REASON_SUBACK_TOPIC_FILTER_INVALID = 0x8F,     /**< Topic filter is not valid. */
    MQTT_REASON_SUBACK_PACKET_IDENTIFIER_IN_USE = 0x91, /**< Packet identifier is already in use. */
    MQTT_REASON_SUBACK_QUOTA_EXCEEDED = 0x97,           /**< Implementation or system quota exceeded. */
    MQTT_REASON_SUBACK_SHARED_SUBSCRIPTIONS_NOT_SUPPORTED = 0x9E, /**< Shared subscriptions are not supported. */
    MQTT_REASON_SUBACK_SUBSCRIPTION_IDENTIFIERS_NOT_SUPPORTED = 0xA1, /**< Subscription identifiers are not supported. */
    MQTT_REASON_SUBACK_WILDCARD_SUBSCRIPTIONS_NOT_SUPPORTED = 0xA2, /**< Wildcard subscriptions are not supported. */

    /* UNSUBACK reason codes */
    MQTT_REASON_UNSUBACK_SUCCESS = 0x00,                /**< Unsubscribe was successful. */
    MQTT_REASON_UNSUBACK_NO_SUBSCRIPTION_EXISTED = 0x11, /**< No matching subscription existed. */
    MQTT_REASON_UNSUBACK_UNSPECIFIED_ERROR = 0x80,      /**< Unspecified error occurred for the unsubscribe. */
    MQTT_REASON_UNSUBACK_IMPLEMENTATION_SPECIFIC_ERROR = 0x83, /**< Implementation specific error. */
    MQTT_REASON_UNSUBACK_NOT_AUTHORIZED = 0x87,         /**< Client is not authorized to unsubscribe. */
    MQTT_REASON_UNSUBACK_TOPIC_FILTER_INVALID = 0x8F,   /**< Topic filter is not valid. */
    MQTT_REASON_UNSUBACK_PACKET_IDENTIFIER_IN_USE = 0x91, /**< Packet identifier is already in use. */

    /* DISCONNECT reason codes */
    MQTT_REASON_DISCONNECT_NORMAL_DISCONNECTION = 0x00,  /**< Normal client-initiated disconnect. */
    MQTT_REASON_DISCONNECT_DISCONNECT_WITH_WILL_MESSAGE = 0x04, /**< Client disconnecting with Will Message. */
    MQTT_REASON_DISCONNECT_UNSPECIFIED_ERROR = 0x80,     /**< Unspecified error occurred. */
    MQTT_REASON_DISCONNECT_MALFORMED_PACKET = 0x81,      /**< Received packet was malformed. */
    MQTT_REASON_DISCONNECT_PROTOCOL_ERROR = 0x82,        /**< Protocol error occurred. */
    MQTT_REASON_DISCONNECT_IMPLEMENTATION_SPECIFIC_ERROR = 0x83, /**< Implementation specific error. */
    MQTT_REASON_DISCONNECT_NOT_AUTHORIZED = 0x87,        /**< Client is not authorized. */
    MQTT_REASON_DISCONNECT_SERVER_BUSY = 0x89,           /**< Server is busy. */
    MQTT_REASON_DISCONNECT_SERVER_SHUTTING_DOWN = 0x8B,  /**< Server is shutting down. */
    MQTT_REASON_DISCONNECT_BAD_AUTHENTICATION_METHOD = 0x8C, /**< Authentication method is invalid. */
    MQTT_REASON_DISCONNECT_KEEP_ALIVE_TIMEOUT = 0x8D,    /**< Keep alive timeout occurred. */
    MQTT_REASON_DISCONNECT_SESSION_TAKEN_OVER = 0x8E,    /**< Another connection using same client ID. */
    MQTT_REASON_DISCONNECT_TOPIC_FILTER_INVALID = 0x8F,  /**< Topic filter is not valid. */
    MQTT_REASON_DISCONNECT_TOPIC_NAME_INVALID = 0x90,    /**< Topic name is not valid. */
    MQTT_REASON_DISCONNECT_RECEIVE_MAXIMUM_EXCEEDED = 0x93, /**< Receive maximum value exceeded. */
    MQTT_REASON_DISCONNECT_TOPIC_ALIAS_INVALID = 0x94,   /**< Topic alias is invalid. */
    MQTT_REASON_DISCONNECT_PACKET_TOO_LARGE = 0x95,      /**< Packet size exceeds maximum allowed. */
    MQTT_REASON_DISCONNECT_MESSAGE_RATE_TOO_HIGH = 0x96, /**< Message rate too high. */
    MQTT_REASON_DISCONNECT_QUOTA_EXCEEDED = 0x97,        /**< Implementation or system quota exceeded. */
    MQTT_REASON_DISCONNECT_ADMINISTRATIVE_ACTION = 0x98,  /**< Disconnected due to administrative action. */
    MQTT_REASON_DISCONNECT_PAYLOAD_FORMAT_INVALID = 0x99, /**< Payload format is invalid. */
    MQTT_REASON_DISCONNECT_RETAIN_NOT_SUPPORTED = 0x9A,   /**< Retain is not supported. */
    MQTT_REASON_DISCONNECT_QOS_NOT_SUPPORTED = 0x9B,      /**< QoS level is not supported. */
    MQTT_REASON_DISCONNECT_USE_ANOTHER_SERVER = 0x9C,     /**< Client should temporarily use another server. */
    MQTT_REASON_DISCONNECT_SERVER_MOVED = 0x9D,           /**< Client should permanently use another server. */
    MQTT_REASON_DISCONNECT_SHARED_SUBSCRIPTIONS_NOT_SUPPORTED = 0x9E, /**< Shared subscriptions are not supported. */
    MQTT_REASON_DISCONNECT_CONNECTION_RATE_EXCEEDED = 0x9F, /**< Connection rate limit exceeded. */
    MQTT_REASON_DISCONNECT_MAXIMUM_CONNECT_TIME = 0xA0,    /**< Maximum connection time authorized exceeded. */
    MQTT_REASON_DISCONNECT_SUBSCRIPTION_IDENTIFIERS_NOT_SUPPORTED = 0xA1, /**< Subscription identifiers are not supported. */
    MQTT_REASON_DISCONNECT_WILDCARD_SUBSCRIPTIONS_NOT_SUPPORTED = 0xA2,    /**< Wildcard subscriptions are not supported. */

    MQTT_INVALID_REASON_CODE = 0xFF /**< @brief Invalid reason code. */

} MQTTSuccessFailReasonCode_t;


#define MQTT_SUBSCRIBE_QOS1                    ( 0 ) /**< @brief MQTT SUBSCRIBE QoS1 flag. */
#define MQTT_SUBSCRIBE_QOS2                    ( 1 ) /**< @brief MQTT SUBSCRIBE QoS2 flag. */
#define MQTT_SUBSCRIBE_NO_LOCAL                ( 2 ) /**< @brief MQTT SUBSCRIBE no local flag. */
#define MQTT_SUBSCRIBE_RETAIN_AS_PUBLISHED     ( 3 ) /**< @brief MQTT SUBSCRIBE retain as published flag. */
#define MQTT_SUBSCRIBE_RETAIN_HANDLING1        ( 4 ) /**<@brief MQTT SUBSCRIBE Retain Handling Option 1 */
#define MQTT_SUBSCRIBE_RETAIN_HANDLING2        ( 5 ) /**<@brief Retain Handling Option 2   -> in core_mqtt_serializer.c */

/*CONNECT PROPERTIES*/

/**
* @brief Session expiry id.
*/
#define MQTT_SESSION_EXPIRY_ID      ( 0x11 )

/**
* @brief Receive maximum id.
*/
#define MQTT_RECEIVE_MAX_ID         ( 0x21 )

/**
* @brief Maximum packet size  id.
*/
#define MQTT_MAX_PACKET_SIZE_ID     ( 0x27 )

/**
* @brief Topic alias size id.
*/
#define MQTT_TOPIC_ALIAS_MAX_ID     ( 0x22 )

/**
* @brief Request response id.
*/
#define MQTT_REQUEST_RESPONSE_ID    ( 0x19 )

/**
* @brief Request problem id.
*/
#define MQTT_REQUEST_PROBLEM_ID     ( 0x17 )

/**
* @brief User property id.
*/
#define MQTT_USER_PROPERTY_ID       ( 0x26 )

/**
* @brief Authentication method id.
*/
#define MQTT_AUTH_METHOD_ID         ( 0x15 )

/**
* @brief  Authentication data id.
*/
#define MQTT_AUTH_DATA_ID           ( 0x16 )

/*Publish PROPERTIES*/

/**
* @brief Will delay id.
*/
#define MQTT_WILL_DELAY_ID          ( 0x18 )

/**
* @brief Payload format id.
*/
#define MQTT_PAYLOAD_FORMAT_ID      ( 0x01 )

/**
* @brief Message Expiry id.
*/
#define MQTT_MSG_EXPIRY_ID          ( 0x02 )

/**
* @brief Content type id.
*/
#define MQTT_CONTENT_TYPE_ID        ( 0x03 )

/**
* @brief Response topic id.
*/
#define MQTT_RESPONSE_TOPIC_ID      ( 0x08 )

/**
* @brief Correlation data id.
*/
#define MQTT_CORRELATION_DATA_ID    ( 0x09 )

/**
* @brief Topic alias id.
*/
#define MQTT_TOPIC_ALIAS_ID         ( 0x23 )

/*CONNACK PROPERTIES*/

/**
* @brief Max qos id.
*/
#define MQTT_MAX_QOS_ID              ( 0x24 )

/**
* @brief Retain available id.
*/
#define MQTT_RETAIN_AVAILABLE_ID     ( 0x25 )

/**
* @brief Assigned client identifier id.
*/
#define MQTT_ASSIGNED_CLIENT_ID      ( 0x12 )

/**
* @brief Reason string id.
*/
#define MQTT_REASON_STRING_ID        ( 0x1F )

/**
* @brief Wildcard available id.
*/
#define MQTT_WILDCARD_ID             ( 0x28 )

/**
* @brief Subscription available id.
*/
#define MQTT_SUB_AVAILABLE_ID        ( 0x29 )

/**
* @brief Shared subscription id.
*/
#define MQTT_SHARED_SUB_ID           ( 0x2A )

/**
* @brief Server keep alive id.
*/
#define MQTT_SERVER_KEEP_ALIVE_ID    ( 0x13 )

/**
* @brief Response information id.
*/

#define MQTT_RESPONSE_INFO_ID    ( 0x1A )

/**
* @brief Server reference  id.
*/
#define MQTT_SERVER_REF_ID       ( 0x1C )

/**
* @brief Subscription ID id
*/
#define MQTT_SUBSCRIPTION_ID_ID          ( 0x0B )


/**
 * @ingroup mqtt_struct_types
 * @brief Buffer passed to MQTT library.
 *
 * These buffers are not copied and must remain in scope for the duration of the
 * MQTT operation.
 */
typedef struct MQTTFixedBuffer
{
    uint8_t * pBuffer; /**< @brief Pointer to buffer. */
    size_t size;       /**< @brief Size of buffer. */
} MQTTFixedBuffer_t;

/**
 * @ingroup mqtt_struct_types
 * @brief MQTT CONNECT packet parameters.
 */
typedef struct MQTTConnectInfo
{
    /**
     * @brief Whether to establish a new, clean session or resume a previous session.
     */
    bool cleanSession;

    /**
     * @brief MQTT keep alive period.
     */
    uint16_t keepAliveSeconds;

    /**
     * @brief MQTT client identifier. Must be unique per client.
     */
    const char * pClientIdentifier;

    /**
     * @brief Length of the client identifier.
     */
    uint16_t clientIdentifierLength;

    /**
     * @brief MQTT user name. Set to NULL if not used.
     */
    const char * pUserName;

    /**
     * @brief Length of MQTT user name. Set to 0 if not used.
     */
    uint16_t userNameLength;

    /**
     * @brief MQTT password. Set to NULL if not used.
     */
    const char * pPassword;

    /**
     * @brief Length of MQTT password. Set to 0 if not used.
     */
    uint16_t passwordLength;
} MQTTConnectInfo_t;

/**
 * @ingroup mqtt_enum_types
 * @brief Retain Handling types.
 */
typedef enum MQTTRetainHandling{
    retainSendOnSub = 0, /**< Send retained messages at the time of subscription. */
    retainSendOnSubIfNotPresent = 1,  /**< Send retained messages at subscription only if subscription does not currently exist. */
    retainDoNotSendonSub = 2 /**< Do not send retained messages at the time of subscription. */
}MQTTRetainHandling_t;


/**
 * @ingroup mqtt_enum_types
 * @brief MQTT Subscription packet types.
 */
typedef enum MQTTSubscriptionType
{
    MQTT_TYPE_SUBSCRIBE,  /**< @brief The type is a SUBSCRIBE packet. */
    MQTT_TYPE_UNSUBSCRIBE /**< @brief The type is a UNSUBSCRIBE packet. */
} MQTTSubscriptionType_t;

/**
 * @ingroup mqtt_struct_types
 * @brief MQTT SUBSCRIBE packet parameters.
 */
typedef struct MQTTSubscribeInfo
{
    /**
     * @brief Quality of Service for subscription. Include protocol error of qos > 2
     */
    MQTTQoS_t qos;

    /**
     * @brief Topic filter to subscribe to.
     */
    const char * pTopicFilter;

    /**
     * @brief Length of subscription topic filter - unsigned long
     */
    uint16_t topicFilterLength;
    /**
     * @brief no local option for subscription. Include protocol error if noLocalOption = 1 in a shared subscription
     */

    /**
     * @brief If true, Application Messages that are published to this subscription
     * will not be forwarded to the Client that published them.
     */
    bool noLocalOption;

    /**
     *  @brief If true, Application Messages forwarded using this subscription keep the RETAIN
     * flag they were published with.
     */
    bool retainAsPublishedOption;

    /**
     * @brief Specifies whether retained messages are sent
     * when the subscription is established.
     */
    MQTTRetainHandling_t retainHandlingOption;

} MQTTSubscribeInfo_t;


/**
* @ingroup mqtt_struct_types
* @brief Struct to hold user property.
*/
typedef struct MQTTUserProperty
{
    /**
    * @brief key.
    */
    const char* pKey;
    /**
    * @brief Length of the key.
    */
    uint16_t keyLength;
    /**
    * @brief value.
    */
    const char* pValue;
    /**
    * @brief Length of the value.
    */
    uint16_t valueLength;
} MQTTUserProperty_t;

/**
* @ingroup mqtt_struct_types
* @brief Struct to hold connect and connack properties.
*/
typedef struct MQTTConnectProperties
{
     /**
     * @brief Four Byte Integer representing the Session Expiry Interval in seconds.
     */
    uint32_t sessionExpiry;

     /**
     * @brief Maximum number of unacknowledged PUBLISH packets client is willing to receive.
     */
    uint16_t receiveMax;

     /**
     * @brief Four Byte Integer representing the Maximum Packet Size the Client is willing to accept.
     */
    uint32_t maxPacketSize;

     /**
     * @brief Two Byte Integer representing the Topic Alias Maximum value.
     */
    uint16_t topicAliasMax;

     /**
     * @brief  A value of 0 indicates that the Server MUST NOT return Response Information.
     */
    bool  requestResponseInfo;

     /**
     * @brief The Client uses this value to indicate whether the Reason String or User Properties
     *  are sent in the case of failures
     */
    bool  requestProblemInfo;

    /**
     * @brief Maximum number of unacknowledged PUBLISH packets server is willing to receive.
     */
    uint16_t serverReceiveMax;

     /**
     * @brief  Max qos supported by the server.
     */
    uint8_t serverMaxQos;

     /**
     * @brief Byte declares whether the Server supports retained messages.
     */
    uint8_t retainAvailable;

     /**
     * @brief Four Byte Integer representing the Maximum Packet Size the Server is willing to accept.
     */
    uint32_t serverMaxPacketSize;

     /**
     * @brief Two Byte Integer representing the Topic Alias Maximum value.
     */
    uint16_t serverTopicAliasMax;

     /**
     * @brief Whether wildcard subscription is available.
     */
    uint8_t isWildcardAvailable;

     /**
     * @brief Whether the Server supports Subscription Identifiers.
     */
    uint8_t isSubscriptionIdAvailable;

     /**
     * @brief Whether the Server supports Shared Subscription.
     */
    uint8_t isSharedAvailable;

     /**
     * @brief Keep Alive value given by the server.
     */
    uint16_t serverKeepAlive;


} MQTTConnectProperties_t;

 /**
 * @ingroup mqtt_struct_types
 * @brief Struct to hold reason codes.
 */
typedef struct MQTTReasonCodeInfo
{
    /** @brief Pointer to the reason code array. */
    const uint8_t * reasonCode;

    /** @brief Length of the reason code array. */
    size_t reasonCodeLength;

} MQTTReasonCodeInfo_t;

/**
 * @ingroup mqtt_struct_types
 * @brief Property builder for MQTT packets.
 */
typedef struct MQTTPropBuilder
{
    uint8_t * pBuffer;           /**< @brief Pointer to the buffer for storing properties. */
    size_t bufferLength;         /**< @brief Total length of the buffer available for properties. */
    size_t currentIndex;         /**< @brief Current position in the buffer where next property will be written. */
    uint32_t fieldSet;           /**< @brief Bitfield tracking which properties have been added. */
} MQTTPropBuilder_t;

/**
 * @ingroup mqtt_struct_types
 * @brief MQTT PUBLISH packet parameters.
 */
typedef struct MQTTPublishInfo
{
    /**
     * @brief Quality of Service for message.
     */
    MQTTQoS_t qos;

    /**
     * @brief Whether this is a retained message.
     */
    bool retain;

    /**
     * @brief Whether this is a duplicate publish message.
     */
    bool dup;

    /**
     * @brief Topic name on which the message is published.
     */
    const char * pTopicName;

    /**
     * @brief Length of topic name.
     */
    uint16_t topicNameLength;

    /**
     * @brief Message payload.
     */
    const void * pPayload;

    /**
     * @brief Message payload length.
     */
    size_t payloadLength;

     /**
     * @brief Length of the properties.
     */
    size_t propertyLength;

} MQTTPublishInfo_t;

/**
 * @ingroup mqtt_struct_types
 * @brief MQTT incoming packet parameters.
 */
typedef struct MQTTPacketInfo
{
    /**
     * @brief Type of incoming MQTT packet.
     */
    uint8_t type;

    /**
     * @brief Remaining serialized data in the MQTT packet.
     */
    uint8_t * pRemainingData;

    /**
     * @brief Length of remaining serialized data.
     */
    size_t remainingLength;

    /**
     * @brief The length of the MQTT header including the type and length.
     */
    size_t headerLength;
} MQTTPacketInfo_t;


/**
 * @brief Get packet size and Remaining Length of an MQTT SUBSCRIBE packet.
 *
 * This function must be called before #sendSubscribeWithoutCopy in order to get
 * the size of the MQTT SUBSCRIBE packet that is generated from the list of
 * #MQTTSubscribeInfo_t and optional subscribe properties.
 * The remaining length returned in @p pRemainingLength and 
 * the packet size returned in @p pPacketSize are valid
 * only if this function returns #MQTTSuccess.
 *
 * @param[in] pSubscriptionList List of MQTT subscription info.
 * @param[in] subscriptionCount The number of elements in pSubscriptionList.
 * @param[in] pSubscribeProperties MQTT SUBSCRIBE properties builder. Pass NULL if not used.
 * @param[out] pRemainingLength The Remaining Length of the MQTT SUBSCRIBE packet.
 * @param[out] pPacketSize The total size of the MQTT SUBSCRIBE packet.
 * @param[in] maxPacketSize Maximum packet size.
 *
 * @return #MQTTBadParameter if the packet would exceed the size allowed by the
 * MQTT spec; #MQTTSuccess otherwise.
 *
 * <b>Example</b>
 * @code{c}
 *
 * // Variables used in this example.
 * MQTTStatus_t status;
 * MQTTSubscribeInfo_t subscriptionList[ NUMBER_OF_SUBSCRIPTIONS ] = { 0 };
<<<<<<< HEAD
 * MqttPropBuilder_t subscribeProperties = { 0 };
=======
 * MQTTPropBuilder_t subscribeProperties = { 0 };
>>>>>>> ca7427a7
 * size_t remainingLength = 0, packetSize = 0;
 * // This is assumed to be a list of filters we want to subscribe to.
 * const char * filters[ NUMBER_OF_SUBSCRIPTIONS ];
 *
 * // Set each subscription.
 * for( int i = 0; i < NUMBER_OF_SUBSCRIPTIONS; i++ )
 * {
 *      subscriptionList[ i ].qos = MQTTQoS0;
 *      // Each subscription needs a topic filter.
 *      subscriptionList[ i ].pTopicFilter = filters[ i ];
 *      subscriptionList[ i ].topicFilterLength = strlen( filters[ i ] );
 *      subscriptionList[ i ].noLocalOption = false;
 *      subscriptionList[ i ].retainAsPublishedOption = false;
 *      subscriptionList[ i ].retainHandlingOption = retainSendOnSub;
 * }
 *
 * // Initialize subscribe properties (if needed)
 * initializeSubscribeProperties( &subscribeProperties );
 *
 * // Get the size requirement for the subscribe packet.
 * status = MQTT_GetSubscribePacketSize(
 *      &subscriptionList[ 0 ], 
 *      NUMBER_OF_SUBSCRIPTIONS, 
 *      &subscribeProperties,
 *      &remainingLength, 
 *      &packetSize,
 *      maxPacketSize
 * );
 *
 * if( status == MQTTSuccess )
 * {
 *      // The subscribe packet can now be sent to the broker.
 * }
 * @endcode
 */
/* @[declare_mqtt_getsubscribepacketsize] */
MQTTStatus_t MQTT_GetSubscribePacketSize( const MQTTSubscribeInfo_t * pSubscriptionList,
                                            size_t subscriptionCount,
<<<<<<< HEAD
                                            const MqttPropBuilder_t * pSubscribeProperties,
=======
                                            const MQTTPropBuilder_t * pSubscribeProperties,
>>>>>>> ca7427a7
                                            size_t * pRemainingLength,
                                            size_t * pPacketSize,
                                            uint32_t maxPacketSize );
/* @[declare_mqtt_getsubscribepacketsize] */

/**
 * @brief Serialize an MQTT SUBSCRIBE packet in the given buffer.
 *
 * #MQTT_GetSubscribePacketSize should be called with @p pSubscriptionList
 * before invoking this function to get the size of the required
 * #MQTTFixedBuffer_t and @p remainingLength. The @p remainingLength must be
 * the same as returned by #MQTT_GetSubscribePacketSize. The #MQTTFixedBuffer_t
 * must be at least as large as the size returned by #MQTT_GetSubscribePacketSize.
 *
 * @param[in] pSubscriptionList List of MQTT subscription info.
 * @param[in] subscriptionCount The number of elements in pSubscriptionList.
 * @param[in] pSubscribeProperties MQTT v5.0 properties for the SUBSCRIBE packet. Can be NULL
 * if no properties are needed.
 * @param[in] packetId packet ID generated by #MQTT_GetPacketId.
 * @param[in] remainingLength Remaining Length provided by #MQTT_GetSubscribePacketSize.
 * @param[out] pFixedBuffer Buffer for packet serialization.
 *
 * @return #MQTTNoMemory if pFixedBuffer is too small to hold the MQTT packet;
 * #MQTTBadParameter if invalid parameters are passed;
 * #MQTTSuccess otherwise.
 *
 * <b>Example</b>
 * @code{c}
 *
 * // Variables used in this example.
 * MQTTStatus_t status;
 * MQTTSubscribeInfo_t subscriptionList[ NUMBER_OF_SUBSCRIPTIONS ] = { 0 };
<<<<<<< HEAD
 * MqttPropBuilder_t subscribeProperties = { 0 };
=======
 * MQTTPropBuilder_t subscribeProperties = { 0 };
>>>>>>> ca7427a7
 * MQTTFixedBuffer_t fixedBuffer;
 * uint8_t buffer[ BUFFER_SIZE ];
 * size_t remainingLength = 0, packetSize = 0;
 * uint16_t packetId;
 *
 * fixedBuffer.pBuffer = buffer;
 * fixedBuffer.size = BUFFER_SIZE;
 *
 * // Function to return a valid, unused packet identifier. The details are out of
 * // scope for this example.
 * packetId = getNewPacketId();
 *
 * // Assume subscriptionList and subscribeProperties have been initialized. Get the subscribe packet size.
 * status = MQTT_GetSubscribePacketSize(
 *      &subscriptionList[ 0 ], NUMBER_OF_SUBSCRIPTIONS, &subscribeProperties,
 *      &remainingLength, &packetSize
 * );
 * assert( status == MQTTSuccess );
 * assert( packetSize <= BUFFER_SIZE );
 *
 * // Serialize the subscribe packet into the fixed buffer.
 * status = MQTT_SerializeSubscribe(
 *      &subscriptionList[ 0 ],
 *      NUMBER_OF_SUBSCRIPTIONS,
 *      &subscribeProperties,
 *      packetId,
 *      remainingLength,
 *      &fixedBuffer
 * );
 *
 * if( status == MQTTSuccess )
 * {
 *      // The subscribe packet can now be sent to the broker.
 * }
 * @endcode
 */
/* @[declare_mqtt_serializesubscribe] */
MQTTStatus_t MQTT_SerializeSubscribe( const MQTTSubscribeInfo_t * pSubscriptionList,
    size_t subscriptionCount,
<<<<<<< HEAD
    const MqttPropBuilder_t * pSubscribeProperties,
=======
    const MQTTPropBuilder_t * pSubscribeProperties,
>>>>>>> ca7427a7
    uint16_t packetId,
    size_t remainingLength,
    const MQTTFixedBuffer_t * pFixedBuffer );
/* @[declare_mqtt_serializesubscribe] */

/**
 * @brief Get packet size and Remaining Length of an MQTT UNSUBSCRIBE packet.
 *
 * This function must be called before #sendSubscribeWithoutCopy in order to
 * get the size of the MQTT UNSUBSCRIBE packet that is generated from the list
 * of #MQTTSubscribeInfo_t and optional propertyLength. The remaining length returned in
 * @p pRemainingLength and the packet size returned in @p pPacketSize are valid
 * only if this function returns #MQTTSuccess.
 *
 * @param[in] pSubscriptionList List of MQTT subscription info.
 * @param[in] subscriptionCount The number of elements in pSubscriptionList.
 * @param[in] pUnsubscribeProperties MQTT UNSUBSCRIBE properties builder. Pass NULL if not used.
 * @param[out] pRemainingLength The Remaining Length of the MQTT UNSUBSCRIBE packet.
 * @param[out] pPacketSize The total size of the MQTT UNSUBSCRIBE packet.
 * @param[in] maxPacketSize Maximum packet size.
 *
 * @return #MQTTBadParameter if the packet would exceed the size allowed by the
 * MQTT spec; #MQTTSuccess otherwise.
 *
 * <b>Example</b>
 * @code{c}
 *
 * // Variables used in this example.
 * MQTTStatus_t status;
 * MQTTSubscribeInfo_t subscriptionList[ NUMBER_OF_SUBSCRIPTIONS ] = { 0 };
 * size_t remainingLength = 0, packetSize = 0;
<<<<<<< HEAD
 * MqttPropBuilder_t unsubscribeProperties = { 0 };
=======
 * MQTTPropBuilder_t unsubscribeProperties = { 0 };
>>>>>>> ca7427a7
 * size_t maxPacketSize = 0;
 *
 * // Initialize maxPacketSize. The details are out of scope for this example.
 * initializeMaxPacketSize( &maxPacketSize );
 *
 * // Initialize the subscribe info. The details are out of scope for this example.
 * initializeSubscribeInfo( &subscriptionList[ 0 ] );
 *
 * //Initialize the property buffer. The details are out of scope for this example.
 * initializePropertyBuffer( &unsubscribeProperties );
 * 
 * // Get the size requirement for the unsubscribe packet.
 * status = MQTT_GetUnsubscribePacketSize(
 *      &subscriptionList[ 0 ], NUMBER_OF_SUBSCRIPTIONS, &unsubscribeProperties, &remainingLength, &packetSize, maxPacketSize);
 *
 * if( status == MQTTSuccess )
 * {
 *      // The unsubscribe packet can now be sent to the broker.
 * }
 * @endcode
 */
/* @[declare_mqtt_getunsubscribepacketsize] */
MQTTStatus_t MQTT_GetUnsubscribePacketSize( const MQTTSubscribeInfo_t* pSubscriptionList,
                                            size_t subscriptionCount,
<<<<<<< HEAD
                                            const MqttPropBuilder_t * pUnsubscribeProperties,
=======
                                            const MQTTPropBuilder_t * pUnsubscribeProperties,
>>>>>>> ca7427a7
                                            size_t* pRemainingLength,
                                            size_t* pPacketSize,
                                            uint32_t maxPacketSize);
/* @[declare_mqtt_getunsubscribepacketsize] */

/**
 * @brief Serialize an MQTT UNSUBSCRIBE packet with properties in the given buffer.
 *
 * #MQTT_GetUnsubscribePacketSize should be called with @p pSubscriptionList
 * and @p pUnsubscribeProperties before invoking this function to get the size of the required
 * #MQTTFixedBuffer_t and @p remainingLength. The @p remainingLength must be
 * the same as returned by #MQTT_GetUnsubscribePacketSize. The #MQTTFixedBuffer_t
 * must be at least as large as the size returned by #MQTT_GetUnsubscribePacketSize.
 *
 * @param[in] pSubscriptionList List of MQTT subscription info to unsubscribe from.
 * @param[in] subscriptionCount The number of elements in pSubscriptionList.
 * @param[in] pUnsubscribeProperties MQTT 5.0 properties for the UNSUBSCRIBE packet. Can be NULL if no properties are needed.
 * @param[in] packetId Packet identifier used for the UNSUBSCRIBE packet.
 * @param[in] remainingLength Remaining Length provided by #MQTT_GetUnsubscribePacketSize.
 * @param[out] pFixedBuffer Buffer where the serialized UNSUBSCRIBE packet will be written.
 *
 * @return #MQTTNoMemory if pFixedBuffer is too small to hold the MQTT packet;
 * #MQTTBadParameter if any of the parameters are invalid (NULL pSubscriptionList or pFixedBuffer, zero subscriptionCount);
 * #MQTTSuccess if the packet was serialized successfully.
 *
 * <b>Example</b>
 * @code{c}
 *
 * // Variables used in this example.
 * MQTTStatus_t status;
 * MQTTSubscribeInfo_t subscriptionList[2];
<<<<<<< HEAD
 * MqttPropBuilder_t unsubscribeProperties;
=======
 * MQTTPropBuilder_t unsubscribeProperties;
>>>>>>> ca7427a7
 * MQTTFixedBuffer_t fixedBuffer;
 * uint8_t buffer[100];
 * size_t remainingLength = 0, packetSize = 0;
 * uint16_t packetId = 1;
 *
 * // Initialize the fixed buffer.
 * fixedBuffer.pBuffer = buffer;
 * fixedBuffer.size = sizeof( buffer );
 *
 * // Initialize subscription list.
 * subscriptionList[0].pTopicFilter = "topic/1";
 * subscriptionList[0].topicFilterLength = strlen("topic/1");
 * subscriptionList[1].pTopicFilter = "topic/2";
 * subscriptionList[1].topicFilterLength = strlen("topic/2");
 *
 * // Initialize properties (optional)
 *
 * // Get size requirement for the unsubscribe packet.
 * status = MQTT_GetUnsubscribePacketSize(
 *      subscriptionList,
 *      2,
 *      &unsubscribeProperties,
 *      &remainingLength,
 *      &packetSize
 * );
 *
 * if( status == MQTTSuccess )
 * {
 *      // Serialize unsubscribe packet.
 *      status = MQTT_SerializeUnsubscribe(
 *          subscriptionList,
 *          2,
 *          &unsubscribeProperties,
 *          packetId,
 *          remainingLength,
 *          &fixedBuffer
 *      );
 * }
 *
 * if( status == MQTTSuccess )
 * {
 *      // The unsubscribe packet has been serialized successfully.
 *      // The serialized packet is now ready to be sent to the broker.
 * }
 *
 * @endcode
 */
/* @[declare_mqtt_serializeunsubscribe] */
MQTTStatus_t MQTT_SerializeUnsubscribe( const MQTTSubscribeInfo_t * pSubscriptionList,
    size_t subscriptionCount,
<<<<<<< HEAD
    const MqttPropBuilder_t * pUnsubscribeProperties, 
=======
    const MQTTPropBuilder_t * pUnsubscribeProperties, 
>>>>>>> ca7427a7
    uint16_t packetId,
    size_t remainingLength,
    const MQTTFixedBuffer_t * pFixedBuffer ); 
/* @[declare_mqtt_serializeunsubscribe] */

/**
 * @brief Serialize an MQTT PUBLISH packet in the given buffer.
 *
 * This function will serialize complete MQTT PUBLISH packet into
 * the given buffer. If the PUBLISH payload can be sent separately,
 * consider using #MQTT_SerializePublishHeader, which will serialize
 * only the PUBLISH header into the buffer.
 *
 * #MQTT_GetPublishPacketSize should be called with @p pPublishInfo before
 * invoking this function to get the size of the required #MQTTFixedBuffer_t and
 * @p remainingLength. The @p remainingLength must be the same as returned by
 * #MQTT_GetPublishPacketSize. The #MQTTFixedBuffer_t must be at least as large
 * as the size returned by #MQTT_GetPublishPacketSize.
 *
 * @param[in] pPublishInfo MQTT PUBLISH packet parameters.
 * @param[in] pPublishProperties MQTT v5.0 properties for the PUBLISH packet. Can be NULL
 * if no properties are needed.
 * @param[in] packetId packet ID generated by #MQTT_GetPacketId.
 * @param[in] remainingLength Remaining Length provided by #MQTT_GetPublishPacketSize.
 * @param[out] pFixedBuffer Buffer for packet serialization.
 *
 * @return #MQTTNoMemory if pFixedBuffer is too small to hold the MQTT packet;
 * #MQTTBadParameter if invalid parameters are passed;
 * #MQTTSuccess otherwise.
 *
 * <b>Example</b>
 * @code{c}
 *
 * // Variables used in this example.
 * MQTTStatus_t status;
 * MQTTPublishInfo_t publishInfo = { 0 };
<<<<<<< HEAD
 * MqttPropBuilder_t publishProperties = { 0 };
=======
 * MQTTPropBuilder_t publishProperties = { 0 };
>>>>>>> ca7427a7
 * MQTTFixedBuffer_t fixedBuffer;
 * uint8_t buffer[ BUFFER_SIZE ];
 * size_t remainingLength = 0, packetSize = 0;
 * uint16_t packetId;
 *
 * fixedBuffer.pBuffer = buffer;
 * fixedBuffer.size = BUFFER_SIZE;
 *
 * // A packet identifier is unused for QoS 0 publishes. Otherwise, a valid, unused packet
 * // identifier must be used.
 * packetId = 0;
 *
 * // Assume publishInfo and publishProperties have been initialized. Get publish packet size.
 * status = MQTT_GetPublishPacketSize(
 *      &publishInfo, &publishProperties, &remainingLength, &packetSize
 * );
 * assert( status == MQTTSuccess );
 * assert( packetSize <= BUFFER_SIZE );
 *
 * // Serialize the publish packet into the fixed buffer.
 * status = MQTT_SerializePublish(
 *      &publishInfo,
 *      &publishProperties,
 *      packetId,
 *      remainingLength,
 *      &fixedBuffer
 * );
 *
 * if( status == MQTTSuccess )
 * {
 *      // The publish packet can now be sent to the broker.
 * }
 * @endcode
 */
/* @[declare_mqtt_serializepublish] */
MQTTStatus_t MQTT_SerializePublish( const MQTTPublishInfo_t * pPublishInfo,
<<<<<<< HEAD
                                    const MqttPropBuilder_t * pPublishProperties,
=======
                                    const MQTTPropBuilder_t * pPublishProperties,
>>>>>>> ca7427a7
                                    uint16_t packetId,
                                    size_t remainingLength,
                                    const MQTTFixedBuffer_t * pFixedBuffer );
/* @[declare_mqtt_serializepublish] */

/**
 * @brief Serialize an MQTT PUBLISH packet header without the topic string in the
 * given buffer. This function will add the topic string length to the provided
 * buffer. This helps reduce an unnecessary copy of the topic string into the
 * buffer.
 *
 * @param[in] pPublishInfo MQTT PUBLISH packet parameters.
 * @param[in] remainingLength Remaining Length provided by #MQTT_GetPublishPacketSize.
 * @param[out] pBuffer Buffer for packet serialization.
 * @param[out] headerSize Size of the serialized MQTT PUBLISH header.
 *
 * @return #MQTTSuccess if the serialization is successful. Otherwise, #MQTTBadParameter.
 */
/* @[declare_mqtt_serializepublishheaderwithouttopic] */
MQTTStatus_t MQTT_SerializePublishHeaderWithoutTopic( const MQTTPublishInfo_t * pPublishInfo,
                                                      size_t remainingLength,
                                                      uint8_t * pBuffer,
                                                      size_t * headerSize );
/* @[declare_mqtt_serializepublishheaderwithouttopic] */

/**
 * @brief Serialize an MQTT PUBLISH packet header in the given buffer.
 *
 * This function serializes PUBLISH header in to the given buffer. The payload
 * for PUBLISH will not be copied over to the buffer. This will help reduce
 * the memory needed for the buffer and avoid an unwanted copy operation of the
 * PUBLISH payload into the buffer. If the payload also would need to be part of
 * the serialized buffer, consider using #MQTT_SerializePublish.
 *
 * #MQTT_GetPublishPacketSize should be called with @p pPublishInfo before
 * invoking this function to get the size of the required #MQTTFixedBuffer_t and
 * @p remainingLength. The @p remainingLength must be the same as returned by
 * #MQTT_GetPublishPacketSize. The #MQTTFixedBuffer_t must be at least as large
 * as the size returned by #MQTT_GetPublishPacketSize.
 *
 * @param[in] pPublishInfo MQTT PUBLISH packet parameters.
 * @param[in] pPublishProperties MQTT v5.0 properties for the PUBLISH packet. Can be NULL
 * if no properties are needed.
 * @param[in] packetId packet ID generated by #MQTT_GetPacketId.
 * @param[in] remainingLength Remaining Length provided by #MQTT_GetPublishPacketSize.
 * @param[out] pFixedBuffer Buffer for packet serialization.
 * @param[out] pHeaderSize Size of the serialized MQTT PUBLISH header.
 *
 * @return #MQTTNoMemory if pFixedBuffer is too small to hold the MQTT packet;
 * #MQTTBadParameter if invalid parameters are passed;
 * #MQTTSuccess otherwise.
 *
 * <b>Example</b>
 * @code{c}
 *
 * // Variables used in this example.
 * MQTTStatus_t status;
 * MQTTPublishInfo_t publishInfo = { 0 };
<<<<<<< HEAD
 * MqttPropBuilder_t publishProperties = { 0 };
=======
 * MQTTPropBuilder_t publishProperties ;
>>>>>>> ca7427a7
 * MQTTFixedBuffer_t fixedBuffer;
 * uint8_t buffer[ BUFFER_SIZE ];
 * size_t remainingLength = 0, packetSize = 0, headerSize = 0;
 * uint16_t packetId;
 * int32_t bytesSent;
<<<<<<< HEAD
=======
 * uint32_t maxPacketSize = pContext->connectProperties.serverMaxPacketSize;
>>>>>>> ca7427a7
 *
 * fixedBuffer.pBuffer = buffer;
 * fixedBuffer.size = BUFFER_SIZE;
 *
 * // A packet identifier is unused for QoS 0 publishes. Otherwise, a valid, unused packet
 * // identifier must be used.
 * packetId = 0;
 *
 * // Assume publishInfo and publishProperties have been initialized. Get the publish packet size.
 * status = MQTT_GetPublishPacketSize(
<<<<<<< HEAD
 *      &publishInfo, &publishProperties, &remainingLength, &packetSize
 * );
=======
 *      &publishInfo, &publishProperties, &remainingLength, &packetSize, maxPacketSize
);
>>>>>>> ca7427a7
 * assert( status == MQTTSuccess );
 * // The payload will not be serialized, so the the fixed buffer does not need to hold it.
 * assert( ( packetSize - publishInfo.payloadLength ) <= BUFFER_SIZE );
 *
 * // Serialize the publish packet header into the fixed buffer.
 * status = MQTT_SerializePublishHeader(
 *      &publishInfo,
 *      &publishProperties,
 *      packetId,
 *      remainingLength,
 *      &fixedBuffer,
 *      &headerSize
 * );
 *
 * if( status == MQTTSuccess )
 * {
 *      // The publish header and payload can now be sent to the broker.
 *      // mqttSocket here is a socket descriptor created and connected to the MQTT
 *      // broker outside of this function.
 *      bytesSent = send( mqttSocket, ( void * ) fixedBuffer.pBuffer, headerSize, 0 );
 *      assert( bytesSent == headerSize );
 *      bytesSent = send( mqttSocket, publishInfo.pPayload, publishInfo.payloadLength, 0 );
 *      assert( bytesSent == publishInfo.payloadLength );
 * }
 * @endcode
 */
/* @[declare_mqtt_serializepublishheader] */
MQTTStatus_t MQTT_SerializePublishHeader( const MQTTPublishInfo_t * pPublishInfo,
<<<<<<< HEAD
    const MqttPropBuilder_t * pPublishProperties,
=======
    const MQTTPropBuilder_t * pPublishProperties,
>>>>>>> ca7427a7
    uint16_t packetId,
    size_t remainingLength,
    const MQTTFixedBuffer_t * pFixedBuffer,
    size_t * pHeaderSize );
/* @[declare_mqtt_serializepublishheader] */

/**
 * @brief Serialize an MQTT PUBACK, PUBREC, PUBREL, or PUBCOMP into the given
 * buffer.
 *
 * @param[out] pFixedBuffer Buffer for packet serialization.
 * @param[in] packetType Byte of the corresponding packet fixed header per the
 * MQTT spec.
 * @param[in] packetId Packet ID of the publish.
 *
 * @return #MQTTBadParameter, #MQTTNoMemory, or #MQTTSuccess.
 *
 * <b>Example</b>
 * @code{c}
 *
 * // Variables used in this example.
 * MQTTStatus_t status;
 * MQTTFixedBuffer_t fixedBuffer;
 * uint8_t buffer[ BUFFER_SIZE ];
 * uint16_t packetId;
 * uint8_t packetType;
 *
 * fixedBuffer.pBuffer = buffer;
 * fixedBuffer.size = BUFFER_SIZE;
 * // The fixed buffer must be large enough to hold 4 bytes.
 * assert( BUFFER_SIZE >= MQTT_PUBLISH_ACK_PACKET_SIZE );
 *
 * // The packet ID must be the same as the original publish packet.
 * packetId = publishPacketId;
 *
 * // The byte representing a packet of type ACK. This function accepts PUBACK, PUBREC, PUBREL, or PUBCOMP.
 * packetType = MQTT_PACKET_TYPE_PUBACK;
 *
 * // Serialize the publish acknowledgment into the fixed buffer.
 * status = MQTT_SerializeAck( &fixedBuffer, packetType, packetId );
 *
 * if( status == MQTTSuccess )
 * {
 *      // The publish acknowledgment can now be sent to the broker.
 * }
 * @endcode
 */
/* @[declare_mqtt_serializeack] */
MQTTStatus_t MQTT_SerializeAck( const MQTTFixedBuffer_t * pFixedBuffer,
                                uint8_t packetType,
                                uint16_t packetId );
/* @[declare_mqtt_serializeack] */



/**
 * @brief Get the size of an MQTT PINGREQ packet.
 *
 * @param[out] pPacketSize The size of the MQTT PINGREQ packet.
 *
 * @return  #MQTTSuccess or #MQTTBadParameter if pPacketSize is NULL.
 *
 * <b>Example</b>
 * @code{c}
 *
 * // Variables used in this example.
 * MQTTStatus_t status;
 * size_t packetSize = 0;
 *
 * // Get the size requirement for the ping request packet.
 * status = MQTT_GetPingreqPacketSize( &packetSize );
 * assert( status == MQTTSuccess );
 * assert( packetSize == 2 );
 *
 * // The application should allocate or use a static #MQTTFixedBuffer_t of
 * // size >= 2 to serialize the ping request.
 *
 * @endcode
 */
/* @[declare_mqtt_getpingreqpacketsize] */
MQTTStatus_t MQTT_GetPingreqPacketSize( size_t * pPacketSize );
/* @[declare_mqtt_getpingreqpacketsize] */

/**
 * @brief Serialize an MQTT PINGREQ packet into the given buffer.
 *
 * The input #MQTTFixedBuffer_t.size must be at least as large as the size
 * returned by #MQTT_GetPingreqPacketSize.
 *
 * @param[out] pFixedBuffer Buffer for packet serialization.
 *
 * @return #MQTTNoMemory if pFixedBuffer is too small to hold the MQTT packet;
 * #MQTTBadParameter if invalid parameters are passed;
 * #MQTTSuccess otherwise.
 *
 * <b>Example</b>
 * @code{c}
 *
 * // Variables used in this example.
 * MQTTStatus_t status;
 * MQTTFixedBuffer_t fixedBuffer;
 * uint8_t buffer[ BUFFER_SIZE ];
 *
 * fixedBuffer.pBuffer = buffer;
 * fixedBuffer.size = BUFFER_SIZE;
 *
 * // Get the ping request packet size.
 * status = MQTT_GetPingreqPacketSize( &packetSize );
 * assert( status == MQTTSuccess );
 * assert( packetSize <= BUFFER_SIZE );
 *
 * // Serialize the ping request into the fixed buffer.
 * status = MQTT_SerializePingreq( &fixedBuffer );
 *
 * if( status == MQTTSuccess )
 * {
 *      // The ping request can now be sent to the broker.
 * }
 * @endcode
 */
/* @[declare_mqtt_serializepingreq] */
MQTTStatus_t MQTT_SerializePingreq( const MQTTFixedBuffer_t * pFixedBuffer );
/* @[declare_mqtt_serializepingreq] */

/**
 * @brief Deserialize an MQTT PUBLISH packet.
 *
 * @param[in] pIncomingPacket #MQTTPacketInfo_t containing the buffer.
 * @param[out] pPacketId The packet ID obtained from the buffer.
 * @param[out] pPublishInfo Struct containing information about the publish.
 * @param[in] propBuffer Buffer to hold the properties.
 * @param[in] maxPacketSize Maximum packet size.
 * @param[in] topicAliasMax Maximum topic alias specified in the CONNECT packet. 
 *
 * @return #MQTTBadParameter, #MQTTBadResponse, or #MQTTSuccess.
 *
 * <b>Example</b>
 * @code{c}
 *
 * // TransportRecv_t function for reading from the network.
 * int32_t socket_recv(
 *      NetworkContext_t * pNetworkContext,
 *      void * pBuffer,
 *      size_t bytesToRecv
 * );
 * // Some context to be used with the above transport receive function.
 * NetworkContext_t networkContext;
 *
 * // Other variables used in this example.
 * MQTTStatus_t status;
 * MQTTPacketInfo_t incomingPacket;
 * MQTTPublishInfo_t publishInfo = { 0 };
 * MQTTPropBuilder_t propBuffer ;
 * uint32_t maxPacketSize;
 * uint16_t packetId;
 * uint16_t topicAliasMax ; 
 *
 * int32_t bytesRecvd;
 * // A buffer to hold remaining data of the incoming packet.
 * uint8_t buffer[ BUFFER_SIZE ];
 *
 * // Populate all fields of the incoming packet.
 * status = MQTT_GetIncomingPacketTypeAndLength(
 *      socket_recv,
 *      &networkContext,
 *      &incomingPacket
 * );
 * assert( status == MQTTSuccess );
 * assert( incomingPacket.remainingLength <= BUFFER_SIZE );
 * bytesRecvd = socket_recv(
 *      &networkContext,
 *      ( void * ) buffer,
 *      incomingPacket.remainingLength
 * );
 * incomingPacket.pRemainingData = buffer;
 *
 * // Deserialize the publish information if the incoming packet is a publish.
 * if( ( incomingPacket.type & 0xF0 ) == MQTT_PACKET_TYPE_PUBLISH )
 * {
 *      status = MQTT_DeserializePublish( &incomingPacket, &packetId, &publishInfo, &propBuffer, maxPacketSize, topicAliasMax );
 *      if( status == MQTTSuccess )
 *      {
 *          // The deserialized publish information can now be used from `publishInfo`.
 *      }
 * }
 * @endcode
 */
/* @[declare_mqtt_deserializepublish] */
MQTTStatus_t MQTT_DeserializePublish( const MQTTPacketInfo_t* pIncomingPacket,
                                      uint16_t* pPacketId,
                                      MQTTPublishInfo_t* pPublishInfo,
                                      MQTTPropBuilder_t* propBuffer,
                                      uint32_t maxPacketSize,
                                      uint16_t topicAliasMax );
/* @[declare_mqtt_deserializepublish] */

/**
 * @brief Extract the MQTT packet type and length from incoming packet.
 *
 * This function must be called for every incoming packet to retrieve the
 * #MQTTPacketInfo_t.type and #MQTTPacketInfo_t.remainingLength. A
 * #MQTTPacketInfo_t is not valid until this routine has been invoked.
 *
 * @param[in] readFunc Transport layer read function pointer.
 * @param[in] pNetworkContext The network context pointer provided by the application.
 * @param[out] pIncomingPacket Pointer to MQTTPacketInfo_t structure. This is
 * where type, remaining length and packet identifier are stored.
 *
 * @return #MQTTSuccess on successful extraction of type and length,
 * #MQTTBadParameter if @p pIncomingPacket is invalid,
 * #MQTTRecvFailed on transport receive failure,
 * #MQTTBadResponse if an invalid packet is read, and
 * #MQTTNoDataAvailable if there is nothing to read.
 *
 * <b>Example</b>
 * @code{c}
 *
 * // TransportRecv_t function for reading from the network.
 * int32_t socket_recv(
 *      NetworkContext_t * pNetworkContext,
 *      void * pBuffer,
 *      size_t bytesToRecv
 * );
 * // Some context to be used with above transport receive function.
 * NetworkContext_t networkContext;
 *
 * // Struct to hold the incoming packet information.
 * MQTTPacketInfo_t incomingPacket;
 * MQTTStatus_t status = MQTTSuccess;
 * int32_t bytesRecvd;
 * // Buffer to hold the remaining data of the incoming packet.
 * uint8_t buffer[ BUFFER_SIZE ];
 *
 * // Loop until data is available to be received.
 * do{
 *      status = MQTT_GetIncomingPacketTypeAndLength(
 *          socket_recv,
 *          &networkContext,
 *          &incomingPacket
 *      );
 * } while( status == MQTTNoDataAvailable );
 *
 * assert( status == MQTTSuccess );
 *
 * // Receive the rest of the incoming packet.
 * assert( incomingPacket.remainingLength <= BUFFER_SIZE );
 * bytesRecvd = socket_recv(
 *      &networkContext,
 *      ( void * ) buffer,
 *      incomingPacket.remainingLength
 * );
 *
 * // Set the remaining data field.
 * incomingPacket.pRemainingData = buffer;
 * @endcode
 */
/* @[declare_mqtt_getincomingpackettypeandlength] */
MQTTStatus_t MQTT_GetIncomingPacketTypeAndLength( TransportRecv_t readFunc,
                                                  NetworkContext_t * pNetworkContext,
                                                  MQTTPacketInfo_t * pIncomingPacket );
/* @[declare_mqtt_getincomingpackettypeandlength] */

/**
 * @brief Extract the MQTT packet type and length from incoming packet.
 *
 * This function must be called for every incoming packet to retrieve the
 * #MQTTPacketInfo_t.type and #MQTTPacketInfo_t.remainingLength. A
 * #MQTTPacketInfo_t is not valid until this routine has been invoked.
 *
 * @param[in] pBuffer The buffer holding the raw data to be processed
 * @param[in] pIndex Pointer to the index within the buffer to marking the end
 *            of raw data available.
 * @param[out] pIncomingPacket Structure used to hold the fields of the
 *            incoming packet.
 *
 * @return #MQTTSuccess on successful extraction of type and length,
 * #MQTTBadParameter if @p pIncomingPacket is invalid,
 * #MQTTBadResponse if an invalid packet is read, and
 * #MQTTNoDataAvailable if there is nothing to read.
 */
 /* @[declare_mqtt_processincomingpackettypeandlength] */
MQTTStatus_t MQTT_ProcessIncomingPacketTypeAndLength( const uint8_t * pBuffer,
                                                      const size_t * pIndex,
                                                      MQTTPacketInfo_t * pIncomingPacket );
/* @[declare_mqtt_processincomingpackettypeandlength] */

/**
 * @brief Update the duplicate publish flag within the given header of the publish packet.
 *
 * @param[in] pHeader The buffer holding the header content
 * @param[in] set If true then the flag will be set else cleared
 *
 * @return #MQTTSuccess on successful setting of the duplicate flag,
 * #MQTTBadParameter for invalid parameters
 */
 /* @[declare_mqtt_updateduplicatepublishflag] */
MQTTStatus_t MQTT_UpdateDuplicatePublishFlag( uint8_t * pHeader , bool set);
/* @[declare_mqtt_updateduplicatepublishflag] */

/**
 * @fn uint8_t * MQTT_SerializeConnectFixedHeader( uint8_t * pIndex, const MQTTConnectInfo_t * pConnectInfo, const MQTTPublishInfo_t * pWillInfo, size_t remainingLength );
 * @brief Serialize the fixed part of the connect packet header.
 *
 * @param[out] pIndex Pointer to the buffer where the header is to
 * be serialized.
 * @param[in] pConnectInfo The connect information.
 * @param[in] pWillInfo The last will and testament information.
 * @param[in] remainingLength The remaining length of the packet to be
 * serialized.
 *
 * @return A pointer to the end of the encoded string.
 */

/**
 * @cond DOXYGEN_IGNORE
 * Doxygen should ignore this definition, this function is private.
 */
uint8_t * MQTT_SerializeConnectFixedHeader( uint8_t * pIndex,
                                            const MQTTConnectInfo_t * pConnectInfo,
                                            const MQTTPublishInfo_t * pWillInfo,
                                            size_t remainingLength );
/** @endcond */

/**
 * @fn  uint8_t * MQTT_SerializeSubscribeHeader( size_t remainingLength, uint8_t * pIndex, uint16_t packetId );
 * @brief Serialize the fixed part of the subscribe packet header.
 *
 * @param[in] remainingLength The remaining length of the packet to be
 * serialized.
 * @param[in] pIndex Pointer to the buffer where the header is to
 * be serialized.
 * @param[in] packetId The packet ID to be serialized.
 *
 * @return A pointer to the end of the encoded string.
 */

/**
 * @cond DOXYGEN_IGNORE
 * Doxygen should ignore this definition, this function is private.
 */
uint8_t * MQTT_SerializeSubscribeHeader( size_t remainingLength,
                                         uint8_t * pIndex,
                                         uint16_t packetId );
/** @endcond */

/**
 * @fn uint8_t * MQTT_SerializeUnsubscribeHeader( size_t remainingLength, uint8_t * pIndex, uint16_t packetId );
 * @brief Serialize the fixed part of the unsubscribe packet header.
 *
 * @param[in] remainingLength The remaining length of the packet to be
 * serialized.
 * @param[in] pIndex Pointer to the buffer where the header is to
 * be serialized.
 * @param[in] packetId The packet ID to be serialized.
 *
 * @return A pointer to the end of the encoded string.
 */

/**
 * @cond DOXYGEN_IGNORE
 * Doxygen should ignore this definition, this function is private.
 */
uint8_t * MQTT_SerializeUnsubscribeHeader( size_t remainingLength,
                                           uint8_t * pIndex,
                                           uint16_t packetId );
/** @endcond */

/**
 * @brief Get the size and Remaining Length of an MQTT Version 5 CONNECT packet.
 *
 * This function must be called before #sendConnectWithoutCopy in order to get
 * the size of the MQTT CONNECT packet that is generated from #MQTTConnectInfo_t,
 * optional #MQTTPublishInfo_t and optional connect and will properties.
 *
 * @param[in] pConnectInfo MQTT CONNECT packet parameters.
 * @param[in] pWillInfo Last Will and Testament. Pass NULL if not used.
 * @param[in] pConnectProperties MQTT CONNECT properties builder. Pass NULL if not used.
 * @param[in] pWillProperties MQTT Will properties builder. Pass NULL if not used.
 * @param[out] pRemainingLength The Remaining Length of the MQTT CONNECT packet.
 * @param[out] pPacketSize The total size of the MQTT CONNECT packet.
 *
 * @return #MQTTBadParameter if the packet would exceed the size allowed by the
 * MQTT spec; #MQTTSuccess otherwise.
 *
 * <b>Example</b>
 * @code{c}
 *
 * // Variables used in this example.
 * MQTTStatus_t status;
 * MQTTConnectInfo_t connectInfo = { 0 };
 * MQTTPublishInfo_t willInfo = { 0 };
<<<<<<< HEAD
 * MqttPropBuilder_t connectProperties = { 0 };
 * MqttPropBuilder_t willProperties = { 0 };
=======
 * MQTTPropBuilder_t connectProperties = { 0 };
 * MQTTPropBuilder_t willProperties = { 0 };
>>>>>>> ca7427a7
 * size_t remainingLength = 0, packetSize = 0;
 *
 * // Initialize the connection info, the details are out of scope for this example.
 * initializeConnectInfo( &connectInfo );
 *
 * // Initialize the optional will info, the details are out of scope for this example.
 * initializeWillInfo( &willInfo );
 *
 * // Initialize connect properties and will properties, the details are out of scope for this example.
 * initializeConnectProperties( &connectProperties );
 * initializeWillProperties( &willProperties );
 * 
 * // Get the size requirement for the connect packet.
 * status = MQTT_GetConnectPacketSize(
 *      &connectInfo, 
 *      &willInfo, 
 *      &connectProperties, 
 *      &willProperties, 
 *      &remainingLength, 
 *      &packetSize
 * );
 *
 * if( status == MQTTSuccess )
 * {
 *      // The application should allocate or use a static #MQTTFixedBuffer_t
 *      // of size >= packetSize to serialize the connect request.
 * }
 * @endcode
 */
/* @[declare_mqtt_getconnectpacketsize] */
MQTTStatus_t MQTT_GetConnectPacketSize( const MQTTConnectInfo_t * pConnectInfo,
                                        const MQTTPublishInfo_t * pWillInfo,
<<<<<<< HEAD
                                        const MqttPropBuilder_t *pConnectProperties,
                                        const MqttPropBuilder_t *pWillProperties, 
=======
                                        const MQTTPropBuilder_t *pConnectProperties,
                                        const MQTTPropBuilder_t *pWillProperties, 
>>>>>>> ca7427a7
                                        size_t * pRemainingLength,
                                        size_t * pPacketSize );
/* @[declare_mqtt_getconnectpacketsize] */

/**
 * @brief Serialize an MQTT CONNECT packet in the given fixed buffer @p pFixedBuffer.
 *
 * #MQTT_GetConnectPacketSize should be called with @p pConnectInfo, @p pWillInfo,
 * @p pConnectProperties, and @p pWillProperties before invoking this function to get 
 * the size of the required #MQTTFixedBuffer_t and @p remainingLength. The 
 * @p remainingLength must be the same as returned by #MQTT_GetConnectPacketSize. 
 * The #MQTTFixedBuffer_t must be at least as large as the size returned by 
 * #MQTT_GetConnectPacketSize.
 *
 * @param[in] pConnectInfo MQTT CONNECT packet parameters.
 * @param[in] pWillInfo Last Will and Testament. Pass NULL if not used.
 * @param[in] pConnectProperties MQTT CONNECT properties builder. Pass NULL if not used.
 * @param[in] pWillProperties MQTT Will properties builder. Pass NULL if not used.
 * @param[in] remainingLength Remaining Length provided by #MQTT_GetConnectPacketSize.
 * @param[out] pFixedBuffer Buffer for packet serialization.
 *
 * @return #MQTTNoMemory if pFixedBuffer is too small to hold the MQTT packet;
 * #MQTTBadParameter if invalid parameters are passed;
 * #MQTTSuccess otherwise.
 *
 * <b>Example</b>
 * @code{c}
 *
 * // Variables used in this example.
 * MQTTStatus_t status;
 * MQTTConnectInfo_t connectInfo = { 0 };
 * MQTTPublishInfo_t willInfo = { 0 };
<<<<<<< HEAD
 * MqttPropBuilder_t connectProperties = { 0 };
 * MqttPropBuilder_t willProperties = { 0 };
=======
 * MQTTPropBuilder_t connectProperties = { 0 };
 * MQTTPropBuilder_t willProperties = { 0 };
>>>>>>> ca7427a7
 * MQTTFixedBuffer_t fixedBuffer;
 * uint8_t buffer[ BUFFER_SIZE ];
 * size_t remainingLength = 0, packetSize = 0;
 *
 * fixedBuffer.pBuffer = buffer;
 * fixedBuffer.size = BUFFER_SIZE;
 *
 * // Assume connectInfo, willInfo, and properties are initialized. 
 * // Get the size requirement for the connect packet.
 * status = MQTT_GetConnectPacketSize(
 *      &connectInfo, &willInfo, &connectProperties, &willProperties,
 *      &remainingLength, &packetSize
 * );
 * assert( status == MQTTSuccess );
 * assert( packetSize <= BUFFER_SIZE );
 *
 * // Serialize the connect packet into the fixed buffer.
 * status = MQTT_SerializeConnect( 
 *      &connectInfo, 
 *      &willInfo,
 *      &connectProperties,
 *      &willProperties,
 *      remainingLength, 
 *      &fixedBuffer 
 * );
 *
 * if( status == MQTTSuccess )
 * {
 *      // The connect packet can now be sent to the broker.
 * }
 * @endcode
 */
/* @[declare_mqtt_serializeconnect] */
MQTTStatus_t MQTT_SerializeConnect( const MQTTConnectInfo_t * pConnectInfo,
                                    const MQTTPublishInfo_t * pWillInfo,
<<<<<<< HEAD
                                    const MqttPropBuilder_t * pConnectProperties, 
                                    const MqttPropBuilder_t * pWillProperties,
=======
                                    const MQTTPropBuilder_t * pConnectProperties, 
                                    const MQTTPropBuilder_t * pWillProperties,
>>>>>>> ca7427a7
                                    size_t remainingLength,
                                    const MQTTFixedBuffer_t * pFixedBuffer );
/* @[declare_mqtt_serializeconnect] */

/**
 * @brief Validate the publish parameters present in the given publish structure @p pPublishInfo.
 *
 * This function must be called before #MQTT_GetPublishPacketSize in order to validate the publish parameters.
 *
 * @param[in] pPublishInfo MQTT publish packet parameters.
 * @param[in] retainAvailable Whether server allows retain or not.
 * @param[in] maxQos Maximum QoS supported by the server.
 * @param[in] topicAlias  Topic alias in the PUBLISH packet.
 * @param[in] maxPacketSize Maximum packet size allowed by the server.
 *
 * @return  #MQTTBadParameter if invalid parameters are passed;
 * #MQTTSuccess otherwise.
 *
 * <b>Example</b>
 * @code{c}
 *
 * // Variables used in this example.
 * MQTTStatus_t status;
 * MQTTPublishInfo_t publishInfo = {0};
 * uint16_t topicAlias;
 * uint8_t retainAvailable;
 * uint8_t maxQos;
 * // Set in the CONNACK packet.
 * uint32_t maxPacketSize ;
 *
 * //Set the publish info parameters.
 *
 * //Validate the publish packet
 * status = MQTT_ValidatePublishParams(&publishInfo, retainAvailable, maxQos, topicAlias, maxPacketSize);
 *
 * if( status == MQTTSuccess )
 * {
 *      // Get the packet size and serialize the publish packet.
 * }
 * @endcode
 */
/* @[declare_mqtt_validatepublishparams] */
MQTTStatus_t MQTT_ValidatePublishParams(const MQTTPublishInfo_t* pPublishInfo,
                                        uint8_t retainAvailable,
                                        uint8_t maxQos,
                                        uint16_t topicAlias,
                                        uint32_t maxPacketSize);
/* @[declare_mqtt_validatepublishparams] */


/**
 * @brief Get the packet size and remaining length of an MQTT PUBLISH packet.
 *
 * #MQTT_ValidatePublishParams should be called with @p pPublishInfo before invoking this function
 * to validate the publish parameters. This function must be called before #sendPublishWithoutCopy
 * in order to get the size of the MQTT PUBLISH packet that is generated from #MQTTPublishInfo_t 
 * and optional publish properties. The remaining length returned in @p pRemainingLength and the
 * packet size returned in @p pPacketSize are valid only if this function
 * returns #MQTTSuccess.
 *
 * @param[in] pPublishInfo MQTT PUBLISH packet parameters.
 * @param[in] pPublishProperties MQTT PUBLISH properties builder. Pass NULL if not used.
 * @param[out] pRemainingLength The Remaining Length of the MQTT PUBLISH packet.
 * @param[out] pPacketSize The total size of the MQTT PUBLISH packet.
 * @param[in] maxPacketSize Maximum packet size allowed by the server.
 *
 * @return #MQTTBadParameter if the packet would exceed the size allowed by the
 * MQTT spec or if invalid parameters are passed; #MQTTSuccess otherwise.
 *
 * <b>Example</b>
 * @code{c}
 *
 * // Variables used in this example.
 * MQTTStatus_t status;
 * MQTTPublishInfo_t publishInfo = { 0 };
<<<<<<< HEAD
 * MqttPropBuilder_t publishProperties = { 0 };
=======
 * MQTTPropBuilder_t publishProperties = { 0 };
>>>>>>> ca7427a7
 * uint16_t topicAliasMax;
 * uint8_t retainAvailable;
 * uint8_t maxQos;
 * size_t remainingLength = 0, packetSize = 0;
 *
 * // Initialize the publish info.
 * publishInfo.qos = MQTTQoS0;
 * publishInfo.pTopicName = "/some/topic/name";
 * publishInfo.topicNameLength = strlen( publishInfo.pTopicName );
 * publishInfo.pPayload = "Hello World!";
 * publishInfo.payloadLength = strlen( "Hello World!" );
 *
 * // Initialize publish properties (if needed)
 * initializePublishProperties( &publishProperties );
 *
 * // Validate publish parameters
 * status = MQTT_ValidatePublishParams(&publishInfo, topicAliasMax, retainAvailable, maxQos);
 *
 * // Get the size requirement for the publish packet.
 * status = MQTT_GetPublishPacketSize(
 *      &publishInfo,
 *      &publishProperties,
 *      &remainingLength,
 *      &packetSize,
 *      maxPacketSize
 * );
 *
 * if( status == MQTTSuccess )
 * {
 *      // The publish packet can now be sent to the broker.
 * }
 * @endcode
 */
/* @[declare_mqtt_getpublishpacketsize] */
MQTTStatus_t MQTT_GetPublishPacketSize( const MQTTPublishInfo_t * pPublishInfo,
<<<<<<< HEAD
                                        const MqttPropBuilder_t * pPublishProperties, 
=======
                                        const MQTTPropBuilder_t * pPublishProperties, 
>>>>>>> ca7427a7
                                        size_t * pRemainingLength,
                                        size_t * pPacketSize,
                                        uint32_t maxPacketSize); 
/* @[declare_mqtt_getpublishpacketsize] */


/**
 * @brief Deserialize an MQTT PUBACK, PUBREC, PUBREL, PUBCOMP, SUBACK, UNSUBACK, PINGRESP or CONNACK.
 *
 * @param[in] pIncomingPacket #MQTTPacketInfo_t containing the buffer.
 * @param[out] pPacketId The packet ID obtained from the buffer.
 * @param[out] pSessionPresent Boolean flag indicating if a session is present (only valid for CONNACK packets).
 *                            For CONNACK: true if session is present, false otherwise.
 *                            For other packet types: this parameter is ignored.
 * @param[out] pReasonCode Struct to store reason code(s) from the acknowledgment packet.
 *                        Contains the success/failure status of the corresponding request.
 * @param[in] requestProblem Request problem value set in the connect packet.
 *                          Indicates if there was an issue with the original request.
 * @param[in] maxPacketSize Maximum packet size allowed by the client.
 *                         Used for validation of incoming packet size.
 * @param[out] propBuffer Struct to store the deserialized acknowledgment properties.
 *                       Will contain any MQTT v5.0 properties included in the ack packet.
 * @param[in,out] pConnectProperties Struct to store the deserialized connect/connack properties.
 *                                  Used only for CONNACK packets to store connection-specific properties.
 *                                  For other packet types, this parameter can be NULL.
 *
 * @return Returns one of the following:
 * - #MQTTSuccess if the packet was successfully deserialized
 * - #MQTTBadParameter if invalid parameters are passed
 * - #MQTTBadResponse if the packet is malformed
 * - #MQTTServerRefused if the server explicitly rejected the request
 * - #MQTTBadResponse if the packet type is invalid or packet parsing fails
 *
 * <b>Example</b>
 * @code{c}
 *
 * // Variables used in this example.
 * MQTTStatus_t status;
 * MQTTPacketInfo_t incomingPacket;
 * uint16_t packetId;
 * bool sessionPresent;
 * MQTTReasonCodeInfo_t reasonCode ; // Can be set to NULL if the incoming packet is CONNACK or PINGRESP
 * bool requestProblem = = pContext->connectProperties.requestProblemInfo ; // only relevant if the incoming packet is a PUBLISH Ack. 
 * uint32_t maxPacketSize = pContext->connectProperties.maxPacketSize ; 
 * MQTTPropBuilder_t propBuffer; // Can be set to NULL if the user does not want any incoming properties. 
 * MQTTConnectProperties_t connectProperties = pContext->connectProperties;  // Can be set to NULL if the incoming packet is PUBLISH ACKs, SUBACK, UNSUBACK or PINGRESP
 *
 * // Receive an incoming packet and populate all fields. The details are out of scope
 * // for this example.
 * receiveIncomingPacket(&incomingPacket);
 *
 * // Deserialize ack information if the incoming packet is a publish ack.
 * status = MQTT_DeserializeAck(&incomingPacket,
 *                             &packetId,
 *                             &sessionPresent,
 *                             &reasonCode,
 *                             requestProblem,
 *                             maxPacketSize,
 *                             &propBuffer,
 *                             &connectProperties);
 * if(status == MQTTSuccess)
 * {s
 *     // Ack information is now available.
 * }
 * @endcode
 */
/* @[declare_mqtt_deserializeack] */
MQTTStatus_t MQTT_DeserializeAck( const MQTTPacketInfo_t * pIncomingPacket,
                                uint16_t * pPacketId,
                                bool * pSessionPresent, 
                                MQTTReasonCodeInfo_t * pReasonCode,
                                bool requestProblem,
                                uint32_t maxPacketSize,
                                MQTTPropBuilder_t * propBuffer,
                                MQTTConnectProperties_t * pConnectProperties ); 
/* @[declare_mqtt_deserializeack] */

/**
 * @fn uint8_t* MQTT_SerializeAckFixed(uint8_t* pIndex,
                                        uint8_t packetType,
                                        uint16_t packetId,
                                        size_t remainingLength,
                                        MQTTSuccessFailReasonCode_t reasonCode);
 * @brief Serialize the fixed size part of the ack packet header.
 *
 * @param[out] pIndex Pointer to the buffer where the header is to
 * be serialized.
 * @param[in] packetType Type of publish ack
 * @param[in] packetId Packed identifier of the ack packet.
 * @param[in] remainingLength Remaining length of the ack packet.
 * @param[in] reasonCode Reason code for the ack packet.
 *
 * @return A pointer to the end of the encoded string.
 */

/**
 * @cond DOXYGEN_IGNORE
 * Doxygen should ignore this definition, this function is private.
 */
uint8_t* MQTT_SerializeAckFixed(uint8_t* pIndex,
    uint8_t packetType,
    uint16_t packetId,
    size_t remainingLength,
    MQTTSuccessFailReasonCode_t reasonCode);
/** @endcond */

/**
 * @brief Serialize an MQTT PUBLISH ACK packet into the given buffer.
 *
 * The input #MQTTFixedBuffer_t.size must be at least as large as the size
 * returned by #MQTT_GetAckPacketSize.
 *
 * @note If reason code is success and property length is zero then #MQTT_SerializeAck can also be used.
 *
 * @param[out]  pRemainingLength The remaining length of the packet to be serialized.
 * @param[out]  pPacketSize The size of the packet to be serialized.
 * @param[in]  maxPacketSize Maximum packet size allowed by the server.
 * @param[in]  ackPropertyLength The length of the properties.
 *
 * @return #MQTTBadParameter if invalid parameters are passed;
 * #MQTTSuccess otherwise.
 *
 * <b>Example</b>
 * @code{c}
 *
 * // Variables used in this example.
 * MQTTStatus_t status;
 * MQTTFixedBuffer_t fixedBuffer;
 * uint8_t buffer[ BUFFER_SIZE ];
 * MQTTAckInfo_t  ackInfo;
 * uint16_t sessionExpiry;
 *
 * fixedBuffer.pBuffer = buffer;
 * fixedBuffer.size = BUFFER_SIZE;
 * // Variables used in this example.
 * MQTTStatus_t status;
 * size_t remainingLength =0;
 * size_t packetSize = 0;
 * size_t ackPropertyLength = 0;
 * uint32_t maxPacketSize;
 * //set the parameters.
 * // Get the size requirement for the ack packet.
 * status = MQTT_GetAckPacketSize(&remainingLength,&packetSize,maxPacketSize, ackPropertyLength);
 * }
 * @endcode
 */
/* @[declare_mqtt_getackpacketsize] */
MQTTStatus_t MQTT_GetAckPacketSize(size_t* pRemainingLength,
    size_t* pPacketSize,
    uint32_t maxPacketSize,
    size_t ackPropertyLength);
/* @[declare_mqtt_getackpacketsize] */

/**
 * @brief Get the size of an MQTT DISCONNECT packet.
 *
 * @param[in] pDisconnectProperties MQTT DISCONNECT properties builder. Pass NULL if not used.
 * @param[out] pRemainingLength The Remaining Length of the MQTT DISCONNECT packet.
 * @param[out] pPacketSize The size of the MQTT DISCONNECT packet.
 * @param[in] maxPacketSize Maximum packet size allowed by the server.
 * @param[in] reasonCode The reason code for the disconnect.
 *
 * @return #MQTTSuccess, or #MQTTBadParameter if parameters are invalid
 *
 * <b>Example</b>
 * @code{c}
 *
 * // Variables used in this example.
 * MQTTStatus_t status;
 * size_t remainingLength = 0;
 * size_t packetSize = 0;
 * uint32_t maxPacketSize;
<<<<<<< HEAD
 * MqttPropBuilder_t disconnectProperties ; 
=======
 * MQTTPropBuilder_t disconnectProperties ; 
>>>>>>> ca7427a7
 * MQTTSuccessFailReasonCode_t reasonCode;
 *
 * //Set property builder. The details are out of scope for this example.
 * initializePropertyBuilder( &disconnectProperties );
<<<<<<< HEAD
 * 
 * //Set the parameters.
 * // Get the size requirement for the disconnect packet.
 * status = MQTT_GetDisconnectPacketSize(&disconnectProperties, &remainingLength,&packetSize,maxPacketSize, reasonCode); 
=======
 *
 * //Set the parameters.
 * // Get the size requirement for the disconnect packet.
 * status = MQTT_GetDisconnectPacketSize(&disconnectProperties, &remainingLength,&packetSize,maxPacketSize, reasonCode);   
>>>>>>> ca7427a7
 *
 * if( status == MQTTSuccess )
 * {
 *      // Send the disconnect packet.
 * }
 * @endcode
 */
/* @[declare_mqtt_getdisconnectpacketsize] */
<<<<<<< HEAD
MQTTStatus_t MQTT_GetDisconnectPacketSize(  const MqttPropBuilder_t * pDisconnectProperties, 
=======
MQTTStatus_t MQTT_GetDisconnectPacketSize(  const MQTTPropBuilder_t * pDisconnectProperties, 
>>>>>>> ca7427a7
                                            size_t* pRemainingLength,
                                            size_t* pPacketSize,
                                            uint32_t maxPacketSize,
                                            MQTTSuccessFailReasonCode_t reasonCode);
/* @[declare_mqtt_getdisconnectpacketsize] */

/**
 * @brief Serialize an MQTT DISCONNECT packet into the given buffer.
 *
 * The input #MQTTFixedBuffer_t.size must be at least as large as the size
 * returned by #MQTT_GetDisconnectPacketSize. This function should only be called
 * after #MQTT_GetDisconnectPacketSize to ensure proper buffer sizing.
 *
 * @param[in] pDisconnectProperties MQTT v5.0 properties for the DISCONNECT packet. Can be NULL
 * if no properties are needed.
 * @param[in] reasonCode The reason code for the disconnect. For MQTT v5.0, this indicates
 * why the connection is being terminated.
 * @param[in] remainingLength Remaining Length provided by #MQTT_GetDisconnectPacketSize.
 * @param[out] pFixedBuffer Buffer for packet serialization.
 *
 * @return #MQTTNoMemory if pFixedBuffer is too small to hold the MQTT packet;
 * #MQTTBadParameter if invalid parameters are passed;
 * #MQTTSuccess otherwise.
 *
 * <b>Example</b>
 * @code{c}
 *
 * // Variables used in this example.
 * MQTTStatus_t status;
 * MQTTFixedBuffer_t fixedBuffer;
<<<<<<< HEAD
 * MqttPropBuilder_t disconnectProperties = { 0 };
=======
 * MQTTPropBuilder_t disconnectProperties = { 0 };
>>>>>>> ca7427a7
 * uint8_t buffer[ BUFFER_SIZE ];
 * size_t remainingLength = 0, packetSize = 0;
 *
 * fixedBuffer.pBuffer = buffer;
 * fixedBuffer.size = BUFFER_SIZE;
 *
 * // Get the disconnect packet size.
 * status = MQTT_GetDisconnectPacketSize( &disconnectProperties, 
 *                                        MQTT_REASON_DISCONNECT_NORMAL_DISCONNECTION,
 *                                        &remainingLength,
 *                                        &packetSize );
 * assert( status == MQTTSuccess );
 * assert( packetSize <= BUFFER_SIZE );
 *
 * // Serialize the disconnect into the fixed buffer.
 * status = MQTT_SerializeDisconnect( &disconnectProperties,
 *                                   MQTT_REASON_DISCONNECT_NORMAL_DISCONNECTION,
 *                                   remainingLength,
 *                                   &fixedBuffer );
 *
 * if( status == MQTTSuccess )
 * {
 *      // The disconnect packet can now be sent to the broker.
 * }
 * @endcode
 */
/* @[declare_mqtt_serializedisconnect] */
<<<<<<< HEAD
MQTTStatus_t MQTT_SerializeDisconnect( const MqttPropBuilder_t *pDisconnectProperties,
=======
MQTTStatus_t MQTT_SerializeDisconnect( const MQTTPropBuilder_t *pDisconnectProperties,
>>>>>>> ca7427a7
    MQTTSuccessFailReasonCode_t reasonCode,
    size_t remainingLength,
    const MQTTFixedBuffer_t * pFixedBuffer );
/* @[declare_mqtt_serializedisconnect] */

/**
 * @fn uint8_t * MQTT_SerializeDisconnectFixed(uint8_t * pIndex,
                                        MQTTSuccessFailReasonCode_t reasonCode,
                                        size_t remainingLength);
 * @brief Serialize the fixed part of the disconnect packet header.
 *
 * @param[out] pIndex Pointer to the buffer where the fixed size parameters is to be serialized.
 * @param[in] reasonCode The disconnect reason code.
 * @param[in] remainingLength The remaining length of the packet to be serialized.
 * @return A pointer to the end of the encoded string.
 */

/**
 * @cond DOXYGEN_IGNORE
 * Doxygen should ignore this definition, this function is private.
 */
uint8_t * MQTT_SerializeDisconnectFixed(uint8_t * pIndex,
                                        MQTTSuccessFailReasonCode_t reasonCode,
                                        size_t remainingLength);
/** @endcond */

/**
 * @brief Deserialize an MQTT Disconnect packet.
 *
 * @param[in] pPacket #MQTTPacketInfo_t containing the buffer.
 * @param[in] maxPacketSize Maximum packet size allowed by the client.
 * @param[out] pDisconnectInfo Struct containing disconnect reason code
 * @param[out] propBuffer MQTTPropBuilder_t to store the deserialized properties.
 *
 * @return #MQTTBadParameter, #MQTTServerRefused, #MQTTBadResponse or #MQTTSuccess.
 *
 * <b>Example</b>
 * @code{c}
 *
 * // Variables used in this example.
 * MQTTStatus_t status;
 * MQTTPacketInfo_t incomingPacket;
 * MQTTReasonCodeInfo_t disconnectInfo;
 * uint32_t maxPacketSize;
 * MQTTPropBuilder_t propBuffer; // Assume this is initialized properly
 * // Receive an incoming packet and populate all fields. The details are out of scope
 * // for this example.
 * receiveIncomingPacket( &incomingPacket );
 *
 * // Deserialize disconnect information.
 * if( ( incomingPacket.type) == MQTT_PACKET_TYPE_DISCONNECT )
 * {
 *      status = MQTT_DeserializeDisconnect(&incomingPacket,
*                                           maxPacketSize,
                                            &disconnectInfo,
                                            &propBuffer);
 *      if( status == MQTTSuccess )
 *      {
 *          // Disconnect information is available.
 *      }
 * }
 * @endcode
 */
/* @[declare_mqtt_deserializedisconnect] */
MQTTStatus_t MQTT_DeserializeDisconnect(const MQTTPacketInfo_t* pPacket,
                                          uint32_t maxPacketSize,
                                          MQTTReasonCodeInfo_t* pDisconnectInfo,
                                          MQTTPropBuilder_t* propBuffer);
/* @[declare_mqtt_deserializedisconnect] */


/**
 * @brief Updates the MQTT context with connect properties from the property builder.
 *
 * This function processes the property builder and updates the connect properties
 * in the MQTT context. It handles the conversion and validation of properties from
 * the property builder to the connect properties structure.
 *
 * @param[in] pPropBuilder Pointer to the property builder containing MQTT properties.
 *                         Must not be NULL.
 * @param[out] pConnectProperties Pointer to the connection properties structure to be updated.
 *                               Must not be NULL.
 *
 * @return Returns one of the following:
 * - #MQTTSuccess if properties were successfully updated
 * - #MQTTBadParameter, MQTTBadResponse if invalid parameters are passed
 *
 * <b>Example</b>
 * @code{c}
 * // Variables used in this example.
 * MQTTStatus_t status;
 * MQTTPropBuilder_t propBuilder = { 0 };
 * MQTTConnectProperties_t connectProperties = { 0 };
 *
 * // Initialize property builder with desired properties
 * // ...
 *
 * // Update connect properties
 * status = updateContextWithConnectProps(&propBuilder, &connectProperties);
 *
 * if(status == MQTTSuccess)
 * {
 *     // Properties successfully updated in the context
 * }
 * @endcode
 */

MQTTStatus_t updateContextWithConnectProps(const MQTTPropBuilder_t* pPropBuilder, MQTTConnectProperties_t* pConnectProperties);


/**
 * @brief Adds a Subscription Identifier property to the MQTT property builder.
 *
 * This function adds a Subscription Identifier property to the property builder.
 *
 * @param[out] pPropertyBuilder   Pointer to the property builder structure where
 *                                the Subscription Identifier will be added.
 *                                Must not be NULL.
 * @param[in] subscriptionId The Subscription Identifier value to be added.
 *                          Must be greater than 0.
 *
 * @return Returns one of the following:
 * - #MQTTSuccess if the Subscription Identifier was successfully added
 * - #MQTTBadParameter if pPropertyBuilder is NULL or subscriptionId is 0
 * - #MQTTNoMemory if the property builder has insufficient space
 *
 * <b>Example</b>
 * @code{c}
 * // Variables used in this example.
 * MQTTStatus_t status;
 * MQTTPropBuilder_t propertyBuilder ; // Assume this is initialized properly
 * size_t subscriptionId = 12345;
 *
 * // Add Subscription Identifier to property builder
 * status = MQTTPropAdd_SubscribeId(&propertyBuilder, subscriptionId);
 *
 * if(status == MQTTSuccess)
 * {
 *     // Subscription Identifier successfully added
 * }
 * @endcode
 *
 * @note This property is only valid for MQTT v5.0 and above.
 * @note The Subscription Identifier can be used in SUBSCRIBE packets and
 *       will be returned in matched PUBLISH packets.
 */

/* @[declare_mqttpropadd_subscribeid] */
MQTTStatus_t MQTTPropAdd_SubscribeId(MQTTPropBuilder_t* pPropertyBuilder, size_t subscriptionId);
/* @[declare_mqttpropadd_subscribeid] */

/**
 * @brief Adds User Property to the MQTT property builder.
 *
 * This function adds User Property to the property builder.
 *
 * @param[out] pPropertyBuilder   Pointer to the property builder structure.
 * @param[in]  userProperty       The User Property to be added.
 *
 * @return Returns one of the following:
 * - #MQTTSuccess if the Subscription Identifier was successfully added
 * - #MQTTBadParameter if an invalid parameter is passed
 * - #MQTTNoMemory if the property builder has insufficient space
 */
/* @[declare_mqttpropadd_userprop] */
MQTTStatus_t MQTTPropAdd_UserProp(MQTTPropBuilder_t* pPropertyBuilder, const MQTTUserProperty_t* userProperty);
/* @[declare_mqttpropadd_userprop] */

/**
 * @brief Adds Session Expiry Interval property to the MQTT property builder.
 *
 * This function adds Session Expiry Interval property to the property builder.
 *
 * @param[out] pPropertyBuilder   Pointer to the property builder structure.
 * @param[in]  sessionExpiry     The Session Expiry Interval in seconds.
 *
 * @return Returns one of the following:
 * - #MQTTSuccess if the Session Expiry Interval was successfully added
 * - #MQTTBadParameter if an invalid parameter is passed
 * - #MQTTNoMemory if the property builder has insufficient space
 */
/* @[declare_mqttpropadd_sessionexpiry] */
MQTTStatus_t MQTTPropAdd_SessionExpiry(MQTTPropBuilder_t* pPropertyBuilder, uint32_t sessionExpiry);
/* @[declare_mqttpropadd_sessionexpiry] */

/**
 * @brief Adds Receive Maximum property to the MQTT property builder.
 *
 * This function adds Receive Maximum property to the property builder.
 *
 * @param[out] pPropertyBuilder   Pointer to the property builder structure.
 * @param[in]  receiveMax        The maximum number of QoS 1 and QoS 2 messages allowed to be received simultaneously.
 *
 * @return Returns one of the following:
 * - #MQTTSuccess if the Receive Maximum was successfully added
 * - #MQTTBadParameter if an invalid parameter is passed
 * - #MQTTNoMemory if the property builder has insufficient space
 */
/* @[declare_mqttpropadd_connreceivemax] */
MQTTStatus_t MQTTPropAdd_ConnReceiveMax(MQTTPropBuilder_t* pPropertyBuilder, uint16_t receiveMax);
/* @[declare_mqttpropadd_connreceivemax] */

/**
 * @brief Adds Maximum Packet Size property to the MQTT property builder.
 *
 * This function adds Maximum Packet Size property to the property builder.
 *
 * @param[out] pPropertyBuilder   Pointer to the property builder structure.
 * @param[in]  maxPacketSize     The maximum packet size the client is willing to accept.
 *
 * @return Returns one of the following:
 * - #MQTTSuccess if the Maximum Packet Size was successfully added
 * - #MQTTBadParameter if an invalid parameter is passed
 * - #MQTTNoMemory if the property builder has insufficient space
 */
/* @[declare_mqttpropadd_connmaxpacketsize] */
MQTTStatus_t MQTTPropAdd_ConnMaxPacketSize(MQTTPropBuilder_t* pPropertyBuilder, uint32_t maxPacketSize);
/* @[declare_mqttpropadd_connmaxpacketsize] */

/**
 * @brief Adds Topic Alias Maximum property to the MQTT property builder.
 *
 * This function adds Topic Alias Maximum property to the property builder.
 *
 * @param[out] pPropertyBuilder   Pointer to the property builder structure.
 * @param[in]  topicAliasMax     The maximum value of topic alias accepted by the client.
 *
 * @return Returns one of the following:
 * - #MQTTSuccess if the Topic Alias Maximum was successfully added
 * - #MQTTBadParameter if an invalid parameter is passed
 * - #MQTTNoMemory if the property builder has insufficient space
 */
/* @[declare_mqttpropadd_conntopicaliasmax] */
MQTTStatus_t MQTTPropAdd_ConnTopicAliasMax(MQTTPropBuilder_t* pPropertyBuilder, uint16_t topicAliasMax);
/* @[declare_mqttpropadd_conntopicaliasmax] */

/**
 * @brief Adds Request Response Information property to the MQTT property builder.
 *
 * This function adds Request Response Information property to the property builder.
 *
 * @param[out] pPropertyBuilder       Pointer to the property builder structure.
 * @param[in]  requestResponseInfo    Boolean indicating whether response information is requested.
 *
 * @return Returns one of the following:
 * - #MQTTSuccess if the Request Response Information was successfully added
 * - #MQTTBadParameter if an invalid parameter is passed
 * - #MQTTNoMemory if the property builder has insufficient space
 */
/* @[declare_mqttpropadd_connrequestrespinfo] */
MQTTStatus_t MQTTPropAdd_ConnRequestRespInfo(MQTTPropBuilder_t* pPropertyBuilder, bool requestResponseInfo);
/* @[declare_mqttpropadd_connrequestrespinfo] */

/**
 * @brief Adds Request Problem Information property to the MQTT property builder.
 *
 * This function adds Request Problem Information property to the property builder.
 *
 * @param[out] pPropertyBuilder       Pointer to the property builder structure.
 * @param[in]  requestProblemInfo    Boolean indicating whether problem information is requested.
 *
 * @return Returns one of the following:
 * - #MQTTSuccess if the Request Problem Information was successfully added
 * - #MQTTBadParameter if an invalid parameter is passed
 * - #MQTTNoMemory if the property builder has insufficient space
 */
/* @[declare_mqttpropadd_connrequestprobinfo] */
MQTTStatus_t MQTTPropAdd_ConnRequestProbInfo(MQTTPropBuilder_t* pPropertyBuilder, bool requestProblemInfo);
/* @[declare_mqttpropadd_connrequestprobinfo] */

/**
 * @brief Adds Authentication Method property to the MQTT property builder.
 *
 * This function adds Authentication Method property to the property builder.
 *
 * @param[out] pPropertyBuilder   Pointer to the property builder structure.
 * @param[in]  authMethod        Pointer to the authentication method string.
 * @param[in]  authMethodLength  Length of the authentication method string.
 *
 * @return Returns one of the following:
 * - #MQTTSuccess if the Authentication Method was successfully added
 * - #MQTTBadParameter if an invalid parameter is passed
 * - #MQTTNoMemory if the property builder has insufficient space
 */
/* @[declare_mqttpropadd_connauthmethod] */
MQTTStatus_t MQTTPropAdd_ConnAuthMethod(MQTTPropBuilder_t* pPropertyBuilder,
                                        const char* authMethod,
                                        uint16_t authMethodLength);
/* @[declare_mqttpropadd_connauthmethod] */

/**
 * @brief Adds Authentication Data property to the MQTT property builder.
 *
 * This function adds Authentication Data property to the property builder.
 *
 * @param[out] pPropertyBuilder   Pointer to the property builder structure.
 * @param[in]  authData          Pointer to the authentication data.
 * @param[in]  authDataLength    Length of the authentication data.
 *
 * @return Returns one of the following:
 * - #MQTTSuccess if the Authentication Data was successfully added
 * - #MQTTBadParameter if an invalid parameter is passed
 * - #MQTTNoMemory if the property builder has insufficient space
 */
/* @[declare_mqttpropadd_connauthdata] */
MQTTStatus_t MQTTPropAdd_ConnAuthData( MQTTPropBuilder_t* pPropertyBuilder,
                                       const char* authData,
                                       uint16_t authDataLength);
/* @[declare_mqttpropadd_connauthdata] */

/**
 * @brief Adds Payload Format Indicator property to the MQTT property builder.
 *
 * This function adds Payload Format Indicator property to the property builder.
 *
 * @param[out] pPropertyBuilder   Pointer to the property builder structure.
 * @param[in]  payloadFormat     Boolean indicating the payload format (true for UTF-8, false for unspecified bytes).
 *
 * @return Returns one of the following:
 * - #MQTTSuccess if the Payload Format Indicator was successfully added
 * - #MQTTBadParameter if an invalid parameter is passed
 * - #MQTTNoMemory if the property builder has insufficient space
 */
/* @[declare_mqttpropadd_pubpayloadformat] */
MQTTStatus_t MQTTPropAdd_PubPayloadFormat(MQTTPropBuilder_t* pPropertyBuilder, bool payloadFormat);
/* @[declare_mqttpropadd_pubpayloadformat] */

/**
 * @brief Adds Message Expiry Interval property to the MQTT property builder.
 *
 * This function adds Message Expiry Interval property to the property builder.
 *
 * @param[out] pPropertyBuilder   Pointer to the property builder structure.
 * @param[in]  messageExpiry     The message expiry interval in seconds.
 *
 * @return Returns one of the following:
 * - #MQTTSuccess if the Message Expiry Interval was successfully added
 * - #MQTTBadParameter if an invalid parameter is passed
 * - #MQTTNoMemory if the property builder has insufficient space
 */
/* @[declare_mqttpropadd_pubmessageexpiry] */
MQTTStatus_t MQTTPropAdd_PubMessageExpiry(MQTTPropBuilder_t* pPropertyBuilder, uint32_t messageExpiry);
/* @[declare_mqttpropadd_pubmessageexpiry] */

/**
 * @brief Adds Will Delay Interval property to the MQTT property builder.
 *
 * This function adds Message Expiry Interval property to the property builder.
 *
 * @param[out] pPropertyBuilder   Pointer to the property builder structure.
 * @param[in]  willDelayInterval  Will Delay Interval in seconds.
 *
 * @return Returns one of the following:
 * - #MQTTSuccess if the Message Expiry Interval was successfully added
 * - #MQTTBadParameter if an invalid parameter is passed
 * - #MQTTNoMemory if the property builder has insufficient space
 */
/* @[declare_mqttpropadd_willdelayinterval] */
MQTTStatus_t MQTTPropAdd_WillDelayInterval( MQTTPropBuilder_t * pPropertyBuilder,
                                            uint32_t willDelayInterval );
/* @[declare_mqttpropadd_willdelayinterval] */

/**
 * @brief Adds Topic Alias property to the MQTT property builder.
 *
 * This function adds Topic Alias property to the property builder.
 *
 * @param[out] pPropertyBuilder   Pointer to the property builder structure.
 * @param[in]  topicAlias        The topic alias value.
 *
 * @return Returns one of the following:
 * - #MQTTSuccess if the Topic Alias was successfully added
 * - #MQTTBadParameter if an invalid parameter is passed
 * - #MQTTNoMemory if the property builder has insufficient space
 */
/* @[declare_mqttpropadd_pubtopicalias] */
MQTTStatus_t MQTTPropAdd_PubTopicAlias(MQTTPropBuilder_t* pPropertyBuilder, uint16_t topicAlias);
/* @[declare_mqttpropadd_pubtopicalias] */

/**
 * @brief Adds Response Topic property to the MQTT property builder.
 *
 * This function adds Response Topic property to the property builder.
 *
 * @param[out] pPropertyBuilder      Pointer to the property builder structure.
 * @param[in]  responseTopic        Pointer to the response topic string.
 * @param[in]  responseTopicLength  Length of the response topic string.
 *
 * @return Returns one of the following:
 * - #MQTTSuccess if the Response Topic was successfully added
 * - #MQTTBadParameter if an invalid parameter is passed
 * - #MQTTNoMemory if the property builder has insufficient space
 */
/* @[declare_mqttpropadd_pubresponsetopic] */
MQTTStatus_t MQTTPropAdd_PubResponseTopic( MQTTPropBuilder_t* pPropertyBuilder,
                                           const char* responseTopic,
                                           uint16_t responseTopicLength);
/* @[declare_mqttpropadd_pubresponsetopic] */
/**
 * @brief Adds Correlation Data property to the MQTT property builder.
 *
 * This function adds Correlation Data property to the property builder.
 *
 * @param[out] pPropertyBuilder      Pointer to the property builder structure.
 * @param[in]  pCorrelationData     Pointer to the correlation data.
 * @param[in]  correlationLength    Length of the correlation data.
 *
 * @return Returns one of the following:
 * - #MQTTSuccess if the Correlation Data was successfully added
 * - #MQTTBadParameter if an invalid parameter is passed
 * - #MQTTNoMemory if the property builder has insufficient space
 */
/* @[declare_mqttpropadd_pubcorrelationdata] */
MQTTStatus_t MQTTPropAdd_PubCorrelationData(MQTTPropBuilder_t* pPropertyBuilder,
                                            const void* pCorrelationData,
                                            uint16_t correlationLength);
/* @[declare_mqttpropadd_pubcorrelationdata] */

/**
 * @brief Adds Content Type property to the MQTT property builder.
 *
 * This function adds Content Type property to the property builder.
 *
 * @param[out] pPropertyBuilder     Pointer to the property builder structure.
 * @param[in]  contentType         Pointer to the content type string.
 * @param[in]  contentTypeLength   Length of the content type string.
 *
 * @return Returns one of the following:
 * - #MQTTSuccess if the Content Type was successfully added
 * - #MQTTBadParameter if an invalid parameter is passed
 * - #MQTTNoMemory if the property builder has insufficient space
 */
/* @[declare_mqttpropadd_pubcontenttype] */
MQTTStatus_t MQTTPropAdd_PubContentType(MQTTPropBuilder_t* pPropertyBuilder,
    const char* contentType,
    uint16_t contentTypeLength);
/* @[declare_mqttpropadd_pubcontenttype] */

/**
 * @brief Adds Reason String property to the MQTT property builder.
 *
 * This function adds Reason String property to the property builder.
 *
 * @param[out] pPropertyBuilder      Pointer to the property builder structure.
 * @param[in]  pReasonString        Pointer to the reason string.
 * @param[in]  reasonStringLength   Length of the reason string.
 *
 * @return Returns one of the following:
 * - #MQTTSuccess if the Reason String was successfully added
 * - #MQTTBadParameter if an invalid parameter is passed
 * - #MQTTNoMemory if the property builder has insufficient space
 */
/* @[declare_mqttpropadd_reasonstring] */
MQTTStatus_t MQTTPropAdd_ReasonString(MQTTPropBuilder_t* pPropertyBuilder,
                                    const char* pReasonString,
                                    uint16_t reasonStringLength);
/* @[declare_mqttpropadd_reasonstring] */

/**
 * @brief Validates the properties of a PUBLISH packet.
 *
 * This function validates the properties in the property builder for a PUBLISH packet.
 *
 * @param[in]  serverTopicAliasMax  Maximum topic alias value allowed by the server.
 * @param[in]  propBuilder          Pointer to the property builder structure.
 * @param[out] topicAlias          Pointer to store the topic alias value if present.
 *
 * @return Returns one of the following:
 * - #MQTTSuccess if the properties are valid
 * - #MQTTBadResponse if an invalid packet is read
 */
/* @[declare_mqtt_validatepublishproperties] */
MQTTStatus_t MQTT_ValidatePublishProperties(uint16_t serverTopicAliasMax, const MQTTPropBuilder_t* propBuilder, uint16_t *topicAlias);
/* @[declare_mqtt_validatepublishproperties] */

/**
 * @brief Validates the properties of a SUBSCRIBE packet.
 *
 * This function validates the properties in the property builder for a SUBSCRIBE packet.
 *
 * @param[in] isSubscriptionIdAvailable  Boolean indicating if subscription identifiers are supported.
 * @param[in] propBuilder               Pointer to the property builder structure.
 *
 * @return Returns one of the following:
 * - #MQTTSuccess if the properties are valid
 * - #MQTTBadParameter if an invalid parameter is passed
 */
/* @[declare_mqtt_validatesubscribeproperties] */
MQTTStatus_t MQTT_ValidateSubscribeProperties(uint8_t isSubscriptionIdAvailable, const MQTTPropBuilder_t* propBuilder);
/* @[declare_mqtt_validatesubscribeproperties] */

/**
 * @brief Validates the properties specified for an MQTT DISCONNECT packet.
 *
 * @param[in] connectSessionExpiry The session expiry interval that was specified
 *                                in the CONNECT packet. Used to validate that the
 *                                DISCONNECT session expiry is not non-zero while 
 *                                connectSessionExpiry is zero.
 * @param[in] pPropertyBuilder Pointer to the property builder structure containing subscribe properties.
 * 
 * @return Returns one of the following:
 * - #MQTTSuccess , #MQTTBadParameter or #MQTTBadResponse. 
 */
/* @[declare_mqtt_validatedisconnectproperties] */
MQTTStatus_t MQTT_ValidateDisconnectProperties( uint32_t connectSessionExpiry, const MQTTPropBuilder_t * pPropertyBuilder); 
/* @[declare_mqtt_validatedisconnectproperties] */

/**
 * @brief Validates the properties specified for an WILL Properties in the MQTT CONNECT packet.
 *
 * @param[in] pPropertyBuilder Pointer to the property builder structure containing will properties.
 * 
 * @return Returns one of the following:
 * - #MQTTSuccess , #MQTTBadParameter or #MQTTBadResponse. 
 */
/* @[declare_mqtt_validatewillproperties] */
MQTTStatus_t MQTT_ValidateWillProperties( const MQTTPropBuilder_t * pPropertyBuilder);
/* @[declare_mqtt_validatewillproperties] */

/**
 * @brief Validates the properties specified for an MQTT UNSUBSCRIBE packet.
 * 
 * @param[in] pPropertyBuilder Pointer to the property builder structure containing unsubscribe properties.
 * 
 * @return Returns one of the following:
 * - #MQTTSuccess , #MQTTBadParameter or #MQTTBadResponse. 
 */
/* @[declare_mqtt_validateunsubscribeproperties] */
MQTTStatus_t MQTT_ValidateUnsubscribeProperties( const MQTTPropBuilder_t * pPropertyBuilder); 
/* @[declare_mqtt_validateunsubscribeproperties] */

/**
 * @brief Validates the properties specified for an MQTT PUBLISH ACK packet.
 * 
 * @param[in] pPropertyBuilder Pointer to the property builder structure containing unsubscribe properties.
 * 
 * @return Returns one of the following:
 * - #MQTTSuccess , #MQTTBadParameter or #MQTTBadResponse. 
 */
/* @[declare_mqtt_validatepublishackproperties] */
MQTTStatus_t MQTT_ValidatePublishAckProperties( const MQTTPropBuilder_t * pPropertyBuilder ); 
/* @[declare_mqtt_validatepublishackproperties] */

/**
 * @brief Gets the Topic Alias property from the MQTT property builder.
 *
 * This function retrieves the Topic Alias property from the property builder.
 *
 * @param[in]  propBuffer    Pointer to the property builder structure.
 * @param[out] topicAlias   Pointer to store the retrieved topic alias value.
 *
 * @return Returns one of the following:
 * - #MQTTSuccess if the Topic Alias was successfully retrieved
 * - #MQTTBadParameter if an invalid parameter is passed
 * - #MQTTBadResponse if an invalid packet is read
 */
/* @[declare_mqttpropget_pubtopicalias] */
MQTTStatus_t MQTTPropGet_PubTopicAlias(MQTTPropBuilder_t* propBuffer, uint16_t* topicAlias);
/* @[declare_mqttpropget_pubtopicalias] */

/**
 * @brief Gets the Payload Format Indicator property from the MQTT property builder.
 *
 * This function retrieves the Payload Format Indicator property from the property builder.
 *
 * @param[in]  propBuffer    Pointer to the property builder structure.
 * @param[out] payloadFormat   Pointer to store the retrieved Payload Format Indicator value.
 *
 * @return Returns one of the following:
 * - #MQTTSuccess if the Topic Alias was successfully retrieved
 * - #MQTTBadParameter if an invalid parameter is passed
 * - #MQTTBadResponse if an invalid packet is read
 */
/* @[declare_mqttpropget_pubpayloadformat] */
MQTTStatus_t MQTTPropGet_PubPayloadFormatIndicator(MQTTPropBuilder_t* propBuffer, uint8_t* payloadFormat);
/* @[declare_mqttpropget_pubpayloadformat] */

/**
 * @brief Gets the Response Topic property from the MQTT property builder.
 *
 * This function retrieves the Response Topic property from the property builder.
 *
 * @param[in]  propBuffer           Pointer to the property builder structure.
 * @param[out] responseTopic        Pointer to store the response topic string.
 * @param[out] responseTopicLength  Pointer to store the length of the response topic string.
 *
 * @return Returns one of the following:
 * - #MQTTSuccess if the Response Topic was successfully retrieved
 * - #MQTTBadParameter if an invalid parameter is passed
 * - #MQTTBadResponse if an invalid packet is read
 */
/* @[declare_mqttpropget_pubresponsetopic] */
MQTTStatus_t MQTTPropGet_PubResponseTopic(MQTTPropBuilder_t* propBuffer, const char** responseTopic, uint16_t* responseTopicLength);
/* @[declare_mqttpropget_pubresponsetopic] */

/**
 * @brief Gets the Correlation Data property from the MQTT property builder.
 *
 * This function retrieves the Correlation Data property from the property builder.
 *
 * @param[in]  propBuffer         Pointer to the property builder structure.
 * @param[out] correlationData    Pointer to store the correlation data.
 * @param[out] correlationLength  Pointer to store the length of the correlation data.
 *
 * @return Returns one of the following:
 * - #MQTTSuccess if the Correlation Data was successfully retrieved
 * - #MQTTBadParameter if an invalid parameter is passed
 * - #MQTTBadResponse if an invalid packet is read
 */
/* @[declare_mqttpropget_pubcorrelationdata] */
MQTTStatus_t MQTTPropGet_PubCorrelationData(MQTTPropBuilder_t* propBuffer, const void** correlationData, uint16_t* correlationLength);
/* @[declare_mqttpropget_pubcorrelationdata] */

/**
 * @brief Gets the Message Expiry Interval property from the MQTT property builder.
 *
 * This function retrieves the Message Expiry Interval property from the property builder.
 *
 * @param[in]  propBuffer         Pointer to the property builder structure.
 * @param[out] msgExpiryInterval  Pointer to store the message expiry interval value.
 *
 * @return Returns one of the following:
 * - #MQTTSuccess if the Message Expiry Interval was successfully retrieved
 * - #MQTTBadParameter if an invalid parameter is passed
 * - #MQTTBadResponse if an invalid packet is read
 */
/* @[declare_mqttpropget_pubmessageexpiryinterval] */
MQTTStatus_t MQTTPropGet_PubMessageExpiryInterval(MQTTPropBuilder_t* propBuffer, uint32_t* msgExpiryInterval);
/* @[declare_mqttpropget_pubmessageexpiryinterval] */

/**
 * @brief Gets the Content Type property from the MQTT property builder.
 *
 * This function retrieves the Content Type property from the property builder.
 *
 * @param[in]  propBuffer         Pointer to the property builder structure.
 * @param[out] pContentType       Pointer to store the content type string.
 * @param[out] contentTypeLength  Pointer to store the length of the content type string.
 *
 * @return Returns one of the following:
 * - #MQTTSuccess if the Content Type was successfully retrieved
 * - #MQTTBadParameter if an invalid parameter is passed
 * - #MQTTBadResponse if an invalid packet is read
 */
/* @[declare_mqttpropget_pubcontenttype] */
MQTTStatus_t MQTTPropGet_PubContentType(MQTTPropBuilder_t* propBuffer, const char** pContentType, uint16_t* contentTypeLength);
/* @[declare_mqttpropget_pubcontenttype] */

/**
 * @brief Gets the Subscription Identifier property from the MQTT property builder.
 *
 * This function retrieves the Subscription Identifier property from the property builder.
 *
 * @param[in]  propBuffer      Pointer to the property builder structure.
 * @param[out] subscriptionId  Pointer to store the subscription identifier value.
 *
 * @return Returns one of the following:
 * - #MQTTSuccess if the Subscription Identifier was successfully retrieved
 * - #MQTTBadParameter if an invalid parameter is passed
 * - #MQTTBadResponse if an invalid packet is read
 */
/* @[declare_mqttpropget_pubsubscriptionid] */
MQTTStatus_t MQTTPropGet_PubSubscriptionId(MQTTPropBuilder_t* propBuffer, size_t* subscriptionId);
/* @[declare_mqttpropget_pubsubscriptionid] */

/**
 * @brief Gets the User Property from the MQTT property builder.
 *
 * This function retrieves the User Property from the property builder.
 *
 * @param[in]  propBuffer       Pointer to the property builder structure.
 * @param[out] pUserPropKey     Pointer to store the user property key string.
 * @param[out] pUserPropKeyLen  Pointer to store the length of the key string.
 * @param[out] pUserPropVal     Pointer to store the user property value string.
 * @param[out] pUserPropValLen  Pointer to store the length of the value string.
 *
 * @return Returns one of the following:
 * - #MQTTSuccess if the User Property was successfully retrieved
 * - #MQTTBadParameter if an invalid parameter is passed
 * - #MQTTBadResponse if an invalid packet is read
 */
/* @[declare_mqttpropget_userprop] */
MQTTStatus_t MQTTPropGet_UserProp(MQTTPropBuilder_t* propBuffer,
    const char** pUserPropKey,
    uint16_t* pUserPropKeyLen,
    const char** pUserPropVal,
    uint16_t* pUserPropValLen);
/* @[declare_mqttpropget_userprop] */

/**
 * @brief Gets the Reason String property from the MQTT property builder.
 *
 * This function retrieves the Reason String property from the property builder.
 *
 * @param[in]  propBuffer         Pointer to the property builder structure.
 * @param[out] pReasonString      Pointer to store the reason string.
 * @param[out] reasonStringLength Pointer to store the length of the reason string.
 *
 * @return Returns one of the following:
 * - #MQTTSuccess if the Reason String was successfully retrieved
 * - #MQTTBadParameter if an invalid parameter is passed
 * - #MQTTBadResponse if an invalid packet is read
 */
/* @[declare_mqttpropget_reasonstring] */
MQTTStatus_t MQTTPropGet_ReasonString(MQTTPropBuilder_t* propBuffer, const char** pReasonString, uint16_t* reasonStringLength);
/* @[declare_mqttpropget_reasonstring] */

/**
 * @brief Gets the Server Reference property from the MQTT DISCONNECT packet properties.
 *
 * This function retrieves the Server Reference property from the property builder.
 *
 * @param[in]  propBuffer       Pointer to the property builder structure.
 * @param[out] pServerRef       Pointer to store the server reference string.
 * @param[out] serverRefLength  Pointer to store the length of the server reference string.
 *
 * @return Returns one of the following:
 * - #MQTTSuccess if the Server Reference was successfully retrieved
 * - #MQTTBadParameter if an invalid parameter is passed
 * - #MQTTBadResponse if an invalid packet is read
 */
/* @[declare_mqttpropget_disconnectserverref] */
MQTTStatus_t MQTTPropGet_ServerRef(MQTTPropBuilder_t* propBuffer, const char** pServerRef, uint16_t* serverRefLength);
/* @[declare_mqttpropget_disconnectserverref] */

/**
 * @brief Gets the Session Expiry Interval property from the MQTT CONNECT packet properties.
 *
 * This function retrieves the Session Expiry Interval property from the property builder.
 *
 * @param[in]  propBuffer     Pointer to the property builder structure.
 * @param[out] sessionExpiry  Pointer to store the session expiry interval value.
 *
 * @return Returns one of the following:
 * - #MQTTSuccess if the Session Expiry Interval was successfully retrieved
 * - #MQTTBadParameter if an invalid parameter is passed
 * - #MQTTBadResponse if an invalid packet is read
 */
/* @[declare_mqttpropget_sessionexpiry] */
MQTTStatus_t MQTTPropGet_SessionExpiry(MQTTPropBuilder_t* propBuffer, uint32_t* sessionExpiry);
/* @[declare_mqttpropget_sessionexpiry] */

/**
 * @brief Gets the Topic Alias Maximum property from the MQTT CONNECT packet properties.
 *
 * This function retrieves the Topic Alias Maximum property from the property builder.
 *
 * @param[in]  propBuffer     Pointer to the property builder structure.
 * @param[out] topicAliasMax  Pointer to store the topic alias maximum value.
 *
 * @return Returns one of the following:
 * - #MQTTSuccess if the Topic Alias Maximum was successfully retrieved
 * - #MQTTBadParameter if an invalid parameter is passed
 * - #MQTTBadResponse if an invalid packet is read
 */
/* @[declare_mqttpropget_conntopicaliasmax] */
MQTTStatus_t MQTTPropGet_ConnTopicAliasMax(MQTTPropBuilder_t* propBuffer, uint16_t* topicAliasMax);
/* @[declare_mqttpropget_conntopicaliasmax] */

/**
 * @brief Gets the Receive Maximum property from the MQTT CONNECT packet properties.
 *
 * This function retrieves the Receive Maximum property from the property builder.
 *
 * @param[in]  propBuffer   Pointer to the property builder structure.
 * @param[out] receiveMax   Pointer to store the receive maximum value.
 *
 * @return Returns one of the following:
 * - #MQTTSuccess if the Receive Maximum was successfully retrieved
 * - #MQTTBadParameter if an invalid parameter is passed
 * - #MQTTBadResponse if an invalid packet is read
 */
/* @[declare_mqttpropget_connreceivemax] */
MQTTStatus_t MQTTPropGet_ConnReceiveMax(MQTTPropBuilder_t* propBuffer, uint16_t* receiveMax);
/* @[declare_mqttpropget_connreceivemax] */

/**
 * @brief Gets the Maximum QoS property from the MQTT CONNECT packet properties.
 *
 * This function retrieves the Maximum QoS property from the property builder.
 *
 * @param[in]  propBuffer   Pointer to the property builder structure.
 * @param[out] maxQos       Pointer to store the maximum QoS value.
 *
 * @return Returns one of the following:
 * - #MQTTSuccess if the Maximum QoS was successfully retrieved
 * - #MQTTBadParameter if an invalid parameter is passed
 * - #MQTTBadResponse if an invalid packet is read
 */
/* @[declare_mqttpropget_connmaxqos] */
MQTTStatus_t MQTTPropGet_ConnMaxQos(MQTTPropBuilder_t* propBuffer, uint8_t* maxQos);
/* @[declare_mqttpropget_connmaxqos] */

/**
 * @brief Gets the Retain Available property from the MQTT CONNECT packet properties.
 *
 * This function retrieves the Retain Available property from the property builder.
 *
 * @param[in]  propBuffer       Pointer to the property builder structure.
 * @param[out] retainAvailable  Pointer to store the retain available flag.
 *
 * @return Returns one of the following:
 * - #MQTTSuccess if the Retain Available was successfully retrieved
 * - #MQTTBadParameter if an invalid parameter is passed
 * - #MQTTBadResponse if an invalid packet is read
 */
/* @[declare_mqttpropget_connretainavailable] */
MQTTStatus_t MQTTPropGet_ConnRetainAvailable(MQTTPropBuilder_t* propBuffer, uint8_t* retainAvailable);
/* @[declare_mqttpropget_connretainavailable] */

/**
 * @brief Gets the Maximum Packet Size property from the MQTT CONNECT packet properties.
 *
 * This function retrieves the Maximum Packet Size property from the property builder.
 *
 * @param[in]  propBuffer      Pointer to the property builder structure.
 * @param[out] maxPacketSize   Pointer to store the maximum packet size value.
 *
 * @return Returns one of the following:
 * - #MQTTSuccess if the Maximum Packet Size was successfully retrieved
 * - #MQTTBadParameter if an invalid parameter is passed
 * - #MQTTBadResponse if an invalid packet is read
 */
/* @[declare_mqttpropget_connmaxpacketsize] */
MQTTStatus_t MQTTPropGet_ConnMaxPacketSize(MQTTPropBuilder_t* propBuffer, uint32_t* maxPacketSize);
/* @[declare_mqttpropget_connmaxpacketsize] */

/**
 * @brief Gets the Client Identifier property from the MQTT CONNECT packet properties.
 *
 * This function retrieves the Client Identifier property from the property builder.
 *
 * @param[in]  propBuffer      Pointer to the property builder structure.
 * @param[out] pClientId       Pointer to store the client identifier string.
 * @param[out] clientIdLength  Pointer to store the length of the client identifier.
 *
 * @return Returns one of the following:
 * - #MQTTSuccess if the Client Identifier was successfully retrieved
 * - #MQTTBadParameter if an invalid parameter is passed
 * - #MQTTBadResponse if an invalid packet is read
 */
/* @[declare_mqttpropget_connclientid] */
MQTTStatus_t MQTTPropGet_ConnClientId(MQTTPropBuilder_t* propBuffer, const char** pClientId, uint16_t* clientIdLength);
/* @[declare_mqttpropget_connclientid] */

/**
 * @brief Gets the Wildcard Subscription Available property from the MQTT CONNECT packet properties.
 *
 * This function retrieves the Wildcard Subscription Available property from the property builder.
 *
 * @param[in]  propBuffer           Pointer to the property builder structure.
 * @param[out] isWildCardAvailable  Pointer to store the wildcard subscription available flag.
 *
 * @return Returns one of the following:
 * - #MQTTSuccess if the Wildcard Subscription Available was successfully retrieved
 * - #MQTTBadParameter if an invalid parameter is passed
 * - #MQTTBadResponse if an invalid packet is read
 */
/* @[declare_mqttpropget_connwildcard] */
MQTTStatus_t MQTTPropGet_ConnWildcard(MQTTPropBuilder_t* propBuffer, uint8_t* isWildCardAvailable);
/* @[declare_mqttpropget_connwildcard] */

/**
 * @brief Gets the Subscription Identifier Available property from the MQTT CONNECT packet properties.
 *
 * This function retrieves the Subscription Identifier Available property from the property builder.
 *
 * @param[in]  propBuffer         Pointer to the property builder structure.
 * @param[out] isSubIdAvailable   Pointer to store the subscription identifier available flag.
 *
 * @return Returns one of the following:
 * - #MQTTSuccess if the Subscription Identifier Available was successfully retrieved
 * - #MQTTBadParameter if an invalid parameter is passed
 * - #MQTTBadResponse if an invalid packet is read
 */
/* @[declare_mqttpropget_connsubid] */
MQTTStatus_t MQTTPropGet_ConnSubId(MQTTPropBuilder_t* propBuffer, uint8_t* isSubIdAvailable);
/* @[declare_mqttpropget_connsubid] */


/**
 * @brief Get the Shared Subscriptions Available property from CONNACK properties
 *
 * @param[in] propBuffer The property buffer containing CONNACK properties
 * @param[out] isSharedSubAvailable Pointer to store whether shared subscriptions are supported
 *                                 1 if available, 0 if not available
 *
 * @return MQTTSuccess if property was found and retrieved successfully
 *         MQTTBadParameter if propBuffer or isSharedSubAvailable is NULL
 *         MQTTBadResponse if property value is invalid in buffer
 */
/* @[declare_mqttpropget_connsharedsubavailable] */
MQTTStatus_t MQTTPropGet_ConnSharedSubAvailable( MQTTPropBuilder_t * propBuffer,
                                                uint8_t * isSharedSubAvailable );
/* @[declare_mqttpropget_connsharedsubavailable] */
/**
 * @brief Get the Server Keep Alive property from CONNACK properties
 *
 * @param[in] propBuffer The property buffer containing CONNACK properties
 * @param[out] serverKeepAlive Pointer to store the server-specified keep alive interval in seconds
 *
 * @return MQTTSuccess if property was found and retrieved successfully
 *         MQTTBadParameter if propBuffer or serverKeepAlive is NULL
 *         MQTTBadResponse if property value is invalid in buffer
 */
/* @[declare_mqttpropget_connserverkeepalive] */
MQTTStatus_t MQTTPropGet_ConnServerKeepAlive( MQTTPropBuilder_t * propBuffer,
                                            uint16_t * serverKeepAlive );
/* @[declare_mqttpropget_connserverkeepalive] */

/**
 * @brief Get the Response Information property from CONNACK properties
 *
 * @param[in] propBuffer The property buffer containing CONNACK properties
 * @param[out] pResponseInfo Pointer to store the response information string
 * @param[out] responseInfoLength Pointer to store length of response information
 *
 * @return MQTTSuccess if property was found and retrieved successfully
 *         MQTTBadParameter if propBuffer, pResponseInfo, or responseInfoLength is NULL
 *         MQTTBadResponse if property value is invalid in buffer
 */
/* @[declare_mqttpropget_connresponseinfo] */
MQTTStatus_t MQTTPropGet_ConnResponseInfo( MQTTPropBuilder_t * propBuffer,
                                            const char ** pResponseInfo,
                                            uint16_t * responseInfoLength );
/* @[declare_mqttpropget_connresponseinfo] */

/**
 * @brief Get the Authentication Method property from CONNECT/CONNACK properties
 *
 * @param[in] propBuffer The property buffer containing CONNECT/CONNACK properties
 * @param[out] pAuthMethod Pointer to store the authentication method string
 * @param[out] authMethodLength Pointer to store length of authentication method
 *
 * @return MQTTSuccess if property was found and retrieved successfully
 *         MQTTBadParameter if propBuffer, pAuthMethod, or authMethodLength is NULL
 *         MQTTBadResponse if property value is invalid in buffer
 */

/* @[declare_mqttpropget_connauthmethod] */
MQTTStatus_t MQTTPropGet_ConnAuthMethod(MQTTPropBuilder_t * propBuffer,
                                        const char ** pAuthMethod,
                                        uint16_t * authMethodLength);
/* @[declare_mqttpropget_connauthmethod] */

/**
 * @brief Get the Authentication Data property from CONNECT/CONNACK properties
 *
 * @param[in] propBuffer The property buffer containing CONNECT/CONNACK properties
 * @param[out] pAuthData Pointer to store the authentication data
 * @param[out] authDataLength Pointer to store length of authentication data
 *
 * @return MQTTSuccess if property was found and retrieved successfully
 *         MQTTBadParameter if propBuffer, pAuthData, or authDataLength is NULL
 *         MQTTBadResponse if property value is invalid in buffer
 */

/* @[declare_mqttpropget_connauthdata] */
MQTTStatus_t MQTTPropGet_ConnAuthData(MQTTPropBuilder_t * propBuffer,
                                        const char ** pAuthData,
                                        uint16_t * authDataLength);

/* @[declare_mqttpropget_connauthdata] */

/**
 * @brief Gets the next property identifier from the incoming MQTT packet properties.
 *
 * This function retrieves the next property identifier from the property builder.
 *
 * @param[in]  propBuffer   Pointer to the property builder structure.
 * @param[out] propertyId   Pointer to store the next property identifier.
 *
 * @return Returns one of the following:
 * - #MQTTSuccess if the next property identifier was successfully retrieved
 * - #MQTTBadParameter if an invalid parameter is passed
 * - #MQTTEndOfProperties if there are no more properties to retrieve
 */
/* @[declare_mqtt_incominggetnextprop] */
MQTTStatus_t MQTT_IncomingGetNextProp(MQTTPropBuilder_t* propBuffer, uint8_t* propertyId);
/* @[declare_mqtt_incominggetnextprop] */

/**
 * @brief Initialize the property builder.
 *
 * @param[out] pPropertyBuilder Property builder to initialize.
 * @param[in] buffer Buffer to store the properties.
 * @param[in] length Length of the buffer.
 *
 * @return
 * - #MQTTBadParameter if invalid parameters are passed.
 * - #MQTTSuccess otherwise.
 */
/* @[declare_mqtt_propertybuilder_init] */
MQTTStatus_t MQTT_PropertyBuilder_Init( MQTTPropBuilder_t * pPropertyBuilder,
                                        uint8_t * buffer,
                                        size_t length );
/* @[declare_mqtt_propertybuilder_init] */

/* *INDENT-OFF* */
#ifdef __cplusplus
    }
#endif
/* *INDENT-ON* */

#endif /* ifndef CORE_MQTT_SERIALIZER_H */<|MERGE_RESOLUTION|>--- conflicted
+++ resolved
@@ -760,11 +760,7 @@
  * // Variables used in this example.
  * MQTTStatus_t status;
  * MQTTSubscribeInfo_t subscriptionList[ NUMBER_OF_SUBSCRIPTIONS ] = { 0 };
-<<<<<<< HEAD
- * MqttPropBuilder_t subscribeProperties = { 0 };
-=======
  * MQTTPropBuilder_t subscribeProperties = { 0 };
->>>>>>> ca7427a7
  * size_t remainingLength = 0, packetSize = 0;
  * // This is assumed to be a list of filters we want to subscribe to.
  * const char * filters[ NUMBER_OF_SUBSCRIPTIONS ];
@@ -803,11 +799,7 @@
 /* @[declare_mqtt_getsubscribepacketsize] */
 MQTTStatus_t MQTT_GetSubscribePacketSize( const MQTTSubscribeInfo_t * pSubscriptionList,
                                             size_t subscriptionCount,
-<<<<<<< HEAD
-                                            const MqttPropBuilder_t * pSubscribeProperties,
-=======
                                             const MQTTPropBuilder_t * pSubscribeProperties,
->>>>>>> ca7427a7
                                             size_t * pRemainingLength,
                                             size_t * pPacketSize,
                                             uint32_t maxPacketSize );
@@ -840,11 +832,7 @@
  * // Variables used in this example.
  * MQTTStatus_t status;
  * MQTTSubscribeInfo_t subscriptionList[ NUMBER_OF_SUBSCRIPTIONS ] = { 0 };
-<<<<<<< HEAD
- * MqttPropBuilder_t subscribeProperties = { 0 };
-=======
  * MQTTPropBuilder_t subscribeProperties = { 0 };
->>>>>>> ca7427a7
  * MQTTFixedBuffer_t fixedBuffer;
  * uint8_t buffer[ BUFFER_SIZE ];
  * size_t remainingLength = 0, packetSize = 0;
@@ -884,11 +872,7 @@
 /* @[declare_mqtt_serializesubscribe] */
 MQTTStatus_t MQTT_SerializeSubscribe( const MQTTSubscribeInfo_t * pSubscriptionList,
     size_t subscriptionCount,
-<<<<<<< HEAD
-    const MqttPropBuilder_t * pSubscribeProperties,
-=======
     const MQTTPropBuilder_t * pSubscribeProperties,
->>>>>>> ca7427a7
     uint16_t packetId,
     size_t remainingLength,
     const MQTTFixedBuffer_t * pFixedBuffer );
@@ -920,11 +904,7 @@
  * MQTTStatus_t status;
  * MQTTSubscribeInfo_t subscriptionList[ NUMBER_OF_SUBSCRIPTIONS ] = { 0 };
  * size_t remainingLength = 0, packetSize = 0;
-<<<<<<< HEAD
- * MqttPropBuilder_t unsubscribeProperties = { 0 };
-=======
  * MQTTPropBuilder_t unsubscribeProperties = { 0 };
->>>>>>> ca7427a7
  * size_t maxPacketSize = 0;
  *
  * // Initialize maxPacketSize. The details are out of scope for this example.
@@ -949,11 +929,7 @@
 /* @[declare_mqtt_getunsubscribepacketsize] */
 MQTTStatus_t MQTT_GetUnsubscribePacketSize( const MQTTSubscribeInfo_t* pSubscriptionList,
                                             size_t subscriptionCount,
-<<<<<<< HEAD
-                                            const MqttPropBuilder_t * pUnsubscribeProperties,
-=======
                                             const MQTTPropBuilder_t * pUnsubscribeProperties,
->>>>>>> ca7427a7
                                             size_t* pRemainingLength,
                                             size_t* pPacketSize,
                                             uint32_t maxPacketSize);
@@ -985,11 +961,7 @@
  * // Variables used in this example.
  * MQTTStatus_t status;
  * MQTTSubscribeInfo_t subscriptionList[2];
-<<<<<<< HEAD
- * MqttPropBuilder_t unsubscribeProperties;
-=======
  * MQTTPropBuilder_t unsubscribeProperties;
->>>>>>> ca7427a7
  * MQTTFixedBuffer_t fixedBuffer;
  * uint8_t buffer[100];
  * size_t remainingLength = 0, packetSize = 0;
@@ -1040,11 +1012,7 @@
 /* @[declare_mqtt_serializeunsubscribe] */
 MQTTStatus_t MQTT_SerializeUnsubscribe( const MQTTSubscribeInfo_t * pSubscriptionList,
     size_t subscriptionCount,
-<<<<<<< HEAD
-    const MqttPropBuilder_t * pUnsubscribeProperties, 
-=======
     const MQTTPropBuilder_t * pUnsubscribeProperties, 
->>>>>>> ca7427a7
     uint16_t packetId,
     size_t remainingLength,
     const MQTTFixedBuffer_t * pFixedBuffer ); 
@@ -1081,11 +1049,7 @@
  * // Variables used in this example.
  * MQTTStatus_t status;
  * MQTTPublishInfo_t publishInfo = { 0 };
-<<<<<<< HEAD
- * MqttPropBuilder_t publishProperties = { 0 };
-=======
  * MQTTPropBuilder_t publishProperties = { 0 };
->>>>>>> ca7427a7
  * MQTTFixedBuffer_t fixedBuffer;
  * uint8_t buffer[ BUFFER_SIZE ];
  * size_t remainingLength = 0, packetSize = 0;
@@ -1122,11 +1086,7 @@
  */
 /* @[declare_mqtt_serializepublish] */
 MQTTStatus_t MQTT_SerializePublish( const MQTTPublishInfo_t * pPublishInfo,
-<<<<<<< HEAD
-                                    const MqttPropBuilder_t * pPublishProperties,
-=======
                                     const MQTTPropBuilder_t * pPublishProperties,
->>>>>>> ca7427a7
                                     uint16_t packetId,
                                     size_t remainingLength,
                                     const MQTTFixedBuffer_t * pFixedBuffer );
@@ -1185,20 +1145,13 @@
  * // Variables used in this example.
  * MQTTStatus_t status;
  * MQTTPublishInfo_t publishInfo = { 0 };
-<<<<<<< HEAD
- * MqttPropBuilder_t publishProperties = { 0 };
-=======
  * MQTTPropBuilder_t publishProperties ;
->>>>>>> ca7427a7
  * MQTTFixedBuffer_t fixedBuffer;
  * uint8_t buffer[ BUFFER_SIZE ];
  * size_t remainingLength = 0, packetSize = 0, headerSize = 0;
  * uint16_t packetId;
  * int32_t bytesSent;
-<<<<<<< HEAD
-=======
  * uint32_t maxPacketSize = pContext->connectProperties.serverMaxPacketSize;
->>>>>>> ca7427a7
  *
  * fixedBuffer.pBuffer = buffer;
  * fixedBuffer.size = BUFFER_SIZE;
@@ -1209,13 +1162,8 @@
  *
  * // Assume publishInfo and publishProperties have been initialized. Get the publish packet size.
  * status = MQTT_GetPublishPacketSize(
-<<<<<<< HEAD
- *      &publishInfo, &publishProperties, &remainingLength, &packetSize
- * );
-=======
  *      &publishInfo, &publishProperties, &remainingLength, &packetSize, maxPacketSize
 );
->>>>>>> ca7427a7
  * assert( status == MQTTSuccess );
  * // The payload will not be serialized, so the the fixed buffer does not need to hold it.
  * assert( ( packetSize - publishInfo.payloadLength ) <= BUFFER_SIZE );
@@ -1244,11 +1192,7 @@
  */
 /* @[declare_mqtt_serializepublishheader] */
 MQTTStatus_t MQTT_SerializePublishHeader( const MQTTPublishInfo_t * pPublishInfo,
-<<<<<<< HEAD
-    const MqttPropBuilder_t * pPublishProperties,
-=======
     const MQTTPropBuilder_t * pPublishProperties,
->>>>>>> ca7427a7
     uint16_t packetId,
     size_t remainingLength,
     const MQTTFixedBuffer_t * pFixedBuffer,
@@ -1640,13 +1584,8 @@
  * MQTTStatus_t status;
  * MQTTConnectInfo_t connectInfo = { 0 };
  * MQTTPublishInfo_t willInfo = { 0 };
-<<<<<<< HEAD
- * MqttPropBuilder_t connectProperties = { 0 };
- * MqttPropBuilder_t willProperties = { 0 };
-=======
  * MQTTPropBuilder_t connectProperties = { 0 };
  * MQTTPropBuilder_t willProperties = { 0 };
->>>>>>> ca7427a7
  * size_t remainingLength = 0, packetSize = 0;
  *
  * // Initialize the connection info, the details are out of scope for this example.
@@ -1679,13 +1618,8 @@
 /* @[declare_mqtt_getconnectpacketsize] */
 MQTTStatus_t MQTT_GetConnectPacketSize( const MQTTConnectInfo_t * pConnectInfo,
                                         const MQTTPublishInfo_t * pWillInfo,
-<<<<<<< HEAD
-                                        const MqttPropBuilder_t *pConnectProperties,
-                                        const MqttPropBuilder_t *pWillProperties, 
-=======
                                         const MQTTPropBuilder_t *pConnectProperties,
                                         const MQTTPropBuilder_t *pWillProperties, 
->>>>>>> ca7427a7
                                         size_t * pRemainingLength,
                                         size_t * pPacketSize );
 /* @[declare_mqtt_getconnectpacketsize] */
@@ -1718,13 +1652,8 @@
  * MQTTStatus_t status;
  * MQTTConnectInfo_t connectInfo = { 0 };
  * MQTTPublishInfo_t willInfo = { 0 };
-<<<<<<< HEAD
- * MqttPropBuilder_t connectProperties = { 0 };
- * MqttPropBuilder_t willProperties = { 0 };
-=======
  * MQTTPropBuilder_t connectProperties = { 0 };
  * MQTTPropBuilder_t willProperties = { 0 };
->>>>>>> ca7427a7
  * MQTTFixedBuffer_t fixedBuffer;
  * uint8_t buffer[ BUFFER_SIZE ];
  * size_t remainingLength = 0, packetSize = 0;
@@ -1760,13 +1689,8 @@
 /* @[declare_mqtt_serializeconnect] */
 MQTTStatus_t MQTT_SerializeConnect( const MQTTConnectInfo_t * pConnectInfo,
                                     const MQTTPublishInfo_t * pWillInfo,
-<<<<<<< HEAD
-                                    const MqttPropBuilder_t * pConnectProperties, 
-                                    const MqttPropBuilder_t * pWillProperties,
-=======
                                     const MQTTPropBuilder_t * pConnectProperties, 
                                     const MQTTPropBuilder_t * pWillProperties,
->>>>>>> ca7427a7
                                     size_t remainingLength,
                                     const MQTTFixedBuffer_t * pFixedBuffer );
 /* @[declare_mqtt_serializeconnect] */
@@ -1842,11 +1766,7 @@
  * // Variables used in this example.
  * MQTTStatus_t status;
  * MQTTPublishInfo_t publishInfo = { 0 };
-<<<<<<< HEAD
- * MqttPropBuilder_t publishProperties = { 0 };
-=======
  * MQTTPropBuilder_t publishProperties = { 0 };
->>>>>>> ca7427a7
  * uint16_t topicAliasMax;
  * uint8_t retainAvailable;
  * uint8_t maxQos;
@@ -1882,11 +1802,7 @@
  */
 /* @[declare_mqtt_getpublishpacketsize] */
 MQTTStatus_t MQTT_GetPublishPacketSize( const MQTTPublishInfo_t * pPublishInfo,
-<<<<<<< HEAD
-                                        const MqttPropBuilder_t * pPublishProperties, 
-=======
                                         const MQTTPropBuilder_t * pPublishProperties, 
->>>>>>> ca7427a7
                                         size_t * pRemainingLength,
                                         size_t * pPacketSize,
                                         uint32_t maxPacketSize); 
@@ -2059,26 +1975,15 @@
  * size_t remainingLength = 0;
  * size_t packetSize = 0;
  * uint32_t maxPacketSize;
-<<<<<<< HEAD
- * MqttPropBuilder_t disconnectProperties ; 
-=======
  * MQTTPropBuilder_t disconnectProperties ; 
->>>>>>> ca7427a7
  * MQTTSuccessFailReasonCode_t reasonCode;
  *
  * //Set property builder. The details are out of scope for this example.
  * initializePropertyBuilder( &disconnectProperties );
-<<<<<<< HEAD
- * 
- * //Set the parameters.
- * // Get the size requirement for the disconnect packet.
- * status = MQTT_GetDisconnectPacketSize(&disconnectProperties, &remainingLength,&packetSize,maxPacketSize, reasonCode); 
-=======
  *
  * //Set the parameters.
  * // Get the size requirement for the disconnect packet.
  * status = MQTT_GetDisconnectPacketSize(&disconnectProperties, &remainingLength,&packetSize,maxPacketSize, reasonCode);   
->>>>>>> ca7427a7
  *
  * if( status == MQTTSuccess )
  * {
@@ -2087,11 +1992,7 @@
  * @endcode
  */
 /* @[declare_mqtt_getdisconnectpacketsize] */
-<<<<<<< HEAD
-MQTTStatus_t MQTT_GetDisconnectPacketSize(  const MqttPropBuilder_t * pDisconnectProperties, 
-=======
 MQTTStatus_t MQTT_GetDisconnectPacketSize(  const MQTTPropBuilder_t * pDisconnectProperties, 
->>>>>>> ca7427a7
                                             size_t* pRemainingLength,
                                             size_t* pPacketSize,
                                             uint32_t maxPacketSize,
@@ -2122,11 +2023,7 @@
  * // Variables used in this example.
  * MQTTStatus_t status;
  * MQTTFixedBuffer_t fixedBuffer;
-<<<<<<< HEAD
- * MqttPropBuilder_t disconnectProperties = { 0 };
-=======
  * MQTTPropBuilder_t disconnectProperties = { 0 };
->>>>>>> ca7427a7
  * uint8_t buffer[ BUFFER_SIZE ];
  * size_t remainingLength = 0, packetSize = 0;
  *
@@ -2154,11 +2051,7 @@
  * @endcode
  */
 /* @[declare_mqtt_serializedisconnect] */
-<<<<<<< HEAD
-MQTTStatus_t MQTT_SerializeDisconnect( const MqttPropBuilder_t *pDisconnectProperties,
-=======
 MQTTStatus_t MQTT_SerializeDisconnect( const MQTTPropBuilder_t *pDisconnectProperties,
->>>>>>> ca7427a7
     MQTTSuccessFailReasonCode_t reasonCode,
     size_t remainingLength,
     const MQTTFixedBuffer_t * pFixedBuffer );
