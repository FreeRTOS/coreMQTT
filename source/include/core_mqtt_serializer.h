/*
 * coreMQTT <DEVELOPMENT BRANCH>
 * Copyright (C) 2022 Amazon.com, Inc. or its affiliates.  All Rights Reserved.
 *
 * SPDX-License-Identifier: MIT
 *
 * Permission is hereby granted, free of charge, to any person obtaining a copy of
 * this software and associated documentation files (the "Software"), to deal in
 * the Software without restriction, including without limitation the rights to
 * use, copy, modify, merge, publish, distribute, sublicense, and/or sell copies of
 * the Software, and to permit persons to whom the Software is furnished to do so,
 * subject to the following conditions:
 *
 * The above copyright notice and this permission notice shall be included in all
 * copies or substantial portions of the Software.
 *
 * THE SOFTWARE IS PROVIDED "AS IS", WITHOUT WARRANTY OF ANY KIND, EXPRESS OR
 * IMPLIED, INCLUDING BUT NOT LIMITED TO THE WARRANTIES OF MERCHANTABILITY, FITNESS
 * FOR A PARTICULAR PURPOSE AND NONINFRINGEMENT. IN NO EVENT SHALL THE AUTHORS OR
 * COPYRIGHT HOLDERS BE LIABLE FOR ANY CLAIM, DAMAGES OR OTHER LIABILITY, WHETHER
 * IN AN ACTION OF CONTRACT, TORT OR OTHERWISE, ARISING FROM, OUT OF OR IN
 * CONNECTION WITH THE SOFTWARE OR THE USE OR OTHER DEALINGS IN THE SOFTWARE.
 */

/**
 * @file core_mqtt_serializer.h
 * @brief User-facing functions for serializing and deserializing MQTT 3.1.1
 * packets. This header should be included for building a lighter weight MQTT
 * client than the managed CSDK MQTT library API in core_mqtt.h, by using the
 * serializer and de-serializer functions exposed in this file's API.
 */
#ifndef CORE_MQTT_SERIALIZER_H
#define CORE_MQTT_SERIALIZER_H

#include <stddef.h>
#include <stdint.h>
#include <stdbool.h>

/* *INDENT-OFF* */
#ifdef __cplusplus
    extern "C" {
#endif
/* *INDENT-ON */

#include "transport_interface.h"
#include "core_mqtt_config_defaults.h"

/* MQTT packet types. */

/**
 * @addtogroup mqtt_constants
 * @{
 */
#define MQTT_PACKET_TYPE_CONNECT        ( ( uint8_t ) 0x10U )  /**< @brief CONNECT (client-to-server). */
#define MQTT_PACKET_TYPE_CONNACK        ( ( uint8_t ) 0x20U )  /**< @brief CONNACK (server-to-client). */
#define MQTT_PACKET_TYPE_PUBLISH        ( ( uint8_t ) 0x30U )  /**< @brief PUBLISH (bidirectional). */
#define MQTT_PACKET_TYPE_PUBACK         ( ( uint8_t ) 0x40U )  /**< @brief PUBACK (bidirectional). */
#define MQTT_PACKET_TYPE_PUBREC         ( ( uint8_t ) 0x50U )  /**< @brief PUBREC (bidirectional). */
#define MQTT_PACKET_TYPE_PUBREL         ( ( uint8_t ) 0x62U )  /**< @brief PUBREL (bidirectional). */
#define MQTT_PACKET_TYPE_PUBCOMP        ( ( uint8_t ) 0x70U )  /**< @brief PUBCOMP (bidirectional). */
#define MQTT_PACKET_TYPE_SUBSCRIBE      ( ( uint8_t ) 0x82U )  /**< @brief SUBSCRIBE (client-to-server). */
#define MQTT_PACKET_TYPE_SUBACK         ( ( uint8_t ) 0x90U )  /**< @brief SUBACK (server-to-client). */
#define MQTT_PACKET_TYPE_UNSUBSCRIBE    ( ( uint8_t ) 0xA2U )  /**< @brief UNSUBSCRIBE (client-to-server). */
#define MQTT_PACKET_TYPE_UNSUBACK       ( ( uint8_t ) 0xB0U )  /**< @brief UNSUBACK (server-to-client). */
#define MQTT_PACKET_TYPE_PINGREQ        ( ( uint8_t ) 0xC0U )  /**< @brief PINGREQ (client-to-server). */
#define MQTT_PACKET_TYPE_PINGRESP       ( ( uint8_t ) 0xD0U )  /**< @brief PINGRESP (server-to-client). */
#define MQTT_PACKET_TYPE_DISCONNECT     ( ( uint8_t ) 0xE0U )  /**< @brief DISCONNECT (client-to-server). */
/** @} */

/**
 * @ingroup mqtt_constants
 * @brief The size of MQTT PUBACK, PUBREC, PUBREL, and PUBCOMP packets, per MQTT spec.
 */
#define MQTT_PUBLISH_ACK_PACKET_SIZE    ( 4UL )

/* Structures defined in this file. */
struct MQTTFixedBuffer;
struct MQTTConnectInfo;
struct MQTTSubscribeInfo;
struct MQTTPublishInfo;
struct MQTTPacketInfo;
struct MQTTSubscribeProperties ; 
struct MQTTConnectProperties;
struct MQTTUserProperty;
struct MQTTAuthInfo;
/**
 * @ingroup mqtt_enum_types
 * @brief Return codes from MQTT functions.
 */
typedef enum MQTTStatus
{
<<<<<<< HEAD
    MQTTSuccess = 0,      /**< Function completed successfully. */
    MQTTBadParameter,     /**< At least one parameter was invalid. */
    MQTTNoMemory,         /**< A provided buffer was too small. */
    MQTTSendFailed,       /**< The transport send function failed. */
    MQTTRecvFailed,       /**< The transport receive function failed. */
    MQTTBadResponse,      /**< An invalid packet was received from the server. */
    MQTTServerRefused,    /**< The server refused a CONNECT or SUBSCRIBE. */
    MQTTNoDataAvailable,  /**< No data available from the transport interface. */
    MQTTIllegalState,     /**< An illegal state in the state record. */
    MQTTStateCollision,   /**< A collision with an existing state record entry. */
    MQTTKeepAliveTimeout, /**< Timeout while waiting for PINGRESP. */
    MQTTNeedMoreBytes,     /**< MQTT_ProcessLoop/MQTT_ReceiveLoop has received
                          incomplete data; it should be called again (probably after
                          a delay). */
    MQTTEndOfProperties

=======
    MQTTSuccess = 0,                /**< Function completed successfully. */
    MQTTBadParameter,               /**< At least one parameter was invalid. */
    MQTTNoMemory,                   /**< A provided buffer was too small. */
    MQTTSendFailed,                 /**< The transport send function failed. */
    MQTTRecvFailed,                 /**< The transport receive function failed. */
    MQTTBadResponse,                /**< An invalid packet was received from the server. */
    MQTTServerRefused,              /**< The server refused a CONNECT or SUBSCRIBE. */
    MQTTNoDataAvailable,            /**< No data available from the transport interface. */
    MQTTIllegalState,               /**< An illegal state in the state record. */
    MQTTStateCollision,             /**< A collision with an existing state record entry. */
    MQTTKeepAliveTimeout,           /**< Timeout while waiting for PINGRESP. */
    MQTTNeedMoreBytes,              /**< MQTT_ProcessLoop/MQTT_ReceiveLoop has received
                                    incomplete data; it should be called again (probably after
                                    a delay). */
    MQTTStatusConnected,            /**< MQTT connection is established with the broker. */
    MQTTStatusNotConnected,         /**< MQTT connection is not established with the broker. */
    MQTTStatusDisconnectPending,    /**< Transport Interface has failed and MQTT connection needs to be closed. */
    MQTTPublishStoreFailed,         /**< User provided API to store a copy of outgoing publish for retransmission  purposes,
                                    has failed. */
    MQTTPublishRetrieveFailed       /**< User provided API to retrieve the copy of a publish while reconnecting
                                    with an unclean session has failed. */
>>>>>>> c5715e3d
} MQTTStatus_t;

/**
 * @ingroup mqtt_enum_types
 * @brief MQTT Quality of Service values.
 */
typedef enum MQTTQoS
{
    MQTTQoS0 = 0, /**< Delivery at most once. */
    MQTTQoS1 = 1, /**< Delivery at least once. */
    MQTTQoS2 = 2  /**< Delivery exactly once. */
} MQTTQoS_t;

/**
 * @ingroup mqtt_enum_types
 * @brief MQTT reason codes.
 *
 * These values are defined in the MQTT 5.0 specification.
 */
typedef enum MQTTSuccessFailReasonCode
{
    /* PUBACK reason codes*/
    MQTT_REASON_PUBACK_SUCCESS = 0x00,
    MQTT_REASON_PUBACK_NO_MATCHING_SUBSCRIBERS = 0x10,
    MQTT_REASON_PUBACK_UNSPECIFIED_ERROR = 0x80,
    MQTT_REASON_PUBACK_IMPLEMENTATION_SPECIFIC_ERROR = 0x83,
    MQTT_REASON_PUBACK_NOT_AUTHORIZED = 0x87,
    MQTT_REASON_PUBACK_TOPIC_NAME_INVALID = 0x90,
    MQTT_REASON_PUBACK_PACKET_IDENTIFIER_IN_USE = 0x91,
    MQTT_REASON_PUBACK_QUOTA_EXCEEDED = 0x97,
    MQTT_REASON_PUBACK_PAYLOAD_FORMAT_INVALID = 0x99, 

    /*PUBREC reason codes*/
    MQTT_REASON_PUBREC_SUCCESS = 0x00,
    MQTT_REASON_PUBREC_NO_MATCHING_SUBSCRIBERS = 0x10,
    MQTT_REASON_PUBREC_UNSPECIFIED_ERROR = 0x80,
    MQTT_REASON_PUBREC_IMPLEMENTATION_SPECIFIC_ERROR = 0x83,
    MQTT_REASON_PUBREC_NOT_AUTHORIZED = 0x87,
    MQTT_REASON_PUBREC_TOPIC_NAME_INVALID = 0x90,
    MQTT_REASON_PUBREC_PACKET_IDENTIFIER_IN_USE = 0x91,
    MQTT_REASON_PUBREC_QUOTA_EXCEEDED = 0x97,
    MQTT_REASON_PUBREC_PAYLOAD_FORMAT_INVALID = 0x99, 

    /*PUBREL reason codes*/
    MQTT_REASON_PUBREL_SUCCESS = 0x00,
    MQTT_REASON_PUBREL_PACKET_IDENTIFIER_NOT_FOUND = 0x92,

    /*PUBCOMP reason codes*/
    MQTT_REASON_PUBCOMP_SUCCESS = 0x00,
    MQTT_REASON_PUBCOMP_PACKET_IDENTIFIER_NOT_FOUND = 0x92,

    /* CONNACK reason codes */
    MQTT_REASON_CONNACK_SUCCESS = 0x00,
    MQTT_REASON_CONNACK_UNSPECIFIED_ERROR = 0x80,
    MQTT_REASON_CONNACK_MALFORMED_PACKET = 0x81,
    MQTT_REASON_CONNACK_PROTOCOL_ERROR = 0x82,
    MQTT_REASON_CONNACK_IMPLEMENTATION_SPECIFIC_ERROR = 0x83,
    MQTT_REASON_CONNACK_UNSUPPORTED_PROTOCOL_VERSION = 0x84,
    MQTT_REASON_CONNACK_CLIENT_IDENTIFIER_NOT_VALID = 0x85,
    MQTT_REASON_CONNACK_BAD_USER_NAME_OR_PASSWORD = 0x86,
    MQTT_REASON_CONNACK_NOT_AUTHORIZED = 0x87,
    MQTT_REASON_CONNACK_SERVER_UNAVAILABLE = 0x88,
    MQTT_REASON_CONNACK_SERVER_BUSY = 0x89,
    MQTT_REASON_CONNACK_BANNED = 0x8A,
    MQTT_REASON_CONNACK_BAD_AUTHENTICATION_METHOD = 0x8C,
    MQTT_REASON_CONNACK_TOPIC_NAME_INVALID = 0x90,
    MQTT_REASON_CONNACK_PACKET_TOO_LARGE = 0x95,
    MQTT_REASON_CONNACK_QUOTA_EXCEEDED = 0x97,
    MQTT_REASON_CONNACK_PAYLOAD_FORMAT_INVALID = 0x99,
    MQTT_REASON_CONNACK_RETAIN_NOT_SUPPORTED = 0x9A,
    MQTT_REASON_CONNACK_QOS_NOT_SUPPORTED = 0x9B,
    MQTT_REASON_CONNACK_USE_ANOTHER_SERVER = 0x9C,
    MQTT_REASON_CONNACK_SERVER_MOVED = 0x9D,
    MQTT_REASON_CONNACK_CONNECTION_RATE_EXCEEDED = 0x9F, 


    /*SUBACK reason codes*/
    MQTT_REASON_SUBACK_GRANTED_QOS_0 = 0x00,
    MQTT_REASON_SUBACK_GRANTED_QOS_1 = 0x01,
    MQTT_REASON_SUBACK_GRANTED_QOS_2 = 0x02,
    MQTT_REASON_SUBACK_UNSPECIFIED_ERROR = 0x80,
    MQTT_REASON_SUBACK_IMPLEMENTATION_SPECIFIC_ERROR = 0x83,
    MQTT_REASON_SUBACK_NOT_AUTHORIZED = 0x87,
    MQTT_REASON_SUBACK_TOPIC_FILTER_INVALID = 0x8F,
    MQTT_REASON_SUBACK_PACKET_IDENTIFIER_IN_USE = 0x91,
    MQTT_REASON_SUBACK_QUOTA_EXCEEDED = 0x97,
    MQTT_REASON_SUBACK_SHARED_SUBSCRIPTIONS_NOT_SUPPORTED = 0x9E,
    MQTT_REASON_SUBACK_SUBSCRIPTION_IDENTIFIERS_NOT_SUPPORTED = 0xA1,
    MQTT_REASON_SUBACK_WILDCARD_SUBSCRIPTIONS_NOT_SUPPORTED = 0xA2,

    /*UNSUBACK reason codes*/

    MQTT_REASON_UNSUBACK_SUCCESS = 0x00,
    MQTT_REASON_UNSUBACK_NO_SUBSCRIPTION_EXISTED = 0x11,
    MQTT_REASON_UNSUBACK_UNSPECIFIED_ERROR = 0x80,
    MQTT_REASON_UNSUBACK_IMPLEMENTATION_SPECIFIC_ERROR = 0x83,
    MQTT_REASON_UNSUBACK_NOT_AUTHORIZED = 0x87,
    MQTT_REASON_UNSUBACK_TOPIC_FILTER_INVALID = 0x8F,
    MQTT_REASON_UNSUBACK_PACKET_IDENTIFIER_IN_USE = 0x91,

    /*DISCONNECT reason codes*/
    MQTT_REASON_DISCONNECT_NORMAL_DISCONNECTION = 0x00,
    MQTT_REASON_DISCONNECT_DISCONNECT_WITH_WILL_MESSAGE = 0x04,
    MQTT_REASON_DISCONNECT_UNSPECIFIED_ERROR = 0x80,
    MQTT_REASON_DISCONNECT_MALFORMED_PACKET = 0x81,
    MQTT_REASON_DISCONNECT_PROTOCOL_ERROR = 0x82,
    MQTT_REASON_DISCONNECT_IMPLEMENTATION_SPECIFIC_ERROR = 0x83,
    MQTT_REASON_DISCONNECT_NOT_AUTHORIZED = 0x87,
    MQTT_REASON_DISCONNECT_SERVER_BUSY = 0x89,
    MQTT_REASON_DISCONNECT_SERVER_SHUTTING_DOWN = 0x8B,
    MQTT_REASON_DISCONNECT_BAD_AUTHENTICATION_METHOD = 0x8C,
    MQTT_REASON_DISCONNECT_KEEP_ALIVE_TIMEOUT = 0x8D,
    MQTT_REASON_DISCONNECT_SESSION_TAKEN_OVER = 0x8E,
    MQTT_REASON_DISCONNECT_TOPIC_FILTER_INVALID = 0x8F,
    MQTT_REASON_DISCONNECT_TOPIC_NAME_INVALID = 0x90,
    MQTT_REASON_DISCONNECT_RECEIVE_MAXIMUM_EXCEEDED = 0x93,
    MQTT_REASON_DISCONNECT_TOPIC_ALIAS_INVALID = 0x94,
    MQTT_REASON_DISCONNECT_PACKET_TOO_LARGE = 0x95,
    MQTT_REASON_DISCONNECT_MESSAGE_RATE_TOO_HIGH = 0x96,
    MQTT_REASON_DISCONNECT_QUOTA_EXCEEDED = 0x97,
    MQTT_REASON_DISCONNECT_ADMINISTRATIVE_ACTION = 0x98,
    MQTT_REASON_DISCONNECT_PAYLOAD_FORMAT_INVALID = 0x99,
    MQTT_REASON_DISCONNECT_RETAIN_NOT_SUPPORTED = 0x9A,
    MQTT_REASON_DISCONNECT_QOS_NOT_SUPPORTED = 0x9B,
    MQTT_REASON_DISCONNECT_USE_ANOTHER_SERVER = 0x9C,
    MQTT_REASON_DISCONNECT_SERVER_MOVED = 0x9D,
    MQTT_REASON_DISCONNECT_SHARED_SUBSCRIPTIONS_NOT_SUPPORTED = 0x9E,
    MQTT_REASON_DISCONNECT_CONNECTION_RATE_EXCEEDED = 0x9F,
    MQTT_REASON_DISCONNECT_MAXIMUM_CONNECT_TIME = 0xA0,
    MQTT_REASON_DISCONNECT_SUBSCRIPTION_IDENTIFIERS_NOT_SUPPORTED = 0xA1,
    MQTT_REASON_DISCONNECT_WILDCARD_SUBSCRIPTIONS_NOT_SUPPORTED = 0xA2

}MQTTSuccessFailReasonCode_t;


#define MQTT_SUBSCRIBE_QOS1                    ( 0 ) /**< @brief MQTT SUBSCRIBE QoS1 flag. */
#define MQTT_SUBSCRIBE_QOS2                    ( 1 ) /**< @brief MQTT SUBSCRIBE QoS2 flag. */
#define MQTT_SUBSCRIBE_NO_LOCAL                ( 2 ) /**< @brief MQTT SUBSCRIBE no local flag. */
#define MQTT_SUBSCRIBE_RETAIN_AS_PUBLISHED     ( 3 ) /**< @brief MQTT SUBSCRIBE retain as published flag. */
#define MQTT_SUBSCRIBE_RETAIN_HANDLING1        ( 4 ) /**<@brief MQTT SUBSCRIBE Retain Handling Option 1 */
#define MQTT_SUBSCRIBE_RETAIN_HANDLING2        ( 5 ) /**<@brief Retain Handling Option 2   -> in core_mqtt_serializer.c */

/*CONNECT PROPERTIES*/

/**
* @brief Session expiry id.
*/
#define MQTT_SESSION_EXPIRY_ID      ( 0x11 )

/**
* @brief Receive maximum id.
*/
#define MQTT_RECEIVE_MAX_ID         ( 0x21 )

/**
* @brief Maximum packet size  id.
*/
#define MQTT_MAX_PACKET_SIZE_ID     ( 0x27 )

/**
* @brief Topic alias size id.
*/
#define MQTT_TOPIC_ALIAS_MAX_ID     ( 0x22 )

/**
* @brief Request response id.
*/
#define MQTT_REQUEST_RESPONSE_ID    ( 0x19 )

/**
* @brief Request problem id.
*/
#define MQTT_REQUEST_PROBLEM_ID     ( 0x17 )

/**
* @brief User property id.
*/
#define MQTT_USER_PROPERTY_ID       ( 0x26 )

/**
* @brief Authentication method id.
*/
#define MQTT_AUTH_METHOD_ID         ( 0x15 )

/**
* @brief  Authentication data id.
*/
#define MQTT_AUTH_DATA_ID           ( 0x16 )

/*Publish PROPERTIES*/

/**
* @brief Will delay id.
*/
#define MQTT_WILL_DELAY_ID          ( 0x18 )

/**
* @brief Payload format id.
*/
#define MQTT_PAYLOAD_FORMAT_ID      ( 0x01 )

/**
* @brief Message Expiry id.
*/
#define MQTT_MSG_EXPIRY_ID          ( 0x02 )

/**
* @brief Content type id.
*/
#define MQTT_CONTENT_TYPE_ID        ( 0x03 )

/**
* @brief Response topic id.
*/
#define MQTT_RESPONSE_TOPIC_ID      ( 0x08 )

/**
* @brief Correlation data id.
*/
#define MQTT_CORRELATION_DATA_ID    ( 0x09 )

/**
* @brief Topic alias id.
*/
#define MQTT_TOPIC_ALIAS_ID         ( 0x23 )

/*CONNACK PROPERTIES*/

/**
* @brief Max qos id.
*/
#define MQTT_MAX_QOS_ID              ( 0x24 )

/**
* @brief Retain available id.
*/
#define MQTT_RETAIN_AVAILABLE_ID     ( 0x25 )

/**
* @brief Assigned client identifier id.
*/
#define MQTT_ASSIGNED_CLIENT_ID      ( 0x12 )

/**
* @brief Reason string id.
*/
#define MQTT_REASON_STRING_ID        ( 0x1F )

/**
* @brief Wildcard available id.
*/
#define MQTT_WILDCARD_ID             ( 0x28 )

/**
* @brief Subscription available id.
*/
#define MQTT_SUB_AVAILABLE_ID        ( 0x29 )

/**
* @brief Shared subscription id.
*/
#define MQTT_SHARED_SUB_ID           ( 0x2A )

/**
* @brief Server keep alive id.
*/
#define MQTT_SERVER_KEEP_ALIVE_ID    ( 0x13 )

/**
* @brief Response information id.
*/

#define MQTT_RESPONSE_INFO_ID    ( 0x1A )

/**
* @brief Server reference  id.
*/
#define MQTT_SERVER_REF_ID       ( 0x1C )

/**
* @brief Subscription ID id
*/
#define MQTT_SUBSCRIPTION_ID_ID          ( 0x0B )


/**
 * @ingroup mqtt_struct_types
 * @brief Buffer passed to MQTT library.
 *
 * These buffers are not copied and must remain in scope for the duration of the
 * MQTT operation.
 */
typedef struct MQTTFixedBuffer
{
    uint8_t * pBuffer; /**< @brief Pointer to buffer. */
    size_t size;       /**< @brief Size of buffer. */
} MQTTFixedBuffer_t;

/**
 * @ingroup mqtt_struct_types
 * @brief MQTT CONNECT packet parameters.
 */


typedef struct MQTTConnectInfo
{
    /**
     * @brief Whether to establish a new, clean session or resume a previous session.
     */
    bool cleanSession;

    /**
     * @brief MQTT keep alive period.
     */
    uint16_t keepAliveSeconds;

    /**
     * @brief MQTT client identifier. Must be unique per client.
     */
    const char * pClientIdentifier;

    /**
     * @brief Length of the client identifier.
     */
    uint16_t clientIdentifierLength;

    /**
     * @brief MQTT user name. Set to NULL if not used.
     */
    const char * pUserName;

    /**
     * @brief Length of MQTT user name. Set to 0 if not used.
     */
    uint16_t userNameLength;

    /**
     * @brief MQTT password. Set to NULL if not used.
     */
    const char * pPassword;

    /**
     * @brief Length of MQTT password. Set to 0 if not used.
     */
    uint16_t passwordLength;
} MQTTConnectInfo_t;

/**
 * @ingroup mqtt_struct_types
 * @brief MQTT SUBSCRIBE packet parameters.
 */

typedef enum retainHandling{
    retainSendOnSub = 0,
    retainSendOnSubIfNotPresent = 1,
    retainDoNotSendonSub = 2 
}retainHandling_t; 


typedef struct MQTTSubscribeInfo
{
    /**
     * @brief Quality of Service for subscription. Include protocol error of qos > 2 
     */
    MQTTQoS_t qos;

    /**
     * @brief Topic filter to subscribe to.
     */
    const char * pTopicFilter;

    /**
     * @brief Length of subscription topic filter - unsigned long
     */
    uint16_t topicFilterLength;
    /**
     * @brief no local option for subscription. Include protocol error if noLocalOption = 1 in a shared subscription
     */

        bool noLocalOption;
        bool retainAsPublishedOption;
        retainHandling_t retainHandlingOption; 

} MQTTSubscribeInfo_t;

   /**
 * @ingroup mqtt_struct_types
 * @brief Struct to hold authentication method and authentication data.
 */
typedef struct MQTTAuthInfo
{
    /**
     * @brief Authentication method used for authentication.
     */
    const char* pAuthMethod;
    /**
     * @brief Length of the authentication mathod.
     */
    uint16_t authMethodLength;
    /**
     * @brief Authentication data used for authentication.
     */
    const char* pAuthData;
     /**
     * @brief Length of the authentication data.
     */
    uint16_t authDataLength;

    uint8_t reasonCode ; 
} MQTTAuthInfo_t;


/**
* @ingroup mqtt_struct_types
* @brief Struct to hold user property.
*/
typedef struct MQTTUserProperty
{
/**
* @brief key.
*/
const char* pKey;
/**
* @brief Length of the key.
*/
uint16_t keyLength;
/**
* @brief value.
*/
const char* pValue;
/**
* @brief Length of the value.
*/
uint16_t valueLength;
} MQTTUserProperty_t;

/**
* @ingroup mqtt_struct_types
* @brief Struct to hold connect and connack properties.
*/
typedef struct MQTTConnectProperties
{
     /**
     * @brief Four Byte Integer representing the Session Expiry Interval in seconds.
     */
    uint32_t sessionExpiry;

     /**
     * @brief Maximum number of unacknowledged PUBLISH packets client is willing to receive.
     */
    uint16_t receiveMax;

     /**
     * @brief Four Byte Integer representing the Maximum Packet Size the Client is willing to accept.
     */
    uint32_t maxPacketSize;

     /**
     * @brief Two Byte Integer representing the Topic Alias Maximum value.
     */
    uint16_t topicAliasMax;

     /**
     * @brief  A value of 0 indicates that the Server MUST NOT return Response Information.
     */
    bool  requestResponseInfo;

     /**
     * @brief The Client uses this value to indicate whether the Reason String or User Properties
     *  are sent in the case of failures
     */
    bool  requestProblemInfo;

    /**
     * @brief Maximum number of unacknowledged PUBLISH packets server is willing to receive.
     */
    uint16_t serverReceiveMax;

     /**
     * @brief  Max qos supported by the server.
     */
    uint8_t serverMaxQos;

     /**
     * @brief Byte declares whether the Server supports retained messages.
     */
    uint8_t retainAvailable;

     /**
     * @brief Four Byte Integer representing the Maximum Packet Size the Server is willing to accept.
     */
    uint32_t serverMaxPacketSize;

     /**
     * @brief Client identifier assigned by the client.
     */
    const char* pClientIdentifier;
    
     /**
     * @brief Length of the assigned client identifier.
     */
    uint16_t clientIdLength;

     /**
     * @brief Two Byte Integer representing the Topic Alias Maximum value.
     */
    uint16_t serverTopicAliasMax;

     /**
     * @brief Whether wildcard subscription is available.
     */
    uint8_t isWildcardAvaiable;

     /**
     * @brief Whether the Server supports Subscription Identifiers.
     */
    uint8_t isSubscriptionIdAvailable;

     /**
     * @brief Whether the Server supports Shared Subscription.
     */
    uint8_t isSharedAvailable;

     /**
     * @brief Keep Alive value given by the server.
     */
    uint16_t serverKeepAlive;

   
} MQTTConnectProperties_t;

 /**
 * @ingroup mqtt_struct_types
 * @brief Struct to hold reason codes.
 */
typedef struct MQTTReasonCodeInfo
{
    MQTTSuccessFailReasonCode_t * reasonCode;
    size_t reasonCodeLength ; 

} MQTTReasonCodeInfo_t;

/**
 * @brief The generic structure used to build a 'property' section of the packet
 * into.
 * @member pBuffer pointer to the user provided buffer.
 * @member bufferLength length of the user provided buffer.
 * @member currentIndex Index of the location which is yet to be written to in the
 * buffer.
 * @member fieldsSet This is a bitmask to track which fields have already been set.
 * This allows the library to throw an error in case certain fields are included more
 * than once as it is a protocol error to include certain fields more than once.
 */
typedef struct MqttPropBuilder
{
    uint8_t* pBuffer;
    size_t bufferLength;
    size_t currentIndex;
    uint32_t fieldSet;
} MqttPropBuilder_t;

/**
 * @ingroup mqtt_struct_types
 * @brief MQTT PUBLISH packet parameters.
 */
typedef struct MQTTPublishInfo
{
    /**
     * @brief Quality of Service for message.
     */
    MQTTQoS_t qos;

    /**
     * @brief Whether this is a retained message.
     */
    bool retain;

    /**
     * @brief Whether this is a duplicate publish message.
     */
    bool dup;

    /**
     * @brief Topic name on which the message is published.
     */
    const char * pTopicName;

    /**
     * @brief Length of topic name.
     */
    uint16_t topicNameLength;

    /**
     * @brief Message payload.
     */
    const void * pPayload;

    /**
     * @brief Message payload length.
     */
    size_t payloadLength;

     /**
     * @brief Length of the properties.
     */
    size_t propertyLength;
     /**
     * @brief  Four Byte Integer representing the Will Delay Interval in seconds.
     */
    uint32_t willDelay;
     /**
     * @brief Payload Format Indicator.
     **/
      uint8_t payloadFormat;
     /**
     * @brief Topic alias value.
     **/
    uint16_t topicAlias;
     /**
     * @brief Four Byte Integer representing the Message Expiry Interval.
     */
    uint32_t msgExpiryInterval;
     /**
     * @brief Whether the message expiry is specified.
     */
    bool msgExpiryPresent;
     /**
     * @brief Length of the content type.
     */
    uint16_t contentTypeLength;
     /**
     * @brief UTF-8 Encoded String describing the content of the Will Message.
     */
    const char *pContentType;
     /**
     * @brief Length of the response topic.
     */
    uint16_t responseTopicLength;
     /**
     * @brief UTF-8 Encoded String which is used as the Topic Name for a response message.
     */
    const char *pResponseTopic;
     /**
     * @brief Length of the correlation data.
     */
    uint16_t correlationLength;
     /**
     * @brief To identify which request the Response Message is for.
     */
    const void *pCorrelationData;

    size_t subscriptionId ;

} MQTTPublishInfo_t;

/**
 * @ingroup mqtt_struct_types
 * @brief MQTT incoming packet parameters.
 */
typedef struct MQTTPacketInfo
{
    /**
     * @brief Type of incoming MQTT packet.
     */
    uint8_t type;

    /**
     * @brief Remaining serialized data in the MQTT packet.
     */
    uint8_t * pRemainingData;

    /**
     * @brief Length of remaining serialized data.
     */
    size_t remainingLength;

    /**
     * @brief The length of the MQTT header including the type and length.
     */
    size_t headerLength;
} MQTTPacketInfo_t;


/**
 * @brief Get packet size and Remaining Length of an MQTT SUBSCRIBE packet.
 *
 * This function must be called before #MQTT_SerializeSubscribe in order to get
 * the size of the MQTT SUBSCRIBE packet that is generated from the list of
 * #MQTTSubscribeInfo_t. The size of the #MQTTFixedBuffer_t supplied
 * to #MQTT_SerializeSubscribe must be at least @p pPacketSize. The provided
 * @p pSubscriptionList is valid for serialization with #MQTT_SerializeSubscribe
 * only if this function returns #MQTTSuccess. The remaining length returned in
 * @p pRemainingLength and the packet size returned in @p pPacketSize are valid
 * only if this function returns #MQTTSuccess.
 *
 * @param[in] pSubscriptionList List of MQTT subscription info.
 * @param[in] subscriptionCount The number of elements in pSubscriptionList.
 * @param[out] pRemainingLength The Remaining Length of the MQTT SUBSCRIBE packet.
 * @param[out] pPacketSize The total size of the MQTT SUBSCRIBE packet.
 *
 * @return #MQTTBadParameter if the packet would exceed the size allowed by the
 * MQTT spec; #MQTTSuccess otherwise.
 *
 * <b>Example</b>
 * @code{c}
 *
 * // Variables used in this example.
 * MQTTStatus_t status;
 * MQTTSubscribeInfo_t subscriptionList[ NUMBER_OF_SUBSCRIPTIONS ] = { 0 };
 * size_t remainingLength = 0, packetSize = 0;
 * // This is assumed to be a list of filters we want to subscribe to.
 * const char * filters[ NUMBER_OF_SUBSCRIPTIONS ];
 *
 * // Set each subscription.
 * for( int i = 0; i < NUMBER_OF_SUBSCRIPTIONS; i++ )
 * {
 *      subscriptionList[ i ].qos = MQTTQoS0;
 *      // Each subscription needs a topic filter.
 *      subscriptionList[ i ].pTopicFilter = filters[ i ];
 *      subscriptionList[ i ].topicFilterLength = strlen( filters[ i ] );
 * }
 *
 * // Get the size requirement for the subscribe packet.
 * status = MQTT_GetSubscribePacketSize(
 *      &subscriptionList[ 0 ], NUMBER_OF_SUBSCRIPTIONS, &remainingLength, &packetSize
 * );
 *
 * if( status == MQTTSuccess )
 * {
 *      // The application should allocate or use a static #MQTTFixedBuffer_t
 *      // of size >= packetSize to serialize the subscribe request.
 * }
 * @endcode
 */
/* @[declare_mqtt_getsubscribepacketsize] */


MQTTStatus_t MQTT_GetSubscribePacketSize(MQTTSubscribeInfo_t* pSubscriptionList,
    size_t subscriptionCount,
    size_t* pRemainingLength,
    size_t* pPacketSize,
    size_t propLen,
    uint32_t maxPacketSize); 


/* @[declare_mqtt_getsubscribepacketsize] */

/**
 * @brief Get packet size and Remaining Length of an MQTT UNSUBSCRIBE packet.
 *
 * This function must be called before #MQTT_SerializeUnsubscribe in order to
 * get the size of the MQTT UNSUBSCRIBE packet that is generated from the list
 * of #MQTTSubscribeInfo_t. The size of the #MQTTFixedBuffer_t supplied
 * to #MQTT_SerializeUnsubscribe must be at least @p pPacketSize. The provided
 * @p pSubscriptionList is valid for serialization with #MQTT_SerializeUnsubscribe
 * only if this function returns #MQTTSuccess. The remaining length returned in
 * @p pRemainingLength and the packet size returned in @p pPacketSize are valid
 * only if this function returns #MQTTSuccess.
 *
 * @param[in] pSubscriptionList List of MQTT subscription info.
 * @param[in] subscriptionCount The number of elements in pSubscriptionList.
 * @param[out] pRemainingLength The Remaining Length of the MQTT UNSUBSCRIBE packet.
 * @param[out] pPacketSize The total size of the MQTT UNSUBSCRIBE packet.
 *
 * @return #MQTTBadParameter if the packet would exceed the size allowed by the
 * MQTT spec; #MQTTSuccess otherwise.
 *
 * <b>Example</b>
 * @code{c}
 *
 * // Variables used in this example.
 * MQTTStatus_t status;
 * MQTTSubscribeInfo_t subscriptionList[ NUMBER_OF_SUBSCRIPTIONS ] = { 0 };
 * size_t remainingLength = 0, packetSize = 0;
 *
 * // Initialize the subscribe info. The details are out of scope for this example.
 * initializeSubscribeInfo( &subscriptionList[ 0 ] );
 *
 * // Get the size requirement for the unsubscribe packet.
 * status = MQTT_GetUnsubscribePacketSize(
 *      &subscriptionList[ 0 ], NUMBER_OF_SUBSCRIPTIONS, &remainingLength, &packetSize
 * );
 *
 * if( status == MQTTSuccess )
 * {
 *      // The application should allocate or use a static #MQTTFixedBuffer_t
 *      // of size >= packetSize to serialize the unsubscribe request.
 * }
 * @endcode
 */
/* @[declare_mqtt_getunsubscribepacketsize] */

                                           
/* @[declare_mqtt_getunsubscribepacketsize] */

MQTTStatus_t MQTT_GetUnsubscribePacketSize(const MQTTSubscribeInfo_t* pSubscriptionList,
                                            size_t subscriptionCount,
                                            size_t* pRemainingLength,
                                            size_t* pPacketSize,
                                            uint32_t maxPacketSize,
                                            size_t propLen); 


/**
 * @brief Serialize an MQTT PUBLISH packet header without the topic string in the
 * given buffer. This function will add the topic string length to the provided
 * buffer. This helps reduce an unnecessary copy of the topic string into the
 * buffer.
 *
 * @param[in] pPublishInfo MQTT PUBLISH packet parameters.
 * @param[in] remainingLength Remaining Length provided by #MQTT_GetPublishPacketSize.
 * @param[out] pBuffer Buffer for packet serialization.
 * @param[out] headerSize Size of the serialized MQTT PUBLISH header.
 *
 * @return #MQTTSuccess if the serialization is successful. Otherwise, #MQTTBadParameter.
 */
MQTTStatus_t MQTT_SerializePublishHeaderWithoutTopic( const MQTTPublishInfo_t * pPublishInfo,
                                                      size_t remainingLength,
                                                      uint8_t * pBuffer,
                                                      size_t * headerSize );


/**
 * @brief Serialize an MQTT PUBACK, PUBREC, PUBREL, or PUBCOMP into the given
 * buffer.
 *
 * @param[out] pFixedBuffer Buffer for packet serialization.
 * @param[in] packetType Byte of the corresponding packet fixed header per the
 * MQTT spec.
 * @param[in] packetId Packet ID of the publish.
 *
 * @return #MQTTBadParameter, #MQTTNoMemory, or #MQTTSuccess.
 *
 * <b>Example</b>
 * @code{c}
 *
 * // Variables used in this example.
 * MQTTStatus_t status;
 * MQTTFixedBuffer_t fixedBuffer;
 * uint8_t buffer[ BUFFER_SIZE ];
 * uint16_t packetId;
 * uint8_t packetType;
 *
 * fixedBuffer.pBuffer = buffer;
 * fixedBuffer.size = BUFFER_SIZE;
 * // The fixed buffer must be large enough to hold 4 bytes.
 * assert( BUFFER_SIZE >= MQTT_PUBLISH_ACK_PACKET_SIZE );
 *
 * // The packet ID must be the same as the original publish packet.
 * packetId = publishPacketId;
 *
 * // The byte representing a packet of type ACK. This function accepts PUBACK, PUBREC, PUBREL, or PUBCOMP.
 * packetType = MQTT_PACKET_TYPE_PUBACK;
 *
 * // Serialize the publish acknowledgment into the fixed buffer.
 * status = MQTT_SerializeAck( &fixedBuffer, packetType, packetId );
 *
 * if( status == MQTTSuccess )
 * {
 *      // The publish acknowledgment can now be sent to the broker.
 * }
 * @endcode
 */
/* @[declare_mqtt_serializeack] */
MQTTStatus_t MQTT_SerializeAck( const MQTTFixedBuffer_t * pFixedBuffer,
                                uint8_t packetType,
                                uint16_t packetId );
/* @[declare_mqtt_serializeack] */



/**
 * @brief Get the size of an MQTT PINGREQ packet.
 *
 * @param[out] pPacketSize The size of the MQTT PINGREQ packet.
 *
 * @return  #MQTTSuccess or #MQTTBadParameter if pPacketSize is NULL.
 *
 * <b>Example</b>
 * @code{c}
 *
 * // Variables used in this example.
 * MQTTStatus_t status;
 * size_t packetSize = 0;
 *
 * // Get the size requirement for the ping request packet.
 * status = MQTT_GetPingreqPacketSize( &packetSize );
 * assert( status == MQTTSuccess );
 * assert( packetSize == 2 );
 *
 * // The application should allocate or use a static #MQTTFixedBuffer_t of
 * // size >= 2 to serialize the ping request.
 *
 * @endcode
 */
/* @[declare_mqtt_getpingreqpacketsize] */
MQTTStatus_t MQTT_GetPingreqPacketSize( size_t * pPacketSize );
/* @[declare_mqtt_getpingreqpacketsize] */

/**
 * @brief Serialize an MQTT PINGREQ packet into the given buffer.
 *
 * The input #MQTTFixedBuffer_t.size must be at least as large as the size
 * returned by #MQTT_GetPingreqPacketSize.
 *
 * @param[out] pFixedBuffer Buffer for packet serialization.
 *
 * @return #MQTTNoMemory if pFixedBuffer is too small to hold the MQTT packet;
 * #MQTTBadParameter if invalid parameters are passed;
 * #MQTTSuccess otherwise.
 *
 * <b>Example</b>
 * @code{c}
 *
 * // Variables used in this example.
 * MQTTStatus_t status;
 * MQTTFixedBuffer_t fixedBuffer;
 * uint8_t buffer[ BUFFER_SIZE ];
 *
 * fixedBuffer.pBuffer = buffer;
 * fixedBuffer.size = BUFFER_SIZE;
 *
 * // Get the ping request packet size.
 * status = MQTT_GetPingreqPacketSize( &packetSize );
 * assert( status == MQTTSuccess );
 * assert( packetSize <= BUFFER_SIZE );
 *
 * // Serialize the ping request into the fixed buffer.
 * status = MQTT_SerializePingreq( &fixedBuffer );
 *
 * if( status == MQTTSuccess )
 * {
 *      // The ping request can now be sent to the broker.
 * }
 * @endcode
 */
/* @[declare_mqtt_serializepingreq] */
MQTTStatus_t MQTT_SerializePingreq( const MQTTFixedBuffer_t * pFixedBuffer );
/* @[declare_mqtt_serializepingreq] */

/**
 * @brief Deserialize an MQTT PUBLISH packet.
 *
 * @param[in] pIncomingPacket #MQTTPacketInfo_t containing the buffer.
 * @param[out] pPacketId The packet ID obtained from the buffer.
 * @param[out] pPublishInfo Struct containing information about the publish.
 *
 * @return #MQTTBadParameter, #MQTTBadResponse, or #MQTTSuccess.
 *
 * <b>Example</b>
 * @code{c}
 *
 * // TransportRecv_t function for reading from the network.
 * int32_t socket_recv(
 *      NetworkContext_t * pNetworkContext,
 *      void * pBuffer,
 *      size_t bytesToRecv
 * );
 * // Some context to be used with the above transport receive function.
 * NetworkContext_t networkContext;
 *
 * // Other variables used in this example.
 * MQTTStatus_t status;
 * MQTTPacketInfo_t incomingPacket;
 * MQTTPublishInfo_t publishInfo = { 0 };
 * uint16_t packetId;
 *
 * int32_t bytesRecvd;
 * // A buffer to hold remaining data of the incoming packet.
 * uint8_t buffer[ BUFFER_SIZE ];
 *
 * // Populate all fields of the incoming packet.
 * status = MQTT_GetIncomingPacketTypeAndLength(
 *      socket_recv,
 *      &networkContext,
 *      &incomingPacket
 * );
 * assert( status == MQTTSuccess );
 * assert( incomingPacket.remainingLength <= BUFFER_SIZE );
 * bytesRecvd = socket_recv(
 *      &networkContext,
 *      ( void * ) buffer,
 *      incomingPacket.remainingLength
 * );
 * incomingPacket.pRemainingData = buffer;
 *
 * // Deserialize the publish information if the incoming packet is a publish.
 * if( ( incomingPacket.type & 0xF0 ) == MQTT_PACKET_TYPE_PUBLISH )
 * {
 *      status = MQTT_DeserializePublish( &incomingPacket, &packetId, &publishInfo );
 *      if( status == MQTTSuccess )
 *      {
 *          // The deserialized publish information can now be used from `publishInfo`.
 *      }
 * }
 * @endcode
 */
/* @[declare_mqtt_deserializepublish] */

MQTTStatus_t MQTT_DeserializePublish(const MQTTPacketInfo_t* pIncomingPacket,
    uint16_t* pPacketId,
    MQTTPublishInfo_t* pPublishInfo,
    MqttPropBuilder_t* propBuffer,
    uint32_t maxPacketSize); 
/* @[declare_mqtt_deserializepublish] */

/**
 * @brief Deserialize an MQTT CONNACK, SUBACK, UNSUBACK, PUBACK, PUBREC, PUBREL,
 * PUBCOMP, or PINGRESP.
 *
 * @param[in] pIncomingPacket #MQTTPacketInfo_t containing the buffer.
 * @param[out] pPacketId The packet ID of obtained from the buffer. Not used
 * in CONNACK or PINGRESP.
 * @param[out] pSessionPresent Boolean flag from a CONNACK indicating present session.
 *
 * @return #MQTTBadParameter, #MQTTBadResponse, #MQTTServerRefused, or #MQTTSuccess.
 *
 * <b>Example</b>
 * @code{c}
 *
 * // Variables used in this example.
 * MQTTStatus_t status;
 * MQTTPacketInfo_t incomingPacket;
 * // Used for SUBACK, UNSUBACK, PUBACK, PUBREC, PUBREL, and PUBCOMP.
 * uint16_t packetId;
 * // Used for CONNACK.
 * bool sessionPresent;
 *
 * // Receive an incoming packet and populate all fields. The details are out of scope
 * // for this example.
 * receiveIncomingPacket( &incomingPacket );
 *
 * // Deserialize ack information if the incoming packet is not a publish.
 * if( ( incomingPacket.type & 0xF0 ) != MQTT_PACKET_TYPE_PUBLISH )
 * {
 *      status = MQTT_DeserializeAck( &incomingPacket, &packetId, &sessionPresent );
 *      if( status == MQTTSuccess )
 *      {
 *          // The packet ID or session present flag information is available. For
 *          // ping response packets, the only information is the status code.
 *      }
 * }
 * @endcode
 */
/* @[declare_mqtt_deserializeack] */
MQTTStatus_t MQTT_DeserializePing( const MQTTPacketInfo_t * pIncomingPacket,
                                  uint16_t * pPacketId,
                                  bool * pSessionPresent );
/* @[declare_mqtt_deserializeack] */

/**
 * @brief Extract the MQTT packet type and length from incoming packet.
 *
 * This function must be called for every incoming packet to retrieve the
 * #MQTTPacketInfo_t.type and #MQTTPacketInfo_t.remainingLength. A
 * #MQTTPacketInfo_t is not valid until this routine has been invoked.
 *
 * @param[in] readFunc Transport layer read function pointer.
 * @param[in] pNetworkContext The network context pointer provided by the application.
 * @param[out] pIncomingPacket Pointer to MQTTPacketInfo_t structure. This is
 * where type, remaining length and packet identifier are stored.
 *
 * @return #MQTTSuccess on successful extraction of type and length,
 * #MQTTBadParameter if @p pIncomingPacket is invalid,
 * #MQTTRecvFailed on transport receive failure,
 * #MQTTBadResponse if an invalid packet is read, and
 * #MQTTNoDataAvailable if there is nothing to read.
 *
 * <b>Example</b>
 * @code{c}
 *
 * // TransportRecv_t function for reading from the network.
 * int32_t socket_recv(
 *      NetworkContext_t * pNetworkContext,
 *      void * pBuffer,
 *      size_t bytesToRecv
 * );
 * // Some context to be used with above transport receive function.
 * NetworkContext_t networkContext;
 *
 * // Struct to hold the incoming packet information.
 * MQTTPacketInfo_t incomingPacket;
 * MQTTStatus_t status = MQTTSuccess;
 * int32_t bytesRecvd;
 * // Buffer to hold the remaining data of the incoming packet.
 * uint8_t buffer[ BUFFER_SIZE ];
 *
 * // Loop until data is available to be received.
 * do{
 *      status = MQTT_GetIncomingPacketTypeAndLength(
 *          socket_recv,
 *          &networkContext,
 *          &incomingPacket
 *      );
 * } while( status == MQTTNoDataAvailable );
 *
 * assert( status == MQTTSuccess );
 *
 * // Receive the rest of the incoming packet.
 * assert( incomingPacket.remainingLength <= BUFFER_SIZE );
 * bytesRecvd = socket_recv(
 *      &networkContext,
 *      ( void * ) buffer,
 *      incomingPacket.remainingLength
 * );
 *
 * // Set the remaining data field.
 * incomingPacket.pRemainingData = buffer;
 * @endcode
 */
/* @[declare_mqtt_getincomingpackettypeandlength] */
MQTTStatus_t MQTT_GetIncomingPacketTypeAndLength( TransportRecv_t readFunc,
                                                  NetworkContext_t * pNetworkContext,
                                                  MQTTPacketInfo_t * pIncomingPacket );
/* @[declare_mqtt_getincomingpackettypeandlength] */

/**
 * @brief Extract the MQTT packet type and length from incoming packet.
 *
 * This function must be called for every incoming packet to retrieve the
 * #MQTTPacketInfo_t.type and #MQTTPacketInfo_t.remainingLength. A
 * #MQTTPacketInfo_t is not valid until this routine has been invoked.
 *
 * @param[in] pBuffer The buffer holding the raw data to be processed
 * @param[in] pIndex Pointer to the index within the buffer to marking the end
 *            of raw data available.
 * @param[out] pIncomingPacket Structure used to hold the fields of the
 *            incoming packet.
 *
 * @return #MQTTSuccess on successful extraction of type and length,
 * #MQTTBadParameter if @p pIncomingPacket is invalid,
 * #MQTTBadResponse if an invalid packet is read, and
 * #MQTTNoDataAvailable if there is nothing to read.
 */
 /* @[declare_mqtt_processincomingpackettypeandlength] */
MQTTStatus_t MQTT_ProcessIncomingPacketTypeAndLength( const uint8_t * pBuffer,
                                                      const size_t * pIndex,
                                                      MQTTPacketInfo_t * pIncomingPacket );
/* @[declare_mqtt_processincomingpackettypeandlength] */

/**
 * @brief Update the duplicate publish flag within the given header of the publish packet.
 *
 * @param[in] pHeader The buffer holding the header content
 * @param[in] set If true then the flag will be set else cleared
 *
 * @return #MQTTSuccess on successful setting of the duplicate flag,
 * #MQTTBadParameter for invalid parameters
 */
 /* @[declare_mqtt_updateduplicatepublishflag] */
MQTTStatus_t MQTT_UpdateDuplicatePublishFlag( uint8_t * pHeader , bool set);
/* @[declare_mqtt_updateduplicatepublishflag] */

/**
 * @fn uint8_t * MQTT_SerializeConnectFixedHeader( uint8_t * pIndex, const MQTTConnectInfo_t * pConnectInfo, const MQTTPublishInfo_t * pWillInfo, size_t remainingLength );
 * @brief Serialize the fixed part of the connect packet header.
 *
 * @param[out] pIndex Pointer to the buffer where the header is to
 * be serialized.
 * @param[in] pConnectInfo The connect information.
 * @param[in] pWillInfo The last will and testament information.
 * @param[in] remainingLength The remaining length of the packet to be
 * serialized.
 *
 * @return A pointer to the end of the encoded string.
 */

/**
 * @cond DOXYGEN_IGNORE
 * Doxygen should ignore this definition, this function is private.
 */
uint8_t * MQTT_SerializeConnectFixedHeader( uint8_t * pIndex,
                                            const MQTTConnectInfo_t * pConnectInfo,
                                            const MQTTPublishInfo_t * pWillInfo,
                                            size_t remainingLength );
/** @endcond */

/**
 * @fn  uint8_t * MQTT_SerializeSubscribeHeader( size_t remainingLength, uint8_t * pIndex, uint16_t packetId );
 * @brief Serialize the fixed part of the subscribe packet header.
 *
 * @param[in] remainingLength The remaining length of the packet to be
 * serialized.
 * @param[in] pIndex Pointer to the buffer where the header is to
 * be serialized.
 * @param[in] packetId The packet ID to be serialized.
 *
 * @return A pointer to the end of the encoded string.
 */

/**
 * @cond DOXYGEN_IGNORE
 * Doxygen should ignore this definition, this function is private.
 */
uint8_t * MQTT_SerializeSubscribeHeader( size_t remainingLength,
                                         uint8_t * pIndex,
                                         uint16_t packetId );
/** @endcond */

/**
 * @fn uint8_t * MQTT_SerializeUnsubscribeHeader( size_t remainingLength, uint8_t * pIndex, uint16_t packetId );
 * @brief Serialize the fixed part of the unsubscribe packet header.
 *
 * @param[in] remainingLength The remaining length of the packet to be
 * serialized.
 * @param[in] pIndex Pointer to the buffer where the header is to
 * be serialized.
 * @param[in] packetId The packet ID to be serialized.
 *
 * @return A pointer to the end of the encoded string.
 */

/**
 * @cond DOXYGEN_IGNORE
 * Doxygen should ignore this definition, this function is private.
 */
uint8_t * MQTT_SerializeUnsubscribeHeader( size_t remainingLength,
                                           uint8_t * pIndex,
                                           uint16_t packetId );
/** @endcond */
/**
 * @brief Deserialize an MQTT CONNACK packet.
 *
 * @param[out] pConnackProperties To store the deserialized connack properties.
 * @param[in]  pIncomingPacket #MQTTPacketInfo_t containing the buffer.
 * @param[out]  pSessionPresent Whether a previous session was present.
 *
 * @return #MQTTBadParameter, #MQTTBadResponse, #MQTTSuccess, #MQTTBadResponse, #MQTTBadResponse, #MQTTServerRefused
 *
 * <b>Example</b>
 * @code{c}
 *
 * // TransportRecv_t function for reading from the network.
 * int32_t socket_recv(
 *      NetworkContext_t * pNetworkContext,
 *      void * pBuffer,
 *      size_t bytesToRecv
 * );
 * // Some context to be used with the above transport receive function.
 * NetworkContext_t networkContext;
 *
 * // Other variables used in this example.
 * MQTTStatus_t status;
 * MQTTPacketInfo_t incomingPacket;
 * MQTTConnectProperties_t properties = {0};
 * uint16_t packetId;
 *
 * int32_t bytesRecvd;
 * // A buffer to hold remaining data of the incoming packet.
 * uint8_t buffer[ BUFFER_SIZE ];
 *
 * // Populate all fields of the incoming packet.
 * status = MQTT_GetIncomingPacketTypeAndLength(
 *      socket_recv,
 *      &networkContext,
 *      &incomingPacket
 * );
 * assert( status == MQTTSuccess );
 * assert( incomingPacket.remainingLength <= BUFFER_SIZE );
 * bytesRecvd = socket_recv(
 *      &networkContext,
 *      ( void * ) buffer,
 *      incomingPacket.remainingLength
 * );
 * incomingPacket.pRemainingData = buffer;
 *
 * // Deserialize the publish information if the incoming packet is a publish.
 * if( ( incomingPacket.type & 0xF0 ) == MQTT_PACKET_TYPE_CONNACK )
 * {
 *      status = MQTT_DeserializeConnack(&properties, &incomingPacket, &session);
 *      if( status == MQTTSuccess )
 *      {
 *          // The deserialized connack information can now be used from `properties`.
 *      }
 * }
 * @endcode
 */
/* @[declare_mqttv5_deserializeconnack] */
MQTTStatus_t MQTT_DeserializeConnack(MQTTConnectProperties_t* pConnackProperties,
                                        const MQTTPacketInfo_t* pIncomingPacket,
                                        bool* pSessionPresent,
                                        MqttPropBuilder_t* propBuffer); 
/* @[declare_mqttv5_deserializeconnack] */


/**
 * @brief Get the size and Remaining Length of an MQTT Version 5 CONNECT packet .
 *
 * This function must be called before #MQTTV5_SerializeConnect in order to get
 * the size of the MQTT CONNECT packet that is generated from #MQTTConnectInfo_t,
 * MQTTConnectProperties_t and  optional #MQTTPublishInfo_t. The size of the #MQTTFixedBuffer_t supplied
 * to #MQTT_SerializeConnect must be at least @p pPacketSize. The provided
 * @p pConnectInfo, @p pConnectProperties and  @p pWillInfo are valid for serialization with
 * #MQTT_SerializeConnect only if this function returns #MQTTSuccess. The
 * remaining length returned in @p pRemainingLength and the packet size returned
 * in @p pPacketSize are valid only if this function returns #MQTTSuccess.
 *
 * @param[in] pConnectInfo MQTT CONNECT packet parameters.
 * @param[in] pWillInfo Last Will and Testament. Pass NULL if not used.
 * @param[in] pConnectProperties MQTT CONNECT properties parameters.
 * @param[out] pRemainingLength The Remaining Length of the MQTT CONNECT packet.
 * @param[out] pPacketSize The total size of the MQTT CONNECT packet.
 *
 * @return #MQTTBadParameter if the packet would exceed the size allowed by the
 * MQTT spec; #MQTTSuccess otherwise.
 *
 * <b>Example</b>
 * @code{c}
 *
 * // Variables used in this example.
 * MQTTStatus_t status;
 * MQTTConnectInfo_t connectInfo = { 0 };
 * MQTTPublishInfo_t willInfo = { 0 };
 * MQTTConnectProperties_t connectProperties ={0};
 * size_t remainingLength = 0, packetSize = 0;
 *
 * // Initialize the connection info, the details are out of scope for this example.
 * initializeConnectInfo( &connectInfo );
 *
 * // Initialize the optional will info, the details are out of scope for this example.
 * initializeWillInfo( &willInfo );
 *
 * // Initialize the connection properties, the details are out of scope for this example.
 * initializeConnectProperties( &connectProperties );
 *
 * // Get the size requirement for the connect packet.
 * status = MQTTV5_GetConnectPacketSize(
 *      &connectInfo, &willInfo, &connectProperties, &remainingLength, &packetSize
 * );
 *
 * if( status == MQTTSuccess )
 * {
 *      // The application should allocate or use a static #MQTTFixedBuffer_t
 *      // of size >= packetSize to serialize the connect request.
 * }
 * @endcode
 */
/* @[declare_mqttv5_getconnectpacketsize] */
MQTTStatus_t MQTT_GetConnectPacketSize(const MQTTConnectInfo_t* pConnectInfo,
    MQTTPublishInfo_t* pWillInfo,
    size_t propLen,
    size_t willPropLen,
    size_t* pRemainingLength,
    size_t* pPacketSize); 
/* @[declare_mqttv5_getconnectpacketsize] */


/**
 * @brief Validate the publish parameters present in the given publish structure @p pPublishInfo.
 *
 * This function must be called before #MQTTV5_GetPublishPacketSize in order to validate the publish parameters.
 *
 * @param[in] pPublishInfo MQTT publish packet parameters.
 * @param[in] topicAliasMax Maximum topic alias allowed by the server.
 * @param[in] retainAvailable Whether server allows retain or not.
 * @param[in]  maxQos Maximum QoS supported by the server.
 *
 * @return  #MQTTBadParameter if invalid parameters are passed;
 * #MQTTSuccess otherwise.
 *
 * <b>Example</b>
 * @code{c}
 *
 * // Variables used in this example.
 * MQTTStatus_t status;
 * MQTTPublishInfo_t publishInfo = {0};
 * uint16_t topicAliasMax;
 * uint8_t retainAvailable;
 * uint8_t maxQos;
 *
 * //Set the publish info parameters.
 *
 * //Validate the publish packet
 * status = MQTTV5_ValidatePublishParams(&publishInfo,topicAliasMax,retainAvailable,maxQos);
 *
 * if( status == MQTTSuccess )
 * {
 *      // Get the packet size and serialize the publish packet.
 * }
 * @endcode
 */
/* @[declare_mqttv5_validatepublishparams] */
MQTTStatus_t MQTT_ValidatePublishParams(const MQTTPublishInfo_t* pPublishInfo, uint8_t retainAvailable, uint8_t maxQos,uint16_t topicAlias,  uint32_t maxPacketSize);
/* @[declare_mqttv5_validatepublishparams] */


/**
 * @brief Get the packet size and remaining length of an MQTT PUBLISH packet.
 *
 * #MQTTV5_ValidatePublishParams should be called with @p pPublishInfo before invoking this function
 * to validate the publish parameters.This function must be called before #MQTT_SerializePublish
 * in order to get the size of the MQTT PUBLISH packet that is generated from #MQTTPublishInfo_t.
 * The size of the #MQTTFixedBuffer_t supplied to #MQTT_SerializePublish must be
 * at least @p pPacketSize. The provided @p pPublishInfo is valid for
 * serialization with #MQTT_SerializePublish only if this function returns
 * #MQTTSuccess. The remaining length returned in @p pRemainingLength and the
 * packet size returned in @p pPacketSize are valid only if this function
 * returns #MQTTSuccess.
 *
 * @param[in] pPublishInfo MQTT PUBLISH packet parameters.
 * @param[out] pRemainingLength The Remaining Length of the MQTT PUBLISH packet.
 * @param[out] pPacketSize The total size of the MQTT PUBLISH packet.
 * @param[in] maxPacketSize Maximum packet size allowed by the server.
 *
 * @return #MQTTBadParameter if the packet would exceed the size allowed by the
 * MQTT spec or if invalid parameters are passed; #MQTTSuccess otherwise.
 *
 * <b>Example</b>
 * @code{c}
 *
 * // Variables used in this example.
 * MQTTStatus_t status;
 * MQTTPublishInfo_t publishInfo = { 0 };
 * uint16_t topicAliasMax;
 * uint8_t retainAvailable;
 * uint8_t maxQos;
 * size_t remainingLength = 0, packetSize = 0;
 *
 * // Initialize the publish info.
 * publishInfo.qos = MQTTQoS0;
 * publishInfo.pTopicName = "/some/topic/name";
 * publishInfo.topicNameLength = strlen( publishInfo.pTopicName );
 * publishInfo.pPayload = "Hello World!";
 * publishInfo.payloadLength = strlen( "Hello World!" );
 *
 * //Set the publish properties.
 *
 * status = MQTTV5_ValidatePublishParams(&publishInfo,topicAliasMax,retainAvailable,maxQos);

 * // Get the size requirement for the publish packet.
 * status = MQTTV5_GetPublishPacketSize(
 *      &publishInfo, &remainingLength, &packetSize, maxPacketSize
 * );
 *
 * if( status == MQTTSuccess )
 * {
 *      // The application should allocate or use a static #MQTTFixedBuffer_t
 *      // of size >= packetSize to serialize the publish.
 * }
 * @endcode
 */
/* @[declare_mqttv5_getpublishpacketsize] */
MQTTStatus_t MQTT_GetPublishPacketSize(MQTTPublishInfo_t * pPublishInfo,
                                        size_t * pRemainingLength,
                                        size_t * pPacketSize ,
                                        uint32_t maxPacketSize, 
                                        size_t propLen);
/* @[declare_mqttv5_getpublishpacketsize] */


/**
 * @brief Deserialize an MQTT PUBACK, PUBREC, PUBREL, PUBCOMP, or PINGRESP.
 *
 * @param[in] pIncomingPacket #MQTTPacketInfo_t containing the buffer.
 * @param[out] pPacketId The packet ID of obtained from the buffer.
 * @param[out] pAckInfo Struct to store the deserialized ack information.
 * @param[in] requestProblem Request problem value set in the connect packet.
 * @param[in]  maxPacketSize Maximum packet size allowed by the client.
 *
 * @return #MQTTBadParameter, #MQTTBadResponse, #MQTTServerRefused, #MQTTBadResponse, #MQTTBadResponse  or #MQTTSuccess.
 *
 * <b>Example</b>
 * @code{c}
 *
 * // Variables used in this example.
 * MQTTStatus_t status;
 * MQTTPacketInfo_t incomingPacket;
 * uint16_t packetId;
 * MQTTAckInfo_t ackInfo = {0};
 * bool requestProblem;
 * uint32_t maxPacketSize;
 * bool sessionPresent;
 *
 * // Receive an incoming packet and populate all fields. The details are out of scope
 * // for this example.
 * receiveIncomingPacket( &incomingPacket );
 *
 * // Deserialize ack information if the incoming packet is a publish ack.
 *    status = MQTT_DeserializePublishAck(&incomingPacket,
                                            &packetId,
                                            &ackInfo,
                                            requestProblem,
                                            maxPacketSize);
 *      if( status == MQTTSuccess )
 *      {
 *       // Ack information is now available.
 *      }
 * }
 * @endcode
 */
/* @[declare_MQTT_DeserializePublishAck] */
MQTTStatus_t MQTT_DeserializePublishAck(const MQTTPacketInfo_t* pIncomingPacket,
                                    uint16_t* pPacketId,
                                    MQTTReasonCodeInfo_t* pAckInfo,
                                    bool requestProblem,
                                    uint32_t maxPacketSize,
                                    MqttPropBuilder_t* propBuffer); 

/* @[declare_MQTT_DeserializePublishAck] */
MQTTStatus_t MQTT_DeserializeSuback(MQTTReasonCodeInfo_t* subackReasonCodes,
                                        const MQTTPacketInfo_t* pSuback,
                                        uint16_t* pPacketId,
                                        MqttPropBuilder_t* propBuffer,
                                        uint32_t maxPacketSize); 
/**
 * @brief Get the size of an MQTT DISCONNECT packet.
 *
 * @param[in] pAckInfo MQTT PUBLISH ACK packet parameters.
 * @param[out] pRemainingLength The Remaining Length of the MQTT DISCONNECT packet.
 * @param[out] pPacketSize The size of the MQTT DISCONNECT packet.
 * @param[in] maxPacketSize Maximum packet size allowed by the server.
 *
 * @return #MQTTSuccess, or #MQTTBadParameter if parameters are invalid
 *
 * <b>Example</b>
 * @code{c}
 *
 * // Variables used in this example.
 * MQTTStatus_t status;
 * MQTTAckInfo_t disconnectInfo ={0};
 * size_t remainingLength =0;
 * size_t packetSize = 0;
 * uint32_t maxPacketSize;
 *
 * //Set the parameters.
 * // Get the size requirement for the disconnect packet.
 * status = MQTT_GetAckPacketSize(&disconnectInfo,&remainingLength,&packetSize,maxPacketSize);
 *
 * if( status == MQTTSuccess )
 * {
 *      // The application should allocate or use a static #MQTTFixedBuffer_t
 *      // of size >= packetSize to serialize the ack packet.
 * }
 * @endcode
 */
/* @[declare_MQTT_GetAckPacketSize] */
// MQTTStatus_t MQTT_GetAckPacketSize(MQTTContext_t* pContext,
//    MQTTAckInfo_t* pAckInfo,
//    size_t* pRemainingLength,
//    size_t* pPacketSize,
//    uint32_t maxPacketSize); 
// /* @[declare_MQTT_GetAckPacketSize] */

/**
 * @fn uint8_t * MQTT_SerializeAckFixed(uint8_t * pIndex,
                                uint8_t packetType,
                                uint16_t packetId,
                                size_t remainingLength,
                                size_t propertyLength);
 * @brief Serialize the fixed size part of the ack packet header.
 *
 * @param[out] pIndex Pointer to the buffer where the header is to
 * be serialized.
 * @param[in] packetType Type of publish ack
 * @param[in] packetId Packed identifier of the ack packet.
 * @param[in] remainingLength Remaining length of the ack packet.
 *
 *
 * @return A pointer to the end of the encoded string.
 */

/**
 * @cond DOXYGEN_IGNORE
 * Doxygen should ignore this definition, this function is private.
 */
uint8_t* MQTT_SerializeAckFixed(uint8_t* pIndex,
    uint8_t packetType,
    uint16_t packetId,
    size_t remainingLength,
    uint8_t reasonCode); 
/** @endcond */

/**
 * @brief Serialize an MQTT DISCONNECT packet into the given buffer.
 *
 * The input #MQTTFixedBuffer_t.size must be at least as large as the size
 * returned by #MQTT_GetAckPacketSize.
 *
 * @note If reason code is success and property length is zero then #MQTT_SerializeAck can also be used.
 *
 * @param[in]  pAckInfo Struct containing information about the publish ack.
 * @param[in]  remainingLength The remaining length of the packet to be
 * serialized.
 * @param[out] pFixedBuffer Buffer for packet serialization.
 * @param[in] packetType Type of publish ack.
 * @param[in] packetId Packed identifier of the ack packet.
 *
 * @return #MQTTNoMemory if pFixedBuffer is too small to hold the MQTT packet;
 * #MQTTBadParameter if invalid parameters are passed;
 * #MQTTSuccess otherwise.
 *
 * <b>Example</b>
 * @code{c}
 *
 * // Variables used in this example.
 * MQTTStatus_t status;
 * MQTTFixedBuffer_t fixedBuffer;
 * uint8_t buffer[ BUFFER_SIZE ];
 * MQTTAckInfo_t  ackInfo;
 * uint16_t sessionExpiry;
 *
 * fixedBuffer.pBuffer = buffer;
 * fixedBuffer.size = BUFFER_SIZE;
 * // Variables used in this example.
 * MQTTStatus_t status;
 * MQTTAckInfo_t disconnectInfo ={0};
 * size_t remainingLength =0;
 * size_t packetSize = 0;
 * uint8_t packetType;
 * uint8_t packedId;
 * uint32_t maxPacketSize;
 * //set the parameters.
 * // Get the size requirement for the ack packet.
 * status = MQTT_GetAckPacketSize(&disconnectInfo,&remainingLength,&packetSize,maxPacketSize);
 *
 */
MQTTStatus_t MQTT_GetAckPacketSize(size_t* pRemainingLength,
    size_t* pPacketSize,
    uint32_t maxPacketSize,
    size_t ackPropertyLength); 

/**
 * @brief Get the size of an MQTT DISCONNECT packet.
 *
 * @param[in] pDisconnectInfo MQTT DISCONNECT packet parameters.
 * @param[out] pRemainingLength The Remaining Length of the MQTT DISCONNECT packet.
 * @param[out] pPacketSize The size of the MQTT DISCONNECT packet.
 * @param[in] maxPacketSize Maximum packet size allowed by the server.
 * @param[in] sessionExpiry Session expiry interval in the disconnect packet.
 * @param[in] prevSessionExpiry Session expiry interval set in the connect packet.
 *
 * @return #MQTTSuccess, or #MQTTBadParameter if parameters are invalid
 *
 * <b>Example</b>
 * @code{c}
 *
 * // Variables used in this example.
 * MQTTStatus_t status;
 * MQTTAckInfo_t disconnectInfo ={0};
 * size_t remainingLength =0;
 * size_t packetSize = 0;
 * uint32_t maxPacketSize;
 * uint32_t sessionExpiry;
 * uint32_t prevSessionExpiry
 *
 * //Set the parameters.
 * // Get the size requirement for the disconnect packet.
 * status = MQTTV5_GetDisconnectPacketSize(&disconnectInfo,&remainingLength,&packetSize,maxPacketSize, sessionExpiry,prevSessionExpiry );
 *
 * if( status == MQTTSuccess )
 * {
 *      // The application should allocate or use a static #MQTTFixedBuffer_t
 *      // of size >= packetSize to serialize the disconnect.
 * }
 * @endcode
 */
/* @[declare_mqttv5_getdisconnectpacketsize] */
MQTTStatus_t MQTT_GetDisconnectPacketSize(size_t* pRemainingLength,
    size_t* pPacketSize,
    uint32_t maxPacketSize,
    size_t disconnectPropLen,
    MQTTSuccessFailReasonCode_t reasonCode); 
/* @[declare_mqttv5_getdisconnectpacketsize] */


/**
 * @fn uint8_t * MQTTV5_SerializeDisconnectFixed(uint8_t * pIndex,
                                        const MQTTAckInfo_t * pDisconnectInfo,
                                        size_t remainingLength,
                                        uint32_t sessionExpiry);
 * @brief Serialize the fixed part of the disconnect packet header.
 *
 * @param[out] pIndex Pointer to the buffer where the fixed size parameters is to
 * be serialized.
 * @param[in] pDisconnectInfo The disconnect information.
 * @param[in] remainingLength The remaining length of the packet to be
 * serialized.
 * @param[in] sessionExpiry Session expiry to be serialized.
 *
 * @return A pointer to the end of the encoded string.
 */

/**
 * @cond DOXYGEN_IGNORE
 * Doxygen should ignore this definition, this function is private.
 */
uint8_t * MQTT_SerializeDisconnectFixed(uint8_t * pIndex,
                                        MQTTSuccessFailReasonCode_t reasonCode,
                                        size_t remainingLength);
/** @endcond */

/**
 * @brief Deserialize an MQTT Disconnect packet.
 *
 * @param[in] pPacket #MQTTPacketInfo_t containing the buffer.
 * @param[out] pDisconnectInfo Struct containing information about the disconnect.
 * @param[in] maxPacketSize MAximum packet size allowed by the client.
 *
 * @return #MQTTBadParameter, #MQTTBadResponse, #MQTTServerRefused, #MQTTBadResponse, #MQTTBadResponse or #MQTTSuccess.
 *
 * <b>Example</b>
 * @code{c}
 *
 * // Variables used in this example.
 * MQTTStatus_t status;
 * MQTTPacketInfo_t incomingPacket;
 * MQTTAckInfo_t disconnectInfo;
 * uint32_t maxPacketSize;
 * // Receive an incoming packet and populate all fields. The details are out of scope
 * // for this example.
 * receiveIncomingPacket( &incomingPacket );
 *
 * // Deserialize disconnect information.
 * if( ( incomingPacket.type) == MQTT_PACKET_TYPE_DISCONNECT )
 * {
 *      status = MQTT_DeserializeDisconnect(&incomingPacket,
                                             &disconnectInfo,
                                            maxPacketSize );
 *      if( status == MQTTSuccess )
 *      {
 *          // Disconnect information is available.
 *      }
 * }
 * @endcode
 */
/* @[declare_MQTT_DeserializeDisconnect] */
MQTTStatus_t MQTT_DeserializeDisconnect(const MQTTPacketInfo_t* pPacket,
                                          uint32_t maxPacketSize,
                                          MQTTReasonCodeInfo_t* pDisconnectInfo,
                                          MqttPropBuilder_t* propBuffer); 
/* @[declare_MQTT_DeserializeDisconnect] */


/*
* Updating context with connect properties sent by the user
*/
MQTTStatus_t updateContextWithConnectProps(MqttPropBuilder_t* pPropBuilder, MQTTConnectProperties_t* pConnectProperties); 
/*
* API calls for Optional Subscribe Properties
*/
MQTTStatus_t MQTTPropAdd_SubscribeId(MqttPropBuilder_t* pPropertyBuilder, size_t subscriptionId);

/*
* API call for sending User Properties
*/
MQTTStatus_t MQTTPropAdd_UserProp(MqttPropBuilder_t* pPropertyBuilder, MQTTUserProperty_t* pUserProperty); 

MQTTStatus_t MQTTPropAdd_ConnSessionExpiry(MqttPropBuilder_t* pPropertyBuilder, uint32_t sessionExpiry);

MQTTStatus_t MQTTPropAdd_ConnReceiveMax(MqttPropBuilder_t* pPropertyBuilder, uint16_t receiveMax);

MQTTStatus_t MQTTPropAdd_ConnMaxPacketSize(MqttPropBuilder_t* pPropertyBuilder, uint32_t maxPacketSize); 

MQTTStatus_t MQTTPropAdd_ConnTopicAliasMax(MqttPropBuilder_t* pPropertyBuilder, uint16_t topicAliasMax);

MQTTStatus_t MQTTPropAdd_ConnRequestRespInfo(MqttPropBuilder_t* pPropertyBuilder, bool requestResponseInfo); 

MQTTStatus_t MQTTPropAdd_ConnRequestProbInfo(MqttPropBuilder_t* pPropertyBuilder, bool requestProblemInfo); 

MQTTStatus_t MQTTPropAdd_ConnAuthMethod(MqttPropBuilder_t* pPropertyBuilder,
                                        const char* authMethod,
                                        uint16_t authMethodLength); 

MQTTStatus_t MQTTPropAdd_ConnAuthData( MqttPropBuilder_t* pPropertyBuilder,
                                       const char* authData,
                                       uint16_t authDataLength); 

MQTTStatus_t MQTTPropAdd_PubPayloadFormat(MqttPropBuilder_t* pPropertyBuilder, bool payloadFormat); 

MQTTStatus_t MQTTPropAdd_PubMessageExpiry(MqttPropBuilder_t* pPropertyBuilder, uint32_t messageExpiry); 

MQTTStatus_t MQTTPropAdd_PubTopicAlias(MqttPropBuilder_t* pPropBuilder, uint16_t topicAlias);


MQTTStatus_t MQTTPropAdd_PubResponseTopic( MqttPropBuilder_t* pPropertyBuilder,
                                           const char* responseTopic,
                                           uint16_t responseTopicLength); 


MQTTStatus_t MQTTPropAdd_PubCorrelationData(MqttPropBuilder_t* pPropertyBuilder,
                                            const void* pCorrelationData,

                                            uint16_t correlationLength); 
MQTTStatus_t MQTTPropAdd_PubContentType(MqttPropBuilder_t* pPropBuilder,
    const char* contentType,
    uint16_t contentTypeLength);

MQTTStatus_t MQTTPropAdd_ReasonString(MqttPropBuilder_t* pPropertyBuilder,
    const char* pReasonString,
    uint16_t reasonStringLength); 

/**
 * @brief Validate the length and decode a utf 8 string.
 *
 * @param[out] pProperty To store the decoded string.
 * @param[out] pLength  Size of the decoded utf-8 string.
 * @param[out] pPropertyLength  Size of the length.
 * @param[out] pUsed Whether the property is decoded before.
 * @param[out]  pIndex Pointer to the current index of the buffer.
 *
 * @return #MQTTSuccess, #MQTTBadResponse and #MQTTBadResponse
 **/
MQTTStatus_t decodeutf_8(const char** pProperty,
    uint16_t* pLength,
    size_t* pPropertyLength,
    bool* pUsed,
    const uint8_t** pIndex);

/**
 * @brief Encode a string whose size is at maximum 16 bits in length.
 *
 * @param[out] pDestination Destination buffer for the encoding.
 * @param[in] pSource The source string to encode.
 * @param[in] sourceLength The length of the source string to encode.
 *
 * @return A pointer to the end of the encoded string.
 */
uint8_t* encodeString(uint8_t* pDestination,
    const char* pSource,
    uint16_t sourceLength);


MQTTStatus_t validatePublishProperties(uint16_t serverTopicAliasMax, MqttPropBuilder_t* propBuilder, uint16_t *topicAliasMax);
MQTTStatus_t validateSubscribeProperties(uint8_t isSubscriptionIdAvailable, MqttPropBuilder_t* propBuilder); 

MQTTStatus_t MQTTPropGet_PubTopicAlias(MqttPropBuilder_t* propBuilder, uint16_t* topicAlias);

MQTTStatus_t MQTTPropGet_PubPayloadFormatIndicator(MqttPropBuilder_t* propBuilder, uint8_t* payloadFormat);

MQTTStatus_t MQTTPropGet_PubResponseTopic(MqttPropBuilder_t* propBuilder, const char** responseTopic, uint16_t* responseTopicLength);

MQTTStatus_t MQTTPropGet_PubCorrelationData(MqttPropBuilder_t* propBuilder, const void** correlationData, uint16_t* correlationLength);

MQTTStatus_t MQTTPropGet_PubMessageExpiryInterval(MqttPropBuilder_t* propBuilder, uint32_t* msgExpiryInterval);

MQTTStatus_t MQTTPropGet_PubContentType(MqttPropBuilder_t* propBuilder, const char** pContentType, uint16_t* contentTypeLength);

MQTTStatus_t MQTTPropGet_PubSubscriptionId(MqttPropBuilder_t* propBuilder, size_t* subscriptionId);

MQTTStatus_t MQTTPropGet_UserProp(MqttPropBuilder_t* propBuilder,
    const char** pUserPropKey,
    uint16_t* pUserPropKeyLen,
    const char** pUserPropVal,
    uint16_t* pUserPropValLen);

MQTTStatus_t MQTTPropGet_ReasonString(MqttPropBuilder_t* propBuilder, const char** pReasonString, uint16_t* reasonStringLength);

MQTTStatus_t MQTTPropGet_DisconnectServerRef(MqttPropBuilder_t* propBuilder, const char** pServerRef, uint16_t* serverRefLength);
MQTTStatus_t MQTTPropGet_ConnSessionExpiry(MqttPropBuilder_t* propBuilder, uint32_t* sessionExpiry);
MQTTStatus_t MQTTPropGet_ConnTopicAliasMax(MqttPropBuilder_t* propBuffer, uint16_t* topicAliasMax); 


MQTTStatus_t MQTT_IncomingGetNextProp(MqttPropBuilder_t* propBuffer, uint8_t* propertyId); 

/* *INDENT-OFF* */
#ifdef __cplusplus
    }
#endif
/* *INDENT-ON* */

#endif /* ifndef CORE_MQTT_SERIALIZER_H */<|MERGE_RESOLUTION|>--- conflicted
+++ resolved
@@ -89,24 +89,6 @@
  */
 typedef enum MQTTStatus
 {
-<<<<<<< HEAD
-    MQTTSuccess = 0,      /**< Function completed successfully. */
-    MQTTBadParameter,     /**< At least one parameter was invalid. */
-    MQTTNoMemory,         /**< A provided buffer was too small. */
-    MQTTSendFailed,       /**< The transport send function failed. */
-    MQTTRecvFailed,       /**< The transport receive function failed. */
-    MQTTBadResponse,      /**< An invalid packet was received from the server. */
-    MQTTServerRefused,    /**< The server refused a CONNECT or SUBSCRIBE. */
-    MQTTNoDataAvailable,  /**< No data available from the transport interface. */
-    MQTTIllegalState,     /**< An illegal state in the state record. */
-    MQTTStateCollision,   /**< A collision with an existing state record entry. */
-    MQTTKeepAliveTimeout, /**< Timeout while waiting for PINGRESP. */
-    MQTTNeedMoreBytes,     /**< MQTT_ProcessLoop/MQTT_ReceiveLoop has received
-                          incomplete data; it should be called again (probably after
-                          a delay). */
-    MQTTEndOfProperties
-
-=======
     MQTTSuccess = 0,                /**< Function completed successfully. */
     MQTTBadParameter,               /**< At least one parameter was invalid. */
     MQTTNoMemory,                   /**< A provided buffer was too small. */
@@ -121,6 +103,8 @@
     MQTTNeedMoreBytes,              /**< MQTT_ProcessLoop/MQTT_ReceiveLoop has received
                                     incomplete data; it should be called again (probably after
                                     a delay). */
+    MQTTEndOfProperties,
+
     MQTTStatusConnected,            /**< MQTT connection is established with the broker. */
     MQTTStatusNotConnected,         /**< MQTT connection is not established with the broker. */
     MQTTStatusDisconnectPending,    /**< Transport Interface has failed and MQTT connection needs to be closed. */
@@ -128,7 +112,6 @@
                                     has failed. */
     MQTTPublishRetrieveFailed       /**< User provided API to retrieve the copy of a publish while reconnecting
                                     with an unclean session has failed. */
->>>>>>> c5715e3d
 } MQTTStatus_t;
 
 /**
