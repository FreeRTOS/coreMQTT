--- conflicted
+++ resolved
@@ -3365,12 +3365,7 @@
 {
     MQTTConnectionStatus_t connectStatus;
     size_t remainingLength = 0UL, packetSize = 0UL;
-<<<<<<< HEAD
     MQTTStatus_t status; 
-=======
-    size_t subscribePropLen = 0;
-    MQTTStatus_t status;
->>>>>>> 148535ea
 
     status = validateSubscribeUnsubscribeParams( pContext,
                                                  pSubscriptionList,
