--- conflicted
+++ resolved
@@ -652,7 +652,7 @@
             /* Check for timeout if we have been waiting to send any data over the network. */
             if( timeSinceLastSendMs >= MQTT_SEND_RETRY_TIMEOUT_MS )
             {
-                LogError( ( "Unable to send packet: Timed out in calling transport send." ) );
+                LogError( ( "Unable to send packet: Timed out in sending any data through transport send." ) );
                 sendError = true;
             }
         }
@@ -769,16 +769,6 @@
                         ( unsigned long ) bytesRemaining ) );
         }
         else
-<<<<<<< HEAD
-        {
-            /* No bytes were read from the network. */
-            timeSinceLastRecvMs = calculateElapsedTime( getTimeStampMs(), lastDataRecvTimeMs );
-        }
-
-        if( ( bytesRemaining > 0U ) &&
-            ( timeSinceLastRecvMs >= MQTT_RECV_POLLING_TIMEOUT_MS ) )
-=======
->>>>>>> b581fc41
         {
             /* No bytes were read from the network. */
             timeSinceLastRecvMs = calculateElapsedTime( getTimeStampMs(), lastDataRecvTimeMs );
@@ -786,7 +776,7 @@
             /* Check for timeout if we have been waiting to receive any byte on the network. */
             if( timeSinceLastRecvMs >= MQTT_RECV_POLLING_TIMEOUT_MS )
             {
-                LogError( ( "Time expired while receiving packet." ) );
+                LogError( ( "Unable to receive packet: Timed out in receiving any data from transport recv." ) );
                 receiveError = true;
             }
         }
