/*
 * coreMQTT <DEVELOPMENT BRANCH>
 * Copyright (C) 2022 Amazon.com, Inc. or its affiliates.  All Rights Reserved.
 *
 * SPDX-License-Identifier: MIT
 *
 * Permission is hereby granted, free of charge, to any person obtaining a copy of
 * this software and associated documentation files (the "Software"), to deal in
 * the Software without restriction, including without limitation the rights to
 * use, copy, modify, merge, publish, distribute, sublicense, and/or sell copies of
 * the Software, and to permit persons to whom the Software is furnished to do so,
 * subject to the following conditions:
 *
 * The above copyright notice and this permission notice shall be included in all
 * copies or substantial portions of the Software.
 *
 * THE SOFTWARE IS PROVIDED "AS IS", WITHOUT WARRANTY OF ANY KIND, EXPRESS OR
 * IMPLIED, INCLUDING BUT NOT LIMITED TO THE WARRANTIES OF MERCHANTABILITY, FITNESS
 * FOR A PARTICULAR PURPOSE AND NONINFRINGEMENT. IN NO EVENT SHALL THE AUTHORS OR
 * COPYRIGHT HOLDERS BE LIABLE FOR ANY CLAIM, DAMAGES OR OTHER LIABILITY, WHETHER
 * IN AN ACTION OF CONTRACT, TORT OR OTHERWISE, ARISING FROM, OUT OF OR IN
 * CONNECTION WITH THE SOFTWARE OR THE USE OR OTHER DEALINGS IN THE SOFTWARE.
 */

/**
 * @file core_mqtt.c
 * @brief Implements the user-facing functions in core_mqtt.h.
 */
#include <string.h>
#include <assert.h>

#include "core_mqtt.h"
#include "core_mqtt_state.h"
#include "core_mqtt_utils.h"

/* Include config defaults header to get default values of configs. */
#include "core_mqtt_config_defaults.h"

#ifndef MQTT_PRE_SEND_HOOK

/**
* @brief Hook called before a 'send' operation is executed.
*/
    #define MQTT_PRE_SEND_HOOK( pContext )
#endif /* !MQTT_PRE_SEND_HOOK */

#ifndef MQTT_POST_SEND_HOOK

/**
* @brief Hook called after the 'send' operation is complete.
*/
    #define MQTT_POST_SEND_HOOK( pContext )
#endif /* !MQTT_POST_SEND_HOOK */

#ifndef MQTT_PRE_STATE_UPDATE_HOOK

/**
* @brief Hook called just before an update to the MQTT state is made.
*/
    #define MQTT_PRE_STATE_UPDATE_HOOK( pContext )
#endif /* !MQTT_PRE_STATE_UPDATE_HOOK */

#ifndef MQTT_POST_STATE_UPDATE_HOOK

/**
* @brief Hook called just after an update to the MQTT state has
* been made.
*/
    #define MQTT_POST_STATE_UPDATE_HOOK( pContext )
#endif /* !MQTT_POST_STATE_UPDATE_HOOK */

/**
* @brief Bytes required to encode any string length in an MQTT packet header.
* Length is always encoded in two bytes according to the MQTT specification.
*/
#define CORE_MQTT_SERIALIZED_LENGTH_FIELD_BYTES          ( 2U )

/**
* @brief Number of vectors required to encode one topic filter in a subscribe
* request. Three vectors are required as there are three fields in the
* subscribe request namely:
* 1. Topic filter length; 2. Topic filter; and 3. QoS in this order.
*/
#define CORE_MQTT_SUBSCRIBE_PER_TOPIC_VECTOR_LENGTH      ( 3U )

/**
 * @brief Number of vectors required to encode one topic filter in an
 * unsubscribe request. Two vectors are required as there are two fields in the
 * unsubscribe request namely:
 * 1. Topic filter length; and 2. Topic filter in this order.
 */
#define CORE_MQTT_UNSUBSCRIBE_PER_TOPIC_VECTOR_LENGTH    ( 2U )

<<<<<<< HEAD
/**
 * @brief Per the MQTT spec, the max packet size  can be of  max remaining length + 5 bytes
 */
#define MQTT_MAX_PACKET_SIZE             ( 268435460U )


typedef enum MQTTSubscriptionType
{
    MQTT_SUBSCRIBE,  /**< @brief The type is a SUBSCRIBE packet. */
    MQTT_UNSUBSCRIBE /**< @brief The type is a UNSUBSCRIBE packet. */
} MQTTSubscriptionType_t;
=======
struct MQTTVec
{
    TransportOutVector_t * pVector; /**< Pointer to transport vector. USER SHOULD NOT ACCESS THIS DIRECTLY - IT IS AN INTERNAL DETAIL AND CAN CHANGE. */
    size_t vectorLen;               /**< Length of the transport vector. USER SHOULD NOT ACCESS THIS DIRECTLY - IT IS AN INTERNAL DETAIL AND CAN CHANGE. */
};
>>>>>>> c5715e3d

/*-----------------------------------------------------------*/

/**
 * @brief Sends provided buffer to network using transport send.
 *
 * @brief param[in] pContext Initialized MQTT context.
 * @brief param[in] pBufferToSend Buffer to be sent to network.
 * @brief param[in] bytesToSend Number of bytes to be sent.
 *
 * @note This operation may call the transport send function
 * repeatedly to send bytes over the network until either:
 * 1. The requested number of bytes @a bytesToSend have been sent.
 *                    OR
 * 2. MQTT_SEND_TIMEOUT_MS milliseconds have gone by since entering this
 * function.
 *                    OR
 * 3. There is an error in sending data over the network.
 *
 * @return Total number of bytes sent, or negative value on network error.
 */
static int32_t sendBuffer( MQTTContext_t * pContext,
                           const uint8_t * pBufferToSend,
                           size_t bytesToSend );

/**
 * @brief Sends MQTT connect without copying the users data into any buffer.
 *
 * @brief param[in] pContext Initialized MQTT context.
 * @brief param[in] pConnectInfo MQTT CONNECT packet information.
 * @brief param[in] pWillInfo Last Will and Testament. Pass NULL if Last Will and
 * Testament is not used.
 * @brief param[in] remainingLength the length of the connect packet.
 *
 * @note This operation may call the transport send function
 * repeatedly to send bytes over the network until either:
 * 1. The requested number of bytes @a remainingLength have been sent.
 *                    OR
 * 2. MQTT_SEND_TIMEOUT_MS milliseconds have gone by since entering this
 * function.
 *                    OR
 * 3. There is an error in sending data over the network.
 *
 * @return #MQTTSendFailed or #MQTTSuccess.
 */
static MQTTStatus_t sendConnectWithoutCopy(MQTTContext_t* pContext,
    const MQTTConnectInfo_t* pConnectInfo,
    const MQTTPublishInfo_t* pWillInfo,
    size_t remainingLength,
    MqttPropBuilder_t* pPropertyBuilder,
    MqttPropBuilder_t* willPropsBuilder); 

/**
 * @brief Sends the vector array passed through the parameters over the network.
 *
 * @note The preference is given to 'writev' function if it is present in the
 * transport interface. Otherwise, a send call is made repeatedly to achieve the
 * result.
 *
 * @param[in] pContext Initialized MQTT context.
 * @param[in] pIoVec The vector array to be sent.
 * @param[in] ioVecCount The number of elements in the array.
 *
 * @note This operation may call the transport send or writev functions
 * repeatedly to send bytes over the network until either:
 * 1. The requested number of bytes have been sent.
 *                    OR
 * 2. MQTT_SEND_TIMEOUT_MS milliseconds have gone by since entering this
 * function.
 *                    OR
 * 3. There is an error in sending data over the network.
 *
 * @return The total number of bytes sent or the error code as received from the
 * transport interface.
 */
static int32_t sendMessageVector( MQTTContext_t * pContext,
                                  TransportOutVector_t * pIoVec,
                                  size_t ioVecCount );

/**
 * @brief Add a string and its length after serializing it in a manner outlined by
 * the MQTT specification.
 *
 * @param[in] serializedLength Array of two bytes to which the vector will point.
 * The array must remain in scope until the message has been sent.
 * @param[in] string The string to be serialized.
 * @param[in] length The length of the string to be serialized.
 * @param[in] iterator The iterator pointing to the first element in the
 * transport interface IO array.
 * @param[out] updatedLength This parameter will be added to with the number of
 * bytes added to the vector.
 *
 * @return The number of vectors added.
 */
static size_t addEncodedStringToVector( uint8_t serializedLength[ CORE_MQTT_SERIALIZED_LENGTH_FIELD_BYTES ],
                                        const char * const string,
                                        uint16_t length,
                                        TransportOutVector_t * iterator,
                                        size_t * updatedLength );

/**
 * @brief Calculate the interval between two millisecond timestamps, including
 * when the later value has overflowed.
 *
 * @note In C, the operands are promoted to signed integers in subtraction.
 * Using this function avoids the need to cast the result of subtractions back
 * to uint32_t.
 *
 * @param[in] later The later time stamp, in milliseconds.
 * @param[in] start The earlier time stamp, in milliseconds.
 *
 * @return later - start.
 */
static uint32_t calculateElapsedTime( uint32_t later,
                                      uint32_t start );

/**
 * @brief Convert a byte indicating a publish ack type to an #MQTTPubAckType_t.
 *
 * @param[in] packetType First byte of fixed header.
 *
 * @return Type of ack.
 */
static MQTTPubAckType_t getAckFromPacketType( uint8_t packetType );

/**
 * @brief Receive bytes into the network buffer.
 *
 * @param[in] pContext Initialized MQTT Context.
 * @param[in] bytesToRecv Number of bytes to receive.
 *
 * @note This operation calls the transport receive function
 * repeatedly to read bytes from the network until either:
 * 1. The requested number of bytes @a bytesToRecv are read.
 *                    OR
 * 2. No data is received from the network for MQTT_RECV_POLLING_TIMEOUT_MS duration.
 *
 *                    OR
 * 3. There is an error in reading from the network.
 *
 *
 * @return Number of bytes received, or negative number on network error.
 */
static int32_t recvExact( MQTTContext_t * pContext,
                          size_t bytesToRecv );

/**
 * @brief Discard a packet from the transport interface.
 *
 * @param[in] pContext MQTT Connection context.
 * @param[in] remainingLength Remaining length of the packet to dump.
 * @param[in] timeoutMs Time remaining to discard the packet.
 *
 * @return #MQTTRecvFailed or #MQTTNoDataAvailable.
 */
static MQTTStatus_t discardPacket( MQTTContext_t * pContext,
                                   size_t remainingLength,
                                   uint32_t timeoutMs );

/**
 * @brief Discard a packet from the MQTT buffer and the transport interface.
 *
 * @param[in] pContext MQTT Connection context.
 * @param[in] pPacketInfo Information struct of the packet to be discarded.
 *
 * @return #MQTTRecvFailed or #MQTTNoDataAvailable.
 */
static MQTTStatus_t discardStoredPacket( MQTTContext_t * pContext,
                                         const MQTTPacketInfo_t * pPacketInfo );

/**
 * @brief Receive a packet from the transport interface.
 *
 * @param[in] pContext MQTT Connection context.
 * @param[in] incomingPacket packet struct with remaining length.
 * @param[in] remainingTimeMs Time remaining to receive the packet.
 *
 * @return #MQTTSuccess or #MQTTRecvFailed.
 */
static MQTTStatus_t receivePacket( MQTTContext_t * pContext,
                                   MQTTPacketInfo_t incomingPacket,
                                   uint32_t remainingTimeMs );

/**
 * @brief Get the correct ack type to send.
 *
 * @param[in] state Current state of publish.
 *
 * @return Packet Type byte of PUBACK, PUBREC, PUBREL, or PUBCOMP if one of
 * those should be sent, else 0.
 */
static uint8_t getAckTypeToSend( MQTTPublishState_t state );

/**
 * @brief Send acks for received QoS 1/2 publishes.
 *
 * @param[in] pContext MQTT Connection context.
 * @param[in] packetId packet ID of original PUBLISH.
 * @param[in] publishState Current publish state in record.
 *
 * @return #MQTTSuccess, #MQTTIllegalState or #MQTTSendFailed.
 */
static MQTTStatus_t sendPublishAcks( MQTTContext_t * pContext,
                                     uint16_t packetId,
                                     MQTTPublishState_t publishState );

/**
 * @brief Send a keep alive PINGREQ if the keep alive interval has elapsed.
 *
 * @param[in] pContext Initialized MQTT Context.
 *
 * @return #MQTTKeepAliveTimeout if a PINGRESP is not received in time,
 * #MQTTSendFailed if the PINGREQ cannot be sent, or #MQTTSuccess.
 */
static MQTTStatus_t handleKeepAlive( MQTTContext_t * pContext );

/**
 * @brief Handle received MQTT PUBLISH packet.
 *
 * @param[in] pContext MQTT Connection context.
 * @param[in] pIncomingPacket Incoming packet.
 *
 * @return MQTTSuccess, MQTTIllegalState or deserialization error.
 */
static MQTTStatus_t handleIncomingPublish( MQTTContext_t * pContext,
                                           MQTTPacketInfo_t * pIncomingPacket );

/**
 * @brief Handle received MQTT publish acks.
 *
 * @param[in] pContext MQTT Connection context.
 * @param[in] pIncomingPacket Incoming packet.
 *
 * @return MQTTSuccess, MQTTIllegalState, or deserialization error.
 */
static MQTTStatus_t handlePublishAcks( MQTTContext_t * pContext,
                                       MQTTPacketInfo_t * pIncomingPacket );

/**
 * @brief Handle received MQTT ack.
 *
 * @param[in] pContext MQTT Connection context.
 * @param[in] pIncomingPacket Incoming packet.
 * @param[in] manageKeepAlive Flag indicating if PINGRESPs should not be given
 * to the application
 *
 * @return MQTTSuccess, MQTTIllegalState, or deserialization error.
 */
static MQTTStatus_t handleIncomingAck( MQTTContext_t * pContext,
                                       MQTTPacketInfo_t * pIncomingPacket,
                                       bool manageKeepAlive );

/**
 * @brief Run a single iteration of the receive loop.
 *
 * @param[in] pContext MQTT Connection context.
 * @param[in] manageKeepAlive Flag indicating if keep alive should be handled.
 *
 * @return #MQTTRecvFailed if a network error occurs during reception;
 * #MQTTSendFailed if a network error occurs while sending an ACK or PINGREQ;
 * #MQTTBadResponse if an invalid packet is received;
 * #MQTTKeepAliveTimeout if the server has not sent a PINGRESP before
 * #MQTT_PINGRESP_TIMEOUT_MS milliseconds;
 * #MQTTIllegalState if an incoming QoS 1/2 publish or ack causes an
 * invalid transition for the internal state machine;
 * #MQTTSuccess on success.
 */
static MQTTStatus_t receiveSingleIteration( MQTTContext_t * pContext,
                                            bool manageKeepAlive );

/**
 * @brief Validates parameters of #MQTT_Subscribe or #MQTT_Unsubscribe.
 *
 * @param[in] pContext Initialized MQTT context.
 * @param[in] pSubscriptionList List of MQTT subscription info.
 * @param[in] subscriptionCount The number of elements in pSubscriptionList.
 * @param[in] packetId Packet identifier.
 * @param[in] subscriptionType Either #MQTT_SUBSCRIBE or #MQTT_UNSUBSCRIBE.
 *
 * @return #MQTTBadParameter if invalid parameters are passed;
 * #MQTTSuccess otherwise.
 */
static MQTTStatus_t validateSubscribeUnsubscribeParams(MQTTContext_t* pContext,
                                                        const MQTTSubscribeInfo_t* pSubscriptionList,
                                                        size_t subscriptionCount,
                                                        uint16_t packetId, 
                                                        MQTTSubscriptionType_t subscriptionType ); 

/**
 * @brief Receives a CONNACK MQTT packet.
 *
 * @param[in] pContext Initialized MQTT context.
 * @param[in] timeoutMs Timeout for waiting for CONNACK packet.
 * @param[in] cleanSession Clean session flag set by application.
 * @param[out] pIncomingPacket List of MQTT subscription info.
 * @param[out] pSessionPresent Whether a previous session was present.
 * Only relevant if not establishing a clean session.
 *
 * @return #MQTTBadResponse if a bad response is received;
 * #MQTTNoDataAvailable if no data available for transport recv;
 * ##MQTTRecvFailed if transport recv failed;
 * #MQTTSuccess otherwise.
 */
static MQTTStatus_t receiveConnack( MQTTContext_t * pContext,
                                    uint32_t timeoutMs,
                                    bool cleanSession,
                                    MQTTPacketInfo_t * pIncomingPacket,
                                    bool * pSessionPresent );

/**
 * @brief Resends pending acks for a re-established MQTT session
 *
 * @param[in] pContext Initialized MQTT context.
 *
 * @return #MQTTSendFailed if transport send during resend failed;
 * #MQTTSuccess otherwise.
 */
static MQTTStatus_t handleUncleanSessionResumption( MQTTContext_t * pContext );

<<<<<<< HEAD
=======
/**
 * @brief Clears existing state records for a clean session.
 *
 * @param[in] pContext Initialized MQTT context.
 *
 * @return #MQTTSuccess always otherwise.
 */
static MQTTStatus_t handleCleanSession( MQTTContext_t * pContext );

>>>>>>> c5715e3d
/**
 * @brief Send the publish packet without copying the topic string and payload in
 * the buffer.
 *
 * @brief param[in] pContext Initialized MQTT context.
 * @brief param[in] pPublishInfo MQTT PUBLISH packet parameters.
 * @brief param[in] pMqttHeader the serialized MQTT header with the header byte;
 * the encoded length of the packet; and the encoded length of the topic string.
 * @brief param[in] headerSize Size of the serialized PUBLISH header.
 * @brief param[in] packetId Packet Id of the publish packet.
 *
 * @return #MQTTSendFailed if transport send during resend failed;
 * #MQTTSuccess otherwise.
 */
<<<<<<< HEAD
static MQTTStatus_t sendPublishWithoutCopy(MQTTContext_t* pContext,
    const MQTTPublishInfo_t* pPublishInfo,
    const uint8_t* pMqttHeader,
    size_t headerSize,
    uint16_t packetId,
    MqttPropBuilder_t* pPropertyBuilder); 
=======
static MQTTStatus_t sendPublishWithoutCopy( MQTTContext_t * pContext,
                                            const MQTTPublishInfo_t * pPublishInfo,
                                            uint8_t * pMqttHeader,
                                            size_t headerSize,
                                            uint16_t packetId );
>>>>>>> c5715e3d

/**
 * @brief Function to validate #MQTT_Publish parameters.
 *
 * @brief param[in] pContext Initialized MQTT context.
 * @brief param[in] pPublishInfo MQTT PUBLISH packet parameters.
 * @brief param[in] packetId Packet Id for the MQTT PUBLISH packet.
 *
 * @return #MQTTBadParameter if invalid parameters are passed;
 * #MQTTSuccess otherwise.
 */
static MQTTStatus_t validatePublishParams( const MQTTContext_t * pContext,
                                           const MQTTPublishInfo_t * pPublishInfo,
                                           uint16_t packetId );

/**
 * @brief Performs matching for special cases when a topic filter ends
 * with a wildcard character.
 *
 * When the topic name has been consumed but there are remaining characters to
 * to match in topic filter, this function handles the following 2 cases:
 * - When the topic filter ends with "/+" or "/#" characters, but the topic
 * name only ends with '/'.
 * - When the topic filter ends with "/#" characters, but the topic name
 * ends at the parent level.
 *
 * @note This function ASSUMES that the topic name been consumed in linear
 * matching with the topic filer, but the topic filter has remaining characters
 * to be matched.
 *
 * @param[in] pTopicFilter The topic filter containing the wildcard.
 * @param[in] topicFilterLength Length of the topic filter being examined.
 * @param[in] filterIndex Index of the topic filter being examined.
 *
 * @return Returns whether the topic filter and the topic name match.
 */
static bool matchEndWildcardsSpecialCases( const char * pTopicFilter,
                                           uint16_t topicFilterLength,
                                           uint16_t filterIndex );
/**
 * @brief Encodes the remaining length of the packet using the variable length
 * encoding scheme provided in the MQTT v3.1.1 specification.
 *
 * @param[out] pDestination The destination buffer to store the encoded remaining
 * length.
 * @param[in] length The remaining length to encode.
 *
 * @return The location of the byte following the encoded value.
 */

/**
 * @brief Attempt to match topic name with a topic filter starting with a wildcard.
 *
 * If the topic filter starts with a '+' (single-level) wildcard, the function
 * advances the @a pNameIndex by a level in the topic name.
 * If the topic filter starts with a '#' (multi-level) wildcard, the function
 * concludes that both the topic name and topic filter match.
 *
 * @param[in] pTopicName The topic name to match.
 * @param[in] topicNameLength Length of the topic name.
 * @param[in] pTopicFilter The topic filter to match.
 * @param[in] topicFilterLength Length of the topic filter.
 * @param[in,out] pNameIndex Current index in the topic name being examined. It is
 * advanced by one level for `+` wildcards.
 * @param[in, out] pFilterIndex Current index in the topic filter being examined.
 * It is advanced to position of '/' level separator for '+' wildcard.
 * @param[out] pMatch Whether the topic filter and topic name match.
 *
 * @return `true` if the caller of this function should exit; `false` if the
 * caller should continue parsing the topics.
 */
static bool matchWildcards( const char * pTopicName,
                            uint16_t topicNameLength,
                            const char * pTopicFilter,
                            uint16_t topicFilterLength,
                            uint16_t * pNameIndex,
                            uint16_t * pFilterIndex,
                            bool * pMatch );

/**
 * @brief Match a topic name and topic filter allowing the use of wildcards.
 *
 * @param[in] pTopicName The topic name to check.
 * @param[in] topicNameLength Length of the topic name.
 * @param[in] pTopicFilter The topic filter to check.
 * @param[in] topicFilterLength Length of topic filter.
 *
 * @return `true` if the topic name and topic filter match; `false` otherwise.
 */
static bool matchTopicFilter( const char * pTopicName,
                              uint16_t topicNameLength,
                              const char * pTopicFilter,
                              uint16_t topicFilterLength );




/**
 * @brief Send acks for received QoS 1/2 publishes with properties.
 *
 * @param[in] pContext MQTT Connection context.
 * @param[in] packetId packet ID of original PUBLISH.
 * @param[in] publishState Current publish state in record.
 * @param[in] reasonCode Reason code
 *
 *
 * @return #MQTTSuccess, #MQTTBadParameter, #MQTTIllegalState or #MQTTSendFailed.
 */
static MQTTStatus_t sendPublishAcksWithProperty(MQTTContext_t* pContext,
                                                uint16_t packetId,
                                                MQTTPublishState_t publishState,
                                                MQTTSuccessFailReasonCode_t reasonCode); 

/**
 * @brief Send acks for received QoS 1/2 publishes with properties.
 *
 * @param[in] pContext MQTT Connection context.
 * @param[in] pDisconnectInfo Reason code and properties.
 * @param[in] remainingLength Remaining length of the packet.
 * @param[in] sessionExpiry Session expiry interval.
 *
 *
 *
 * @return #MQTTSuccess, #MQTTBadParameter, #MQTTIllegalState or #MQTTSendFailed.
 */

static MQTTStatus_t sendDisconnectWithoutCopy(MQTTContext_t* pContext,
                                        MQTTSuccessFailReasonCode_t reasonCode,
                                        size_t remainingLength,
                                        MqttPropBuilder_t* pPropertyBuilder); 


/**
 * @brief Initialize an MQTTConnectProperties_t.
 *
 * This function can be called on an #MQTTConnectProperties_t to set the properties to their default value before calling MQTT_Connect or #MQTTV5_GetConnectPacketSize.
 *
 * @param[in] pConnectProperties The connect properties to initialize.
 *
 * @return #MQTTBadParameter if invalid parameters are passed;
 * #MQTTSuccess otherwise
 */
static MQTTStatus_t MQTT_InitConnect(MQTTConnectProperties_t* pConnectProperties);

/*
* @brief Validate Publish Ack Reason Code
* 
* @param[in] reasonCode Reason Code to validate
* 
* @return #MQTTBadParameter if invalid parameters are passed;
* #MQTTSuccess otherwise
*/
static MQTTStatus_t validatePublishAckReasonCode(uint8_t reasonCode); 

/**
 * @brief Handle Incoming Subscribe ACK
 *
 * @param[in] pContext MQTT Connection context.
 * @param[in] pIncomingPacket Information of incoming packet
 *
 * @return #MQTTSuccess or #MQTTBadResponse
 */
static MQTTStatus_t handleSuback( MQTTContext_t * pContext,
                           MQTTPacketInfo_t * pIncomingPacket );

/**
 * @brief Handle Incoming Disconnect
 *
 * @param[in] pContext MQTT Connection context.
 * @param[in] pIncomingPacket Information of incoming packet
 *
 * @return #MQTTSuccess or #MQTTBadResponse
 */
static handleIncomingDisconnect(MQTTContext_t* pContext, MQTTPacketInfo_t* pIncomingPacket);


/*-----------------------------------------------------------*/

static bool matchEndWildcardsSpecialCases(const char* pTopicFilter,
    uint16_t topicFilterLength,
    uint16_t filterIndex)
{
    bool matchFound = false;

    assert(pTopicFilter != NULL);
    assert(topicFilterLength != 0U);

    /* Check if the topic filter has 2 remaining characters and it ends in
     * "/#". This check handles the case to match filter "sport/#" with topic
     * "sport". The reason is that the '#' wildcard represents the parent and
     * any number of child levels in the topic name.*/
    if ((topicFilterLength >= 3U) &&
        (filterIndex == (topicFilterLength - 3U)) &&
        (pTopicFilter[filterIndex + 1U] == '/') &&
        (pTopicFilter[filterIndex + 2U] == '#'))

    {
        matchFound = true;
    }

    /* Check if the next character is "#" or "+" and the topic filter ends in
     * "/#" or "/+". This check handles the cases to match:
     *
     * - Topic filter "sport/+" with topic "sport/".
     * - Topic filter "sport/#" with topic "sport/".
     */
    if ((filterIndex == (topicFilterLength - 2U)) &&
        (pTopicFilter[filterIndex] == '/'))
    {
        /* Check that the last character is a wildcard. */
        matchFound = (pTopicFilter[filterIndex + 1U] == '+') ||
            (pTopicFilter[filterIndex + 1U] == '#');
    }

    return matchFound;
}

static bool matchWildcards( const char * pTopicName,
                            uint16_t topicNameLength,
                            const char * pTopicFilter,
                            uint16_t topicFilterLength,
                            uint16_t * pNameIndex,
                            uint16_t * pFilterIndex,
                            bool * pMatch )
{
    bool shouldStopMatching = false;
    bool locationIsValidForWildcard;

    assert( pTopicName != NULL );
    assert( topicNameLength != 0U );
    assert( pTopicFilter != NULL );
    assert( topicFilterLength != 0U );
    assert( pNameIndex != NULL );
    assert( pFilterIndex != NULL );
    assert( pMatch != NULL );

    /* Wild card in a topic filter is only valid either at the starting position
     * or when it is preceded by a '/'.*/
    locationIsValidForWildcard = ( *pFilterIndex == 0u ) ||
                                 ( pTopicFilter[ *pFilterIndex - 1U ] == '/' );

    if( ( pTopicFilter[ *pFilterIndex ] == '+' ) && ( locationIsValidForWildcard == true ) )
    {
        bool nextLevelExistsInTopicName = false;
        bool nextLevelExistsinTopicFilter = false;

        /* Move topic name index to the end of the current level. The end of the
         * current level is identified by the last character before the next level
         * separator '/'. */
        while( *pNameIndex < topicNameLength )
        {
            /* Exit the loop if we hit the level separator. */
            if( pTopicName[ *pNameIndex ] == '/' )
            {
                nextLevelExistsInTopicName = true;
                break;
            }

            ( *pNameIndex )++;
        }

        /* Determine if the topic filter contains a child level after the current level
         * represented by the '+' wildcard. */
        if( ( *pFilterIndex < ( topicFilterLength - 1U ) ) &&
            ( pTopicFilter[ *pFilterIndex + 1U ] == '/' ) )
        {
            nextLevelExistsinTopicFilter = true;
        }

        /* If the topic name contains a child level but the topic filter ends at
         * the current level, then there does not exist a match. */
        if( ( nextLevelExistsInTopicName == true ) &&
            ( nextLevelExistsinTopicFilter == false ) )
        {
            *pMatch = false;
            shouldStopMatching = true;
        }

        /* If the topic name and topic filter have child levels, then advance the
         * filter index to the level separator in the topic filter, so that match
         * can be performed in the next level.
         * Note: The name index already points to the level separator in the topic
         * name. */
        else if( nextLevelExistsInTopicName == true )
        {
            ( *pFilterIndex )++;
        }
        else
        {
            /* If we have reached here, the the loop terminated on the
             * ( *pNameIndex < topicNameLength) condition, which means that have
             * reached past the end of the topic name, and thus, we decrement the
             * index to the last character in the topic name.*/
            ( *pNameIndex )--;
        }
    }

    /* '#' matches everything remaining in the topic name. It must be the
     * last character in a topic filter. */
    else if( ( pTopicFilter[ *pFilterIndex ] == '#' ) &&
             ( *pFilterIndex == ( topicFilterLength - 1U ) ) &&
             ( locationIsValidForWildcard == true ) )
    {
        /* Subsequent characters don't need to be checked for the
         * multi-level wildcard. */
        *pMatch = true;
        shouldStopMatching = true;
    }
    else
    {
        /* Any character mismatch other than '+' or '#' means the topic
         * name does not match the topic filter. */
        *pMatch = false;
        shouldStopMatching = true;
    }

    return shouldStopMatching;
}

/*-----------------------------------------------------------*/

static bool matchTopicFilter( const char * pTopicName,
                              uint16_t topicNameLength,
                              const char * pTopicFilter,
                              uint16_t topicFilterLength )
{
    bool matchFound = false, shouldStopMatching = false;
    uint16_t nameIndex = 0, filterIndex = 0;

    assert( pTopicName != NULL );
    assert( topicNameLength != 0 );
    assert( pTopicFilter != NULL );
    assert( topicFilterLength != 0 );

    while( ( nameIndex < topicNameLength ) && ( filterIndex < topicFilterLength ) )
    {
        /* Check if the character in the topic name matches the corresponding
         * character in the topic filter string. */
        if( pTopicName[ nameIndex ] == pTopicFilter[ filterIndex ] )
        {
            /* If the topic name has been consumed but the topic filter has not
             * been consumed, match for special cases when the topic filter ends
             * with wildcard character. */
            if( nameIndex == ( topicNameLength - 1U ) )
            {
                matchFound = matchEndWildcardsSpecialCases( pTopicFilter,
                                                            topicFilterLength,
                                                            filterIndex );
            }
        }
        else
        {
            /* Check for matching wildcards. */
            shouldStopMatching = matchWildcards( pTopicName,
                                                 topicNameLength,
                                                 pTopicFilter,
                                                 topicFilterLength,
                                                 &nameIndex,
                                                 &filterIndex,
                                                 &matchFound );
        }

        if( ( matchFound == true ) || ( shouldStopMatching == true ) )
        {
            break;
        }

        /* Increment indexes. */
        nameIndex++;
        filterIndex++;
    }

    if( matchFound == false )
    {
        /* If the end of both strings has been reached, they match. This represents the
         * case when the topic filter contains the '+' wildcard at a non-starting position.
         * For example, when matching either of "sport/+/player" OR "sport/hockey/+" topic
         * filters with "sport/hockey/player" topic name. */
        matchFound = ( nameIndex == topicNameLength ) &&
                     ( filterIndex == topicFilterLength );
    }

    return matchFound;
}

/*-----------------------------------------------------------*/

static int32_t sendMessageVector( MQTTContext_t * pContext,
                                  TransportOutVector_t * pIoVec,
                                  size_t ioVecCount )
{
    int32_t sendResult;
    uint32_t startTime;
    TransportOutVector_t * pIoVectIterator;
    size_t vectorsToBeSent = ioVecCount;
    size_t bytesToSend = 0U;
    int32_t bytesSentOrError = 0;

    assert( pContext != NULL );
    assert( pIoVec != NULL );
    assert( pContext->getTime != NULL );
    /* Send must always be defined */
    assert( pContext->transportInterface.send != NULL );

    /* Count the total number of bytes to be sent as outlined in the vector. */
    for( pIoVectIterator = pIoVec; pIoVectIterator <= &( pIoVec[ ioVecCount - 1U ] ); pIoVectIterator++ )
    {
        bytesToSend += pIoVectIterator->iov_len;
    }

    /* Reset the iterator to point to the first entry in the array. */
    pIoVectIterator = pIoVec;

    /* Note the start time. */
    startTime = pContext->getTime();

    while( ( bytesSentOrError < ( int32_t ) bytesToSend ) && ( bytesSentOrError >= 0 ) )
    {
        if( pContext->transportInterface.writev != NULL )
        {
            sendResult = pContext->transportInterface.writev( pContext->transportInterface.pNetworkContext,
                                                              pIoVectIterator,
                                                              vectorsToBeSent );
        }
        else
        {
            LogDebug(("sendResult: %d, bytesToSend: %d, bytesSentOrError: %d",
            sendResult, bytesToSend, bytesSentOrError)); 
            sendResult = pContext->transportInterface.send( pContext->transportInterface.pNetworkContext,
                                                            pIoVectIterator->iov_base,
                                                            pIoVectIterator->iov_len );
        }

        if( sendResult > 0 )
        {
            /* It is a bug in the application's transport send implementation if
             * more bytes than expected are sent. */
            LogDebug(("sendResult: %d, bytesToSend: %d, bytesSentOrError: %d",
            sendResult, bytesToSend, bytesSentOrError));

            // assert( sendResult <= ( ( int32_t ) bytesToSend - bytesSentOrError ) );

            bytesSentOrError += sendResult;

            /* Set last transmission time. */
            pContext->lastPacketTxTime = pContext->getTime();

            LogDebug( ( "sendMessageVector: Bytes Sent=%ld, Bytes Remaining=%lu",
                        ( long int ) sendResult,
                        ( unsigned long ) ( bytesToSend - ( size_t ) bytesSentOrError ) ) );
        }
        else if( sendResult < 0 )
        {
            bytesSentOrError = sendResult;
            LogError( ( "sendMessageVector: Unable to send packet: Network Error." ) );

            if( pContext->connectStatus == MQTTConnected )
            {
                pContext->connectStatus = MQTTDisconnectPending;
            }
        }
        else
        {
            /* MISRA Empty body */
        }

        /* Check for timeout. */
        if( calculateElapsedTime( pContext->getTime(), startTime ) > MQTT_SEND_TIMEOUT_MS )
        {
            LogError( ( "sendMessageVector: Unable to send packet: Timed out." ) );
            break;
        }

        /* Update the send pointer to the correct vector and offset. */
        while( ( pIoVectIterator <= &( pIoVec[ ioVecCount - 1U ] ) ) &&
               ( sendResult >= ( int32_t ) pIoVectIterator->iov_len ) )
        {
            sendResult -= ( int32_t ) pIoVectIterator->iov_len;
            pIoVectIterator++;
            /* Update the number of vector which are yet to be sent. */
            vectorsToBeSent--;
        }

        /* Some of the bytes from this vector were sent as well, update the length
         * and the pointer to data in this vector. */
        if( ( sendResult > 0 ) &&
            ( pIoVectIterator <= &( pIoVec[ ioVecCount - 1U ] ) ) )
        {
            pIoVectIterator->iov_base = ( const void * ) &( ( ( const uint8_t * ) pIoVectIterator->iov_base )[ sendResult ] );
            pIoVectIterator->iov_len -= ( size_t ) sendResult;
        }
    }

    return bytesSentOrError;
}

static int32_t sendBuffer( MQTTContext_t * pContext,
                           const uint8_t * pBufferToSend,
                           size_t bytesToSend )
{
    int32_t sendResult;
    uint32_t startTime;
    int32_t bytesSentOrError = 0;
    const uint8_t * pIndex = pBufferToSend;

    assert( pContext != NULL );
    assert( pContext->getTime != NULL );
    assert( pContext->transportInterface.send != NULL );
    assert( pIndex != NULL );

    /* Set the timeout. */
    startTime = pContext->getTime();

    while( ( bytesSentOrError < ( int32_t ) bytesToSend ) && ( bytesSentOrError >= 0 ) )
    {
        sendResult = pContext->transportInterface.send( pContext->transportInterface.pNetworkContext,
                                                        pIndex,
                                                        bytesToSend - ( size_t ) bytesSentOrError );

        if( sendResult > 0 )
        {
            /* It is a bug in the application's transport send implementation if
             * more bytes than expected are sent. */
            assert( sendResult <= ( ( int32_t ) bytesToSend - bytesSentOrError ) );

            bytesSentOrError += sendResult;
            pIndex = &pIndex[ sendResult ];

            /* Set last transmission time. */
            pContext->lastPacketTxTime = pContext->getTime();

            LogDebug( ( "sendBuffer: Bytes Sent=%ld, Bytes Remaining=%lu",
                        ( long int ) sendResult,
                        ( unsigned long ) ( bytesToSend - ( size_t ) bytesSentOrError ) ) );
        }
        else if( sendResult < 0 )
        {
            bytesSentOrError = sendResult;
            LogError( ( "sendBuffer: Unable to send packet: Network Error." ) );

            if( pContext->connectStatus == MQTTConnected )
            {
                pContext->connectStatus = MQTTDisconnectPending;
            }
        }
        else
        {
            /* MISRA Empty body */
        }

        /* Check for timeout. */
        if( calculateElapsedTime( pContext->getTime(), startTime ) >= ( MQTT_SEND_TIMEOUT_MS ) )
        {
            LogError( ( "sendBuffer: Unable to send packet: Timed out." ) );
            break;
        }
    }

    return bytesSentOrError;
}

/*-----------------------------------------------------------*/

static uint32_t calculateElapsedTime( uint32_t later,
                                      uint32_t start )
{
    return later - start;
}

/*-----------------------------------------------------------*/

static MQTTPubAckType_t getAckFromPacketType( uint8_t packetType )
{
    MQTTPubAckType_t ackType = MQTTPuback;

    switch( packetType )
    {
        case MQTT_PACKET_TYPE_PUBACK:
            ackType = MQTTPuback;
            break;

        case MQTT_PACKET_TYPE_PUBREC:
            ackType = MQTTPubrec;
            break;

        case MQTT_PACKET_TYPE_PUBREL:
            ackType = MQTTPubrel;
            break;

        default:

            /* This function is only called after checking the type is one of
             * the above four values, so packet type must be PUBCOMP here. */
            assert( packetType == MQTT_PACKET_TYPE_PUBCOMP );
            ackType = MQTTPubcomp;
            break;
    }

    return ackType;
}

/*-----------------------------------------------------------*/

static int32_t recvExact( MQTTContext_t * pContext,
                          size_t bytesToRecv )
{
    uint8_t * pIndex = NULL;
    size_t bytesRemaining = bytesToRecv;
    int32_t totalBytesRecvd = 0, bytesRecvd;
    uint32_t lastDataRecvTimeMs = 0U, timeSinceLastRecvMs = 0U;
    TransportRecv_t recvFunc = NULL;
    MQTTGetCurrentTimeFunc_t getTimeStampMs = NULL;
    bool receiveError = false;

    assert( pContext != NULL );
    assert( bytesToRecv <= pContext->networkBuffer.size );
    assert( pContext->getTime != NULL );
    assert( pContext->transportInterface.recv != NULL );
    assert( pContext->networkBuffer.pBuffer != NULL );

    pIndex = pContext->networkBuffer.pBuffer;
    recvFunc = pContext->transportInterface.recv;
    getTimeStampMs = pContext->getTime;

    /* Part of the MQTT packet has been read before calling this function. */
    lastDataRecvTimeMs = getTimeStampMs();

    while( ( bytesRemaining > 0U ) && ( receiveError == false ) )
    {
        bytesRecvd = recvFunc( pContext->transportInterface.pNetworkContext,
                               pIndex,
                               bytesRemaining );

        if( bytesRecvd < 0 )
        {
            LogError( ( "Network error while receiving packet: ReturnCode=%ld.",
                        ( long int ) bytesRecvd ) );
            totalBytesRecvd = bytesRecvd;
            receiveError = true;

            MQTT_PRE_STATE_UPDATE_HOOK( pContext );

            if( pContext->connectStatus == MQTTConnected )
            {
                pContext->connectStatus = MQTTDisconnectPending;
            }

            MQTT_POST_STATE_UPDATE_HOOK( pContext );
        }
        else if( bytesRecvd > 0 )
        {
            /* Reset the starting time as we have received some data from the network. */
            lastDataRecvTimeMs = getTimeStampMs();

            /* It is a bug in the application's transport receive implementation
             * if more bytes than expected are received. To avoid a possible
             * overflow in converting bytesRemaining from unsigned to signed,
             * this assert must exist after the check for bytesRecvd being
             * negative. */
            assert( ( size_t ) bytesRecvd <= bytesRemaining );

            bytesRemaining -= ( size_t ) bytesRecvd;
            totalBytesRecvd += ( int32_t ) bytesRecvd;
            /* Increment the index. */
            pIndex = &pIndex[ bytesRecvd ];
            LogDebug( ( "BytesReceived=%ld, BytesRemaining=%lu, TotalBytesReceived=%ld.",
                        ( long int ) bytesRecvd,
                        ( unsigned long ) bytesRemaining,
                        ( long int ) totalBytesRecvd ) );
        }
        else
        {
            /* No bytes were read from the network. */
            timeSinceLastRecvMs = calculateElapsedTime( getTimeStampMs(), lastDataRecvTimeMs );

            /* Check for timeout if we have been waiting to receive any byte on the network. */
            if( timeSinceLastRecvMs >= MQTT_RECV_POLLING_TIMEOUT_MS )
            {
                LogError( ( "Unable to receive packet: Timed out in transport recv." ) );
                receiveError = true;
            }
        }
    }

    return totalBytesRecvd;
}

/*-----------------------------------------------------------*/

static MQTTStatus_t discardPacket( MQTTContext_t * pContext,
                                   size_t remainingLength,
                                   uint32_t timeoutMs )
{
    MQTTStatus_t status = MQTTRecvFailed;
    int32_t bytesReceived = 0;
    size_t bytesToReceive = 0U;
    uint32_t totalBytesReceived = 0U;
    uint32_t entryTimeMs = 0U;
    uint32_t elapsedTimeMs = 0U;
    MQTTGetCurrentTimeFunc_t getTimeStampMs = NULL;
    bool receiveError = false;

    assert( pContext != NULL );
    assert( pContext->getTime != NULL );

    bytesToReceive = pContext->networkBuffer.size;
    getTimeStampMs = pContext->getTime;

    entryTimeMs = getTimeStampMs();

    while( ( totalBytesReceived < remainingLength ) && ( receiveError == false ) )
    {
        if( ( remainingLength - totalBytesReceived ) < bytesToReceive )
        {
            bytesToReceive = remainingLength - totalBytesReceived;
        }

        bytesReceived = recvExact( pContext, bytesToReceive );

        if( bytesReceived != ( int32_t ) bytesToReceive )
        {
            LogError( ( "Receive error while discarding packet."
                        "ReceivedBytes=%ld, ExpectedBytes=%lu.",
                        ( long int ) bytesReceived,
                        ( unsigned long ) bytesToReceive ) );
            receiveError = true;
        }
        else
        {
            totalBytesReceived += ( uint32_t ) bytesReceived;

            elapsedTimeMs = calculateElapsedTime( getTimeStampMs(), entryTimeMs );

            /* Check for timeout. */
            if( elapsedTimeMs >= timeoutMs )
            {
                LogError( ( "Time expired while discarding packet." ) );
                receiveError = true;
            }
        }
    }

    if( totalBytesReceived == remainingLength )
    {
        LogError( ( "Dumped packet. DumpedBytes=%lu.",
                    ( unsigned long ) totalBytesReceived ) );
        /* Packet dumped, so no data is available. */
        status = MQTTNoDataAvailable;
    }

    return status;
}
/*-----------------------------------------------------------*/

static MQTTStatus_t discardStoredPacket( MQTTContext_t * pContext,
                                         const MQTTPacketInfo_t * pPacketInfo )
{
    MQTTStatus_t status = MQTTRecvFailed;
    int32_t bytesReceived = 0;
    size_t bytesToReceive = 0U;
    uint32_t totalBytesReceived = 0U;
    bool receiveError = false;
    size_t mqttPacketSize = 0;
    size_t remainingLength;

    assert( pContext != NULL );
    assert( pPacketInfo != NULL );

    mqttPacketSize = pPacketInfo->remainingLength + pPacketInfo->headerLength;

    /* Assert that the packet being discarded is bigger than the
     * receive buffer. */
    assert( mqttPacketSize > pContext->networkBuffer.size );

    /* Discard these many bytes at a time. */
    bytesToReceive = pContext->networkBuffer.size;

    /* Number of bytes depicted by 'index' have already been received. */
    remainingLength = mqttPacketSize - pContext->index;

    while( ( totalBytesReceived < remainingLength ) && ( receiveError == false ) )
    {
        if( ( remainingLength - totalBytesReceived ) < bytesToReceive )
        {
            bytesToReceive = remainingLength - totalBytesReceived;
        }

        bytesReceived = recvExact( pContext, bytesToReceive );

        if( bytesReceived != ( int32_t ) bytesToReceive )
        {
            LogError( ( "Receive error while discarding packet."
                        "ReceivedBytes=%ld, ExpectedBytes=%lu.",
                        ( long int ) bytesReceived,
                        ( unsigned long ) bytesToReceive ) );
            receiveError = true;
        }
        else
        {
            totalBytesReceived += ( uint32_t ) bytesReceived;
        }
    }

    if( totalBytesReceived == remainingLength )
    {
        LogError( ( "Dumped packet. DumpedBytes=%lu.",
                    ( unsigned long ) totalBytesReceived ) );
        /* Packet dumped, so no data is available. */
        status = MQTTNoDataAvailable;
    }

    /* Clear the buffer */
    ( void ) memset( pContext->networkBuffer.pBuffer,
                     0,
                     pContext->networkBuffer.size );

    /* Reset the index. */
    pContext->index = 0;

    return status;
}

/*-----------------------------------------------------------*/

static MQTTStatus_t receivePacket( MQTTContext_t * pContext,
                                   MQTTPacketInfo_t incomingPacket,
                                   uint32_t remainingTimeMs )
{
    MQTTStatus_t status = MQTTSuccess;
    int32_t bytesReceived = 0;
    size_t bytesToReceive = 0U;

    assert( pContext != NULL );
    assert( pContext->networkBuffer.pBuffer != NULL );

    if( incomingPacket.remainingLength > pContext->networkBuffer.size )
    {
        LogError( ( "Incoming packet will be dumped: "
                    "Packet length exceeds network buffer size."
                    "PacketSize=%lu, NetworkBufferSize=%lu.",
                    ( unsigned long ) incomingPacket.remainingLength,
                    ( unsigned long ) pContext->networkBuffer.size ) );
        status = discardPacket( pContext,
                                incomingPacket.remainingLength,
                                remainingTimeMs );
    }
    else
    {
        bytesToReceive = incomingPacket.remainingLength;
        bytesReceived = recvExact( pContext, bytesToReceive );

        if( bytesReceived == ( int32_t ) bytesToReceive )
        {
            /* Receive successful, bytesReceived == bytesToReceive. */
            LogDebug( ( "Packet received. ReceivedBytes=%ld.",
                        ( long int ) bytesReceived ) );
        }
        else
        {
            LogError( ( "Packet reception failed. ReceivedBytes=%ld, "
                        "ExpectedBytes=%lu.",
                        ( long int ) bytesReceived,
                        ( unsigned long ) bytesToReceive ) );
            status = MQTTRecvFailed;
        }
    }

    return status;
}

/*-----------------------------------------------------------*/

static uint8_t getAckTypeToSend( MQTTPublishState_t state )
{
    uint8_t packetTypeByte = 0U;

    switch( state )
    {
        case MQTTPubAckSend:
            packetTypeByte = MQTT_PACKET_TYPE_PUBACK;
            break;

        case MQTTPubRecSend:
            packetTypeByte = MQTT_PACKET_TYPE_PUBREC;
            break;

        case MQTTPubRelSend:
            packetTypeByte = MQTT_PACKET_TYPE_PUBREL;
            break;

        case MQTTPubCompSend:
            packetTypeByte = MQTT_PACKET_TYPE_PUBCOMP;
            break;

        default:
            /* Take no action for states that do not require sending an ack. */
            break;
    }

    return packetTypeByte;
}

/*-----------------------------------------------------------*/

static MQTTStatus_t sendPublishAcks( MQTTContext_t * pContext,
                                     uint16_t packetId,
                                     MQTTPublishState_t publishState )
{
    MQTTStatus_t status = MQTTSuccess;
    MQTTPublishState_t newState = MQTTStateNull;
    int32_t sendResult = 0;
    uint8_t packetTypeByte = 0U;
    MQTTPubAckType_t packetType;
    MQTTFixedBuffer_t localBuffer;
    MQTTConnectionStatus_t connectStatus;
    uint8_t pubAckPacket[ MQTT_PUBLISH_ACK_PACKET_SIZE ];

    localBuffer.pBuffer = pubAckPacket;
    localBuffer.size = MQTT_PUBLISH_ACK_PACKET_SIZE;

    assert( pContext != NULL );

    packetTypeByte = getAckTypeToSend( publishState );

    if( packetTypeByte != 0U )
    {
        packetType = getAckFromPacketType( packetTypeByte );

        status = MQTT_SerializeAck( &localBuffer,
                                    packetTypeByte,
                                    packetId );

        if( status == MQTTSuccess )
        {
            MQTT_PRE_STATE_UPDATE_HOOK( pContext );

            connectStatus = pContext->connectStatus;

            if( connectStatus != MQTTConnected )
            {
                status = ( connectStatus == MQTTNotConnected ) ? MQTTStatusNotConnected : MQTTStatusDisconnectPending;
            }

            if( status == MQTTSuccess )
            {
                /* Here, we are not using the vector approach for efficiency. There is just one buffer
                 * to be sent which can be achieved with a normal send call. */
                sendResult = sendBuffer( pContext,
                                         localBuffer.pBuffer,
                                         MQTT_PUBLISH_ACK_PACKET_SIZE );

                if( sendResult < ( int32_t ) MQTT_PUBLISH_ACK_PACKET_SIZE )
                {
                    status = MQTTSendFailed;
                }
            }

            MQTT_POST_STATE_UPDATE_HOOK( pContext );
        }

        if( status == MQTTSuccess )
        {
            pContext->controlPacketSent = true;

            MQTT_PRE_STATE_UPDATE_HOOK( pContext );

            status = MQTT_UpdateStateAck( pContext,
                                          packetId,
                                          packetType,
                                          MQTT_SEND,
                                          &newState );

            MQTT_POST_STATE_UPDATE_HOOK( pContext );

            if( status != MQTTSuccess )
            {
                LogError( ( "Failed to update state of publish %hu.",
                            ( unsigned short ) packetId ) );
            }
        }
        else
        {
            LogError( ( "Failed to send ACK packet: PacketType=%02x, SentBytes=%ld, "
                        "PacketSize=%lu.",
                        ( unsigned int ) packetTypeByte, ( long int ) sendResult,
                        MQTT_PUBLISH_ACK_PACKET_SIZE ) );
        }
    }

    return status;
}

/*-----------------------------------------------------------*/

static MQTTStatus_t handleKeepAlive( MQTTContext_t * pContext )
{
    MQTTStatus_t status = MQTTSuccess;
    uint32_t now = 0U;
    uint32_t packetTxTimeoutMs = 0U;
    uint32_t lastPacketTxTime = 0U;

    assert( pContext != NULL );
    assert( pContext->getTime != NULL );

    now = pContext->getTime();

    packetTxTimeoutMs = 1000U * ( uint32_t ) pContext->keepAliveIntervalSec;

    if( PACKET_TX_TIMEOUT_MS < packetTxTimeoutMs )
    {
        packetTxTimeoutMs = PACKET_TX_TIMEOUT_MS;
    }

    /* If keep alive interval is 0, it is disabled. */
    if( pContext->waitingForPingResp == true )
    {
        /* Has time expired? */
        if( calculateElapsedTime( now, pContext->pingReqSendTimeMs ) >
            MQTT_PINGRESP_TIMEOUT_MS )
        {
            status = MQTTKeepAliveTimeout;
        }
    }
    else
    {
        MQTT_PRE_STATE_UPDATE_HOOK( pContext );
        lastPacketTxTime = pContext->lastPacketTxTime;
        MQTT_POST_STATE_UPDATE_HOOK( pContext );

        if( ( packetTxTimeoutMs != 0U ) && ( calculateElapsedTime( now, lastPacketTxTime ) >= packetTxTimeoutMs ) )
        {
            status = MQTT_Ping( pContext );
        }
        else
        {
            const uint32_t timeElapsed = calculateElapsedTime( now, pContext->lastPacketRxTime );

            if( ( timeElapsed != 0U ) && ( timeElapsed >= PACKET_RX_TIMEOUT_MS ) )
            {
                status = MQTT_Ping( pContext );
            }
        }
    }

    return status;
}

/*-----------------------------------------------------------*/

static MQTTStatus_t handleIncomingPublish( MQTTContext_t * pContext,
                                    MQTTPacketInfo_t * pIncomingPacket )
{
    MQTTStatus_t status = MQTTBadParameter;
    MQTTPublishState_t publishRecordState = MQTTStateNull;
    uint16_t packetIdentifier = 0U;
    MQTTPublishInfo_t publishInfo;
    (void)memset(&publishInfo, 0x0, sizeof(publishInfo));
    MQTTDeserializedInfo_t deserializedInfo;
    bool duplicatePublish = false;
    MqttPropBuilder_t propBuffer = { 0 };


    assert( pContext != NULL );
    assert( pIncomingPacket != NULL );
    assert( pContext->appCallback != NULL );

    status = MQTT_DeserializePublish( pIncomingPacket, &packetIdentifier, &publishInfo, &propBuffer, pContext->connectProperties.maxPacketSize );
    LogInfo( ( "De-serialized incoming PUBLISH packet: DeserializerResult=%s.",
               MQTT_Status_strerror( status ) ) );

    if( ( status == MQTTSuccess ) &&
        ( pContext->incomingPublishRecords == NULL ) &&
        ( publishInfo.qos > MQTTQoS0 ) )
    {
        LogError( ( "Incoming publish has QoS > MQTTQoS0 but incoming "
                    "publish records have not been initialized. Dropping the "
                    "incoming publish. Please call MQTT_InitStatefulQoS to enable "
                    "use of QoS1 and QoS2 publishes." ) );
        status = MQTTRecvFailed;
    }

    if( status == MQTTSuccess )
    {
        MQTT_PRE_STATE_UPDATE_HOOK( pContext );

        status = MQTT_UpdateStatePublish( pContext,
                                          packetIdentifier,
                                          MQTT_RECEIVE,
                                          publishInfo.qos,
                                          &publishRecordState );

        MQTT_POST_STATE_UPDATE_HOOK( pContext );

        if( status == MQTTSuccess )
        {
            LogInfo( ( "State record updated. New state=%s.",
                       MQTT_State_strerror( publishRecordState ) ) );
        }

        /* Different cases in which an incoming publish with duplicate flag is
         * handled are as listed below.
         * 1. No collision - This is the first instance of the incoming publish
         *    packet received or an earlier received packet state is lost. This
         *    will be handled as a new incoming publish for both QoS1 and QoS2
         *    publishes.
         * 2. Collision - The incoming packet was received before and a state
         *    record is present in the state engine. For QoS1 and QoS2 publishes
         *    this case can happen at 2 different cases and handling is
         *    different.
         *    a. QoS1 - If a PUBACK is not successfully sent for the incoming
         *       publish due to a connection issue, it can result in broker
         *       sending out a duplicate publish with dup flag set, when a
         *       session is reestablished. It can result in a collision in
         *       state engine. This will be handled by processing the incoming
         *       publish as a new publish ignoring the
         *       #MQTTStateCollision status from the state engine. The publish
         *       data is not passed to the application.
         *    b. QoS2 - If a PUBREC is not successfully sent for the incoming
         *       publish or the PUBREC sent is not successfully received by the
         *       broker due to a connection issue, it can result in broker
         *       sending out a duplicate publish with dup flag set, when a
         *       session is reestablished. It can result in a collision in
         *       state engine. This will be handled by ignoring the
         *       #MQTTStateCollision status from the state engine. The publish
         *       data is not passed to the application. */
        else if( status == MQTTStateCollision )
        {
            status = MQTTSuccess;
            duplicatePublish = true;

            /* Calculate the state for the ack packet that needs to be sent out
             * for the duplicate incoming publish. */
            publishRecordState = MQTT_CalculateStatePublish( MQTT_RECEIVE,
                                                             publishInfo.qos );

            LogDebug(("Incoming publish packet with packet id %hu already exists.", F
                        ( unsigned short ) packetIdentifier ) );

            if( publishInfo.dup == false )
            {
                LogError( ( "DUP flag is 0 for duplicate packet (MQTT-3.3.1.-1)." ) );
            }
        }
        else
        {
            LogError( ( "Error in updating publish state for incoming publish with packet id %hu."
                        " Error is %s",
                        ( unsigned short ) packetIdentifier,
                        MQTT_Status_strerror( status ) ) );
        }
    }

    if (status == MQTTSuccess)
    {
        deserializedInfo.packetIdentifier = packetIdentifier;
        deserializedInfo.deserializationResult = status;
        deserializedInfo.pPublishInfo = &publishInfo;

        /* Invoke application callback to hand the buffer over to application
         * before sending acks. */

        MQTTSuccessFailReasonCode_t reasonCode = MQTT_REASON_PUBREC_SUCCESS; 

        if (duplicatePublish == false)
        {
            pContext->appCallback(pContext, pIncomingPacket, &deserializedInfo, &reasonCode, &pContext->ackPropsBuffer, &propBuffer);
        }
        
        /* Send PUBREC or PUBCOMP if necessary. */
        bool ackPropsAdded = (pContext->ackPropsBuffer.pBuffer != NULL) && (pContext->ackPropsBuffer.currentIndex > 0);

        if ((ackPropsAdded == false) && (reasonCode == MQTT_REASON_PUBREC_SUCCESS))
        {
            status = sendPublishAcks(pContext,
                packetIdentifier,
                publishRecordState);
        }
        else
        {
        MQTT_PRE_SEND_HOOK(pContext);

        status = sendPublishAcksWithProperty(pContext, packetIdentifier, publishRecordState, reasonCode);

        MQTT_POST_SEND_HOOK(pContext);
        }
    }

    return status;
}

/*-----------------------------------------------------------*/

static MQTTStatus_t handlePublishAcks( MQTTContext_t * pContext,
                                       MQTTPacketInfo_t * pIncomingPacket )
{
    MQTTStatus_t status = MQTTBadResponse;
    MQTTPublishState_t publishRecordState = MQTTStateNull;
    uint16_t packetIdentifier;
    MQTTPubAckType_t ackType;
    MQTTEventCallback_t appCallback;
    MQTTDeserializedInfo_t deserializedInfo;
    MqttPropBuilder_t propBuffer = { 0 };


    MQTTReasonCodeInfo_t incomingReasonCode;
    ( void ) memset( &incomingReasonCode, 0x0, sizeof(incomingReasonCode) );

    assert( pContext != NULL );
    assert( pIncomingPacket != NULL );
    assert( pContext->appCallback != NULL );

    appCallback = pContext->appCallback;

    ackType = getAckFromPacketType( pIncomingPacket->type );

    status = MQTT_DeserializePublishAck( pIncomingPacket, &packetIdentifier, &incomingReasonCode, pContext->connectProperties.requestProblemInfo, pContext->connectProperties.maxPacketSize, &propBuffer );

    LogInfo( ( "Ack packet deserialized with result: %s.",
               MQTT_Status_strerror( status ) ) );

    if( status == MQTTSuccess )
    {
        MQTT_PRE_STATE_UPDATE_HOOK( pContext );

        status = MQTT_UpdateStateAck( pContext,
                                      packetIdentifier,
                                      ackType,
                                      MQTT_RECEIVE,
                                      &publishRecordState );

        MQTT_POST_STATE_UPDATE_HOOK( pContext );

        if( status == MQTTSuccess )
        {
            LogInfo( ( "State record updated. New state=%s.",
                       MQTT_State_strerror( publishRecordState ) ) );
        }
        else
        {
            LogError( ( "Updating the state engine for packet id %hu"
                        " failed with error %s.",
                        ( unsigned short ) packetIdentifier,
                        MQTT_Status_strerror( status ) ) );
        }
    }

<<<<<<< HEAD
=======
    if( ( ackType == MQTTPuback ) || ( ackType == MQTTPubrec ) )
    {
        if( ( status == MQTTSuccess ) &&
            ( pContext->clearFunction != NULL ) )
        {
            pContext->clearFunction( pContext, packetIdentifier );
        }
    }
>>>>>>> c5715e3d

    if( status == MQTTSuccess )
    {
        deserializedInfo.packetIdentifier = packetIdentifier;
        deserializedInfo.deserializationResult = status;
        deserializedInfo.pPublishInfo = NULL;
        deserializedInfo.pReasonCode = &incomingReasonCode;


        /* Invoke application callback to hand the buffer over to application
            * before sending acks. */

        MQTTSuccessFailReasonCode_t reasonCode = MQTT_REASON_PUBREC_SUCCESS; 

        appCallback( pContext, pIncomingPacket, &deserializedInfo, &reasonCode, &pContext->ackPropsBuffer, &propBuffer);

        /* Send PUBREL or PUBCOMP if necessary. */
        bool ackPropsAdded = (pContext->ackPropsBuffer.pBuffer != NULL) && (pContext->ackPropsBuffer.currentIndex > 0);

        if ((ackPropsAdded == false) && (reasonCode == MQTT_REASON_PUBREC_SUCCESS))
        {
            status = sendPublishAcks(pContext,
                packetIdentifier,
                publishRecordState);
        }
        else
        {
            MQTT_PRE_SEND_HOOK( pContext );

            status = sendPublishAcksWithProperty( pContext, packetIdentifier, publishRecordState, reasonCode);

            MQTT_POST_SEND_HOOK( pContext );
        }
    }


    return status;
}

/*-----------------------------------------------------------*/

static MQTTStatus_t handleIncomingAck( MQTTContext_t * pContext,
                                       MQTTPacketInfo_t * pIncomingPacket,
                                       bool manageKeepAlive )
{
    MQTTStatus_t status = MQTTBadResponse;
    uint16_t packetIdentifier = MQTT_PACKET_ID_INVALID;
    MQTTDeserializedInfo_t deserializedInfo;

    /* We should always invoke the app callback unless we receive a PINGRESP
     * and are managing keep alive, or if we receive an unknown packet. We
     * initialize this to false since the callback must be invoked before
     * sending any PUBREL or PUBCOMP. However, for other cases, we invoke it
     * at the end to reduce the complexity of this function. */
    bool invokeAppCallback = false;
    MQTTEventCallback_t appCallback = NULL;

    assert( pContext != NULL );
    assert( pIncomingPacket != NULL );
    assert( pContext->appCallback != NULL );

    appCallback = pContext->appCallback;

    LogDebug( ( "Received packet of type %02x.",
                ( unsigned int ) pIncomingPacket->type ) );

    switch (pIncomingPacket->type)
    {
        case MQTT_PACKET_TYPE_PUBACK:
        case MQTT_PACKET_TYPE_PUBREC:
        case MQTT_PACKET_TYPE_PUBREL:
        case MQTT_PACKET_TYPE_PUBCOMP:

            /* Handle all the publish acks. The app callback is invoked here. */
            status = handlePublishAcks(pContext, pIncomingPacket);

            break;

        case MQTT_PACKET_TYPE_PINGRESP:
            status = MQTT_DeserializePing(pIncomingPacket, &packetIdentifier, NULL);
            invokeAppCallback = (status == MQTTSuccess) && !manageKeepAlive;

            if ((status == MQTTSuccess) && (manageKeepAlive == true))
            {
                pContext->waitingForPingResp = false;
            }

            break;

        case MQTT_PACKET_TYPE_SUBACK:
        case MQTT_PACKET_TYPE_UNSUBACK:
            /* Deserialize and give these to the app provided callback. */
            status = handleSuback(pContext , pIncomingPacket) ; 
            break;

        default:
            /* Bad response from the server. */
            LogError( ( "Unexpected packet type from server: PacketType=%02x.",
                        ( unsigned int ) pIncomingPacket->type ) );
            status = MQTTBadResponse;
            break;
    }

    if( invokeAppCallback == true )
    {
        /* Set fields of deserialized struct. */
        deserializedInfo.packetIdentifier = packetIdentifier;
        deserializedInfo.deserializationResult = status;
        deserializedInfo.pPublishInfo = NULL;
        appCallback( pContext, pIncomingPacket, &deserializedInfo , NULL, &pContext->ackPropsBuffer , NULL);
        /* In case a SUBACK indicated refusal, reset the status to continue the loop. */
        status = MQTTSuccess;
    }

    return status;
}
/*-----------------------------------------------------------*/

static MQTTStatus_t receiveSingleIteration( MQTTContext_t * pContext,
                                            bool manageKeepAlive )
{
    MQTTStatus_t status = MQTTSuccess;
    MQTTPacketInfo_t incomingPacket = { 0 };
    int32_t recvBytes;
    size_t totalMQTTPacketLength = 0;

    assert( pContext != NULL );
    assert( pContext->networkBuffer.pBuffer != NULL );

    /* Read as many bytes as possible into the network buffer. */
    recvBytes = pContext->transportInterface.recv( pContext->transportInterface.pNetworkContext,
                                                   &( pContext->networkBuffer.pBuffer[ pContext->index ] ),
                                                   pContext->networkBuffer.size - pContext->index );

    if( recvBytes < 0 )
    {
        /* The receive function has failed. Bubble up the error up to the user. */
        status = MQTTRecvFailed;

        MQTT_PRE_STATE_UPDATE_HOOK( pContext );

        if( pContext->connectStatus == MQTTConnected )
        {
            pContext->connectStatus = MQTTDisconnectPending;
        }

        MQTT_POST_STATE_UPDATE_HOOK( pContext );
    }
    else if( ( recvBytes == 0 ) && ( pContext->index == 0U ) )
    {
        /* No more bytes available since the last read and neither is anything in
         * the buffer. */
        status = MQTTNoDataAvailable;
    }

    /* Either something was received, or there is still data to be processed in the
     * buffer, or both. */
    else
    {
        /* Update the number of bytes in the MQTT fixed buffer. */
        pContext->index += ( size_t ) recvBytes;

        status = MQTT_ProcessIncomingPacketTypeAndLength( pContext->networkBuffer.pBuffer,
                                                          &( pContext->index ),
                                                          &incomingPacket );

        totalMQTTPacketLength = incomingPacket.remainingLength + incomingPacket.headerLength;
    }

    /* No data was received, check for keep alive timeout. */
    if( recvBytes == 0 )
    {
        if( manageKeepAlive == true )
        {
            /* Keep the copy of the status to be reset later. */
            MQTTStatus_t statusCopy = status;

            /* Assign status so an error can be bubbled up to application,
             * but reset it on success. */
            status = handleKeepAlive( pContext );

            if( status == MQTTSuccess )
            {
                /* Reset the status. */
                status = statusCopy;
            }
            else
            {
                LogError( ( "Handling of keep alive failed. Status=%s",
                            MQTT_Status_strerror( status ) ) );
            }
        }
    }

    /* Check whether there is data available before processing the packet further. */
    if( ( status == MQTTNeedMoreBytes ) || ( status == MQTTNoDataAvailable ) )
    {
        /* Do nothing as there is nothing to be processed right now. The proper
         * error code will be bubbled up to the user. */
    }
    /* Any other error code. */
    else if( status != MQTTSuccess )
    {
        LogError( ( "Call to receiveSingleIteration failed. Status=%s",
                    MQTT_Status_strerror( status ) ) );
    }
    /* If the MQTT Packet size is bigger than the buffer itself. */
    else if( totalMQTTPacketLength > pContext->networkBuffer.size )
    {
        /* Discard the packet from the receive buffer and drain the pending
         * data from the socket buffer. */
        status = discardStoredPacket( pContext,
                                      &incomingPacket );
    }
    /* If the total packet is of more length than the bytes we have available. */
    else if( totalMQTTPacketLength > pContext->index )
    {
        status = MQTTNeedMoreBytes;
    }
    else
    {
        /* MISRA else. */
    }

    /* Handle received packet. If incomplete data was read then this will not execute. */
    if( status == MQTTSuccess )
    {
        incomingPacket.pRemainingData = &pContext->networkBuffer.pBuffer[ incomingPacket.headerLength ];

        /* PUBLISH packets allow flags in the lower four bits. For other
         * packet types, they are reserved. */
        if( ( incomingPacket.type & 0xF0U ) == MQTT_PACKET_TYPE_PUBLISH )
        {
            status = handleIncomingPublish( pContext, &incomingPacket );
        }

        else if( ( incomingPacket.type == MQTT_PACKET_TYPE_DISCONNECT ) )
        {
            status = handleIncomingDisconnect(pContext, &incomingPacket); 

            if( status == MQTTSuccess )
            {
                LogInfo( ( "Disconnected from the broker." ) );
                pContext->connectStatus = MQTTNotConnected;

                /* Reset the index and clean the buffer on a successful disconnect. */
                pContext->index = 0;
                ( void ) memset( pContext->networkBuffer.pBuffer, 0, pContext->networkBuffer.size );
            }
        }

        else
        {
            status = handleIncomingAck( pContext, &incomingPacket, manageKeepAlive );
        }

        /* Update the index to reflect the remaining bytes in the buffer.  */
        pContext->index -= totalMQTTPacketLength;

        /* Move the remaining bytes to the front of the buffer. */
        ( void ) memmove( pContext->networkBuffer.pBuffer,
                            &( pContext->networkBuffer.pBuffer[ totalMQTTPacketLength ] ),
                            pContext->index );

        if( status == MQTTSuccess )
        {
            pContext->lastPacketRxTime = pContext->getTime();
        }
    }

    if( status == MQTTNoDataAvailable )
    {
        /* No data available is not an error. Reset to MQTTSuccess so the
         * return code will indicate success. */
        status = MQTTSuccess;
    }

    return status;
}

/*-----------------------------------------------------------*/

static MQTTStatus_t validateSubscribeUnsubscribeParams(MQTTContext_t* pContext,
    const MQTTSubscribeInfo_t* pSubscriptionList,
    size_t subscriptionCount,
    uint16_t packetId, 
    MQTTSubscriptionType_t subscriptionType )
{
    MQTTStatus_t status = MQTTSuccess;
    size_t iterator;
    bool isSharedSub = false;
    char* shareNameEnd;
    char* shareNameStart;

    /* Validate all the parameters. */
    if ((pContext == NULL) || (pSubscriptionList == NULL))
    {
        LogError(("Argument cannot be NULL: pContext=%p, "
            "pSubscriptionList=%p.",
            (void*)pContext,
            (void*)pSubscriptionList));
        status = MQTTBadParameter;
    }
    else if (subscriptionCount == 0UL)
    {
        LogError(("Subscription count is 0."));
        status = MQTTBadParameter;
    }
    else if (packetId == 0U)
    {
        LogError(("Packet Id for subscription packet is 0."));
        status = MQTTBadParameter;
    }
    else
    {
        if (pContext->incomingPublishRecords == NULL)
        {
            for (iterator = 0; iterator < subscriptionCount; iterator++)
            {
                if (pSubscriptionList[iterator].qos > MQTTQoS0)
                {
                    LogError(("The incoming publish record list is not "
                        "initialised for QoS1/QoS2 records. Please call "
                        " MQTT_InitStatefulQoS to enable use of QoS1 and "
                        " QoS2 packets."));
                    status = MQTTBadParameter;
                    break;
                }

            }
        }
        if ((status == MQTTSuccess) && (subscriptionType == MQTT_SUBSCRIBE))
        {
            for (iterator = 0; iterator < subscriptionCount; iterator++)
            {
<<<<<<< HEAD
                if ((pSubscriptionList[iterator].topicFilterLength == 0U) || (pSubscriptionList[iterator].pTopicFilter == NULL)) {
                    LogError(("Argument cannot be null : pTopicFilter"));
                    status = MQTTBadParameter;
                    break;
                }
                if (pSubscriptionList[iterator].qos > MQTTQoS2) {
                    LogError(("Protocol Error : QoS cannot be greater than 2"));
                    status = MQTTBadParameter;
                    break;
                }
                /*Say that wildcards are avaliable by default. */
                if (pContext->connectProperties.isWildcardAvaiable == 0 && (strchr(pSubscriptionList[iterator].pTopicFilter, '#') || strchr(pSubscriptionList[iterator].pTopicFilter, '#')))
                {
                    LogError(("Protocol Error : Wildcard Subscriptions not allowed. "));
                    status = MQTTBadParameter;
                    break;
                }
                isSharedSub = ((strncmp(pSubscriptionList[iterator].pTopicFilter, "$share/", 7)) == 0);
                if (isSharedSub) {
                    shareNameStart = pSubscriptionList[iterator].pTopicFilter + 7;
                    shareNameEnd = strchr(shareNameStart, '/');
                    if ((shareNameEnd == NULL) || (shareNameEnd == pSubscriptionList[iterator].pTopicFilter + 7)) {
                        LogError(("Protocol Error : ShareName is not present , missing or empty"));
                        status = MQTTBadParameter;
                        break;
                    }
                    if (pSubscriptionList[iterator].noLocalOption == 1) {
                        LogError(("Protocol Error : noLocalOption cannot be 1 for shared subscriptions"));
                        status = MQTTBadParameter;
                        break;
                    }
                    const char* ptr;
                    for (ptr = shareNameStart; ptr < shareNameEnd; ptr++)
                    {
                        if (*ptr == '#' || *ptr == '+')
                        {
                            status = MQTTBadParameter;
                            break; // Invalid share name
                        }
                    }
                    if (pContext->connectProperties.isSharedAvailable == 0)
                    {
                        LogError(("Protocol Error : Shared Subscriptions not allowed"));
                        status = MQTTBadParameter;
                        break;
                    }
                }
                if (pSubscriptionList[iterator].retainHandlingOption > 2)
=======
                if( pSubscriptionList[ iterator ].qos > MQTTQoS0 )
>>>>>>> c5715e3d
                {
                    LogError(("Protocol Error : retainHandlingOption cannot be greater than 2"));
                    status = MQTTBadParameter;
                    break;
                }
            }
        }
    }
    return status;
}

/*-----------------------------------------------------------*/

static size_t addEncodedStringToVector( uint8_t serializedLength[ CORE_MQTT_SERIALIZED_LENGTH_FIELD_BYTES ],
                                        const char * const string,
                                        uint16_t length,
                                        TransportOutVector_t * iterator,
                                        size_t * updatedLength )
{
    size_t packetLength = 0U;
    TransportOutVector_t * pLocalIterator = iterator;
    size_t vectorsAdded = 0U;

    /* When length is non-zero, the string must be non-NULL. */
    assert( ( length != 0U ) ? ( string != NULL ) : true );

    serializedLength[ 0 ] = ( ( uint8_t ) ( ( length ) >> 8 ) );
    serializedLength[ 1 ] = ( ( uint8_t ) ( ( length ) & 0x00ffU ) );

    /* Add the serialized length of the string first. */
    pLocalIterator[ 0 ].iov_base = serializedLength;
    pLocalIterator[ 0 ].iov_len = CORE_MQTT_SERIALIZED_LENGTH_FIELD_BYTES;
    vectorsAdded++;
    packetLength = CORE_MQTT_SERIALIZED_LENGTH_FIELD_BYTES;

    /* Sometimes the string can be NULL that is, of 0 length. In that case,
     * only the length field should be encoded in the vector. */
    if( ( string != NULL ) && ( length != 0U ) )
    {
        /* Then add the pointer to the string itself. */
        pLocalIterator[ 1 ].iov_base = string;
        pLocalIterator[ 1 ].iov_len = length;
        vectorsAdded++;
        packetLength += length;
    }

    ( *updatedLength ) = ( *updatedLength ) + packetLength;

    return vectorsAdded;
}

/*-----------------------------------------------------------*/

static MQTTStatus_t sendSubscribeWithoutCopy( MQTTContext_t * pContext,
                                              const MQTTSubscribeInfo_t * pSubscriptionList, 
                                              size_t subscriptionCount,   
                                              uint16_t packetId,
                                              size_t remainingLength, 
                                              MQTTSubscriptionType_t subscriptionType,
                                              MqttPropBuilder_t* pPropertyBuilder)
{
    MQTTStatus_t status = MQTTSuccess;
    uint8_t * pIndex;
    /**
     * Fixed Size Properties 
     */
    TransportOutVector_t pIoVector[ MQTT_SUB_UNSUB_MAX_VECTORS ];
    TransportOutVector_t * pIterator;
    uint8_t serializedTopicFieldLength[  MQTT_SUB_UNSUB_MAX_VECTORS ] [ CORE_MQTT_SERIALIZED_LENGTH_FIELD_BYTES ];
    size_t totalPacketLength = 0U;
    size_t ioVectorLength = 0U;
    size_t subscriptionsSent = 0U;
    size_t vectorsAdded = 0U;
    size_t topicFieldLengthIndex;
    uint8_t subscriptionOptions = 0U; 
    size_t perTopicVectorLength; 
    size_t subscribePropLen = 0;
    /**
     * Maximum number of bytes by the fixed header of a SUBSCRIBE packet.
     * MQTT Control Byte 0 + 1 = 1 
     * Remaining Length    + 4 = 5 
     * Packet Id           + 2 = 7 
     */
    uint8_t subscribeHeader[7U] ; 
    if (subscriptionType == MQTT_SUBSCRIBE)
    {
        pIndex = MQTT_SerializeSubscribeHeader(remainingLength, subscribeHeader, packetId);
    }
    else
    {
        pIndex = MQTT_SerializeUnsubscribeHeader(remainingLength, subscribeHeader, packetId);
    }
    pIterator = pIoVector ; 
    pIterator->iov_base = subscribeHeader ;
    pIterator->iov_len = (size_t)(pIndex - subscribeHeader) ; 
    totalPacketLength += pIterator->iov_len ;
    pIterator++ ; 
    ioVectorLength++ ; 

    /**
     * Sending Property Buffer
     */
    if (pPropertyBuilder != NULL)
    {
        subscribePropLen = pPropertyBuilder->currentIndex;
    }
    uint8_t propertyLength[4]; 
    pIndex = propertyLength; 
    pIndex = encodeVariableLength(pIndex, subscribePropLen);
    pIterator->iov_base = propertyLength; 
    pIterator->iov_len = (size_t)(pIndex - propertyLength);
    totalPacketLength += pIterator->iov_len;
    pIterator++;
    ioVectorLength++;

    if (pPropertyBuilder != NULL)
    {
        pIterator->iov_base = pPropertyBuilder->pBuffer;
        pIterator->iov_len = pPropertyBuilder->currentIndex;
        totalPacketLength += pIterator->iov_len;
        pIterator++;
        ioVectorLength++;
    }

    if (subscriptionType == MQTT_SUBSCRIBE)
    {
        perTopicVectorLength = CORE_MQTT_SUBSCRIBE_PER_TOPIC_VECTOR_LENGTH;

    }
    else
    {
        perTopicVectorLength = CORE_MQTT_UNSUBSCRIBE_PER_TOPIC_VECTOR_LENGTH; 
    }
    while( ( status == MQTTSuccess ) && ( subscriptionsSent < subscriptionCount ) )
    {
        /* Reset the index for next iteration. */
        topicFieldLengthIndex = 0;

        /* Check whether the subscription topic (with QoS) will fit in the
         * given vector. */
        while( ( ioVectorLength <= ( MQTT_SUB_UNSUB_MAX_VECTORS - perTopicVectorLength) ) &&
               ( subscriptionsSent < subscriptionCount ) )
        {
            /* The topic filter and the filter length gets sent next. (filter length - 2 bytes , topic filter - utf - 8 ) */
            vectorsAdded = addEncodedStringToVector(serializedTopicFieldLength[ topicFieldLengthIndex ],
                                                     pSubscriptionList[ subscriptionsSent ].pTopicFilter,
                                                     pSubscriptionList[ subscriptionsSent ].topicFilterLength,
                                                     pIterator,
                                                     &totalPacketLength );

            /* Update the pointer after the above operation. */
            pIterator = &pIterator[ vectorsAdded ];
            ioVectorLength += vectorsAdded;

            /* Lastly, send the susbcription Options */
            
            if (subscriptionType == MQTT_SUBSCRIBE)
            {
                if (pSubscriptionList[subscriptionsSent].qos == MQTTQoS1) {
                    LogInfo(("Adding QoS as QoS 1 in SUBSCRIBE payload"));
                    UINT8_SET_BIT(subscriptionOptions, MQTT_SUBSCRIBE_QOS1);
                }
                else if (pSubscriptionList[subscriptionsSent].qos == MQTTQoS2) {
                    LogInfo(("Adding QoS as QoS 2 in SUBSCRIBE payload"));
                    UINT8_SET_BIT(subscriptionOptions, MQTT_SUBSCRIBE_QOS2);
                }
                else {
                    LogInfo(("Adding QoS as QoS 0 in SUBSCRIBE payload"));
                }
                if (pSubscriptionList[subscriptionsSent].noLocalOption == 1) {
                    LogInfo(("Adding noLocalOption in SUBSCRIBE payload"));
                    UINT8_SET_BIT(subscriptionOptions, MQTT_SUBSCRIBE_NO_LOCAL);
                }
                else LogDebug(("Adding noLocalOption as 0 in SUBSCRIBE payload"));

                if (pSubscriptionList[subscriptionsSent].retainAsPublishedOption == 1) {
                    LogInfo((" retainAsPublishedOption in SUBSCRIBE payload"));
                    UINT8_SET_BIT(subscriptionOptions, MQTT_SUBSCRIBE_RETAIN_AS_PUBLISHED);
                }
                else LogDebug(("retainAsPublishedOption as 0 in SUBSCRIBE payload"));

                if (pSubscriptionList[subscriptionsSent].retainHandlingOption == 0) {
                    LogInfo(("Send Retain messages at the time of subscribe"));
                }
                else if (pSubscriptionList[subscriptionsSent].retainHandlingOption == 1) {
                    LogInfo(("Send retained messages at subscribe only if the subscription does not currently exist"));
                    UINT8_SET_BIT(subscriptionOptions, MQTT_SUBSCRIBE_RETAIN_HANDLING1);

                }
                else if (pSubscriptionList[subscriptionsSent].retainHandlingOption == 2) {
                    LogInfo(("Do not send retained messages at subscribe"));
                    UINT8_SET_BIT(subscriptionOptions, MQTT_SUBSCRIBE_RETAIN_HANDLING2);
                }
                pIterator->iov_base = &(subscriptionOptions);
                pIterator->iov_len = 1U;
                totalPacketLength += 1U;
                pIterator++;
                ioVectorLength++;
            }
            subscriptionsSent ++ ;
            topicFieldLengthIndex++;
        }
        if (sendMessageVector(pContext,pIoVector, ioVectorLength) != (int32_t)totalPacketLength)
        {
            LogError(("Error in sending SUBSCRIBE/UNSUBSCRIBE packet"));
            status = MQTTSendFailed;
        }
        /* Update the iterator for the next potential loop iteration. */
        pIterator = pIoVector;
        /* Reset the vector length for the next potential loop iteration. */
        ioVectorLength = 0U;
        /* Reset the packet length for the next potential loop iteration. */
        totalPacketLength = 0U;
    }
    return status ;                                        
}

/*-----------------------------------------------------------*/

static MQTTStatus_t sendPublishWithoutCopy( MQTTContext_t * pContext,
                                            const MQTTPublishInfo_t * pPublishInfo,
                                            const uint8_t * pMqttHeader,
                                            size_t headerSize,
                                            uint16_t packetId,
                                            MqttPropBuilder_t* pPropertyBuilder)
{
    MQTTStatus_t status = MQTTSuccess;
    size_t ioVectorLength;
    size_t totalMessageLength;

    /* Bytes required to encode the packet ID in an MQTT header according to
     * the MQTT specification. */
    uint8_t serializedPacketID[ 2U ];

    /* Maximum number of vectors required to encode and send a publish
     * packet. The breakdown is shown below.
     * Fixed header (including topic string length)      0 + 1 = 1
     * Topic string                                        + 1 = 2
     * Packet ID (only when QoS > QoS0)                    + 1 = 3
     * Property Length                                     + 1 = 4   
     * Optional Properties                                 + 1 = 5   
     * Payload                                             + 1 = 6  */

    TransportOutVector_t pIoVector[6];
    uint8_t * pIndex;
    TransportOutVector_t * iterator;

    /* The header is sent first. */
    pIoVector[ 0U ].iov_base = pMqttHeader;
    pIoVector[ 0U ].iov_len = headerSize;
    totalMessageLength = headerSize;

<<<<<<< HEAD
=======
    while( ( status == MQTTSuccess ) && ( unsubscriptionsSent < subscriptionCount ) )
    {
        /* Reset the index for next iteration. */
        topicFieldLengthIndex = 0;

        /* Check whether the subscription topic will fit in the given vector. */
        while( ( ioVectorLength <= ( MQTT_SUB_UNSUB_MAX_VECTORS - CORE_MQTT_UNSUBSCRIBE_PER_TOPIC_VECTOR_LENGTH ) ) &&
               ( unsubscriptionsSent < subscriptionCount ) )
        {
            /* The topic filter gets sent next. */
            vectorsAdded = addEncodedStringToVector( serializedTopicFieldLength[ topicFieldLengthIndex ],
                                                     pSubscriptionList[ unsubscriptionsSent ].pTopicFilter,
                                                     pSubscriptionList[ unsubscriptionsSent ].topicFilterLength,
                                                     pIterator,
                                                     &totalPacketLength );

            /* Update the iterator to point to the next empty location. */
            pIterator = &pIterator[ vectorsAdded ];
            /* Update the total count based on how many vectors were added. */
            ioVectorLength += vectorsAdded;

            unsubscriptionsSent++;

            /* Update the index for next iteration. */
            topicFieldLengthIndex++;
        }

        if( sendMessageVector( pContext, pIoVector, ioVectorLength ) != ( int32_t ) totalPacketLength )
        {
            status = MQTTSendFailed;
        }

        /* Update the iterator for the next potential loop iteration. */
        pIterator = pIoVector;
        /* Reset the vector length for the next potential loop iteration. */
        ioVectorLength = 0U;
        /* Reset the packet length for the next potential loop iteration. */
        totalPacketLength = 0U;
    }

    return status;
}

/*-----------------------------------------------------------*/

static MQTTStatus_t sendPublishWithoutCopy( MQTTContext_t * pContext,
                                            const MQTTPublishInfo_t * pPublishInfo,
                                            uint8_t * pMqttHeader,
                                            size_t headerSize,
                                            uint16_t packetId )
{
    MQTTStatus_t status = MQTTSuccess;
    size_t ioVectorLength;
    size_t totalMessageLength;
    bool dupFlagChanged = false;

    /* Bytes required to encode the packet ID in an MQTT header according to
     * the MQTT specification. */
    uint8_t serializedPacketID[ 2U ];

    /* Maximum number of vectors required to encode and send a publish
     * packet. The breakdown is shown below.
     * Fixed header (including topic string length)      0 + 1 = 1
     * Topic string                                        + 1 = 2
     * Packet ID (only when QoS > QoS0)                    + 1 = 3
     * Payload                                             + 1 = 4  */
    TransportOutVector_t pIoVector[ 4U ];

    /* The header is sent first. */
    pIoVector[ 0U ].iov_base = pMqttHeader;
    pIoVector[ 0U ].iov_len = headerSize;
    totalMessageLength = headerSize;

>>>>>>> c5715e3d
    /* Then the topic name has to be sent. */
    pIoVector[ 1U ].iov_base = pPublishInfo->pTopicName;
    pIoVector[ 1U ].iov_len = pPublishInfo->topicNameLength;
    totalMessageLength += pPublishInfo->topicNameLength;

    /* The next field's index should be 2 as the first two fields
     * have been filled in. */
    ioVectorLength = 2U;

    if( pPublishInfo->qos > MQTTQoS0 )
    {
        /* Encode the packet ID. */
        serializedPacketID[ 0 ] = ( ( uint8_t ) ( ( packetId ) >> 8 ) );
        serializedPacketID[ 1 ] = ( ( uint8_t ) ( ( packetId ) & 0x00ffU ) );

        pIoVector[ ioVectorLength ].iov_base = serializedPacketID;
        pIoVector[ ioVectorLength ].iov_len = sizeof( serializedPacketID );

        ioVectorLength++;
        totalMessageLength += sizeof( serializedPacketID );
    }

    /*Serialize the fixed publish properties.*/
    size_t publishPropLength = 0; 
    if (pPropertyBuilder != NULL)
    {
        publishPropLength = pPropertyBuilder->currentIndex;
    }
    uint8_t propertyLength[4];
    iterator = &pIoVector[ioVectorLength];
    pIndex = propertyLength;
    pIndex = encodeVariableLength(pIndex, publishPropLength);
    iterator->iov_base = propertyLength;
    iterator->iov_len = (size_t)(pIndex - propertyLength);
    totalMessageLength += iterator->iov_len;
    iterator++;
    ioVectorLength++;

    if (pPropertyBuilder != NULL)
    {
        iterator->iov_base = pPropertyBuilder->pBuffer;
        iterator->iov_len = pPropertyBuilder->currentIndex;
        totalMessageLength += iterator->iov_len;
        iterator++;
        ioVectorLength++;
    }

    /* Publish packets are allowed to contain no payload. */
    if( pPublishInfo->payloadLength > 0U )
    {
        pIoVector[ ioVectorLength ].iov_base = pPublishInfo->pPayload;
        pIoVector[ ioVectorLength ].iov_len = pPublishInfo->payloadLength;

        ioVectorLength++;
        totalMessageLength += pPublishInfo->payloadLength;
    }

    /* store a copy of the publish for retransmission purposes */
    if( ( pPublishInfo->qos > MQTTQoS0 ) &&
        ( pContext->storeFunction != NULL ) )
    {
        /* If not already set, set the dup flag before storing a copy of the publish
         * this is because on retrieving back this copy we will get it in the form of an
         * array of TransportOutVector_t that holds the data in a const pointer which cannot be
         * changed after retrieving. */
        if( pPublishInfo->dup != true )
        {
            status = MQTT_UpdateDuplicatePublishFlag( pMqttHeader, true );

            dupFlagChanged = ( status == MQTTSuccess );
        }

        if( status == MQTTSuccess )
        {
            MQTTVec_t mqttVec;

            mqttVec.pVector = pIoVector;
            mqttVec.vectorLen = ioVectorLength;

            if( pContext->storeFunction( pContext, packetId, &mqttVec ) != true )
            {
                status = MQTTPublishStoreFailed;
            }
        }

        /* change the value of the dup flag to its original, if it was changed */
        if( ( status == MQTTSuccess ) && ( dupFlagChanged == true ) )
        {
            status = MQTT_UpdateDuplicatePublishFlag( pMqttHeader, false );
        }
    }

    if( ( status == MQTTSuccess ) &&
        ( sendMessageVector( pContext, pIoVector, ioVectorLength ) != ( int32_t ) totalMessageLength ) )
    {
        status = MQTTSendFailed;
    }

    return status;
}

/*-----------------------------------------------------------*/

static MQTTStatus_t sendConnectWithoutCopy( MQTTContext_t * pContext,
                                            const MQTTConnectInfo_t * pConnectInfo,
                                            const MQTTPublishInfo_t * pWillInfo,
                                            size_t remainingLength,
                                            MqttPropBuilder_t* pPropertyBuilder, 
                                            MqttPropBuilder_t* willPropsBuilder)
{
    MQTTStatus_t status = MQTTSuccess;
    TransportOutVector_t * iterator;
    size_t ioVectorLength = 0U;
    size_t totalMessageLength = 0U;
    int32_t bytesSentOrError;
    uint8_t * pIndex;
    uint8_t serializedClientIDLength[ 2 ];
    uint8_t serializedTopicLength[ 2 ];
    uint8_t serializedPayloadLength[ 2 ];
    uint8_t serializedUsernameLength[ 2 ];
    uint8_t serializedPasswordLength[ 2 ];
    size_t vectorsAdded;



    /* Maximum number of bytes required by the fixed  part of the CONNECT
    * packet header according to the MQTT specification.
    * MQTT Control Byte          0 + 1 = 1
    * Remaining length (max)       + 4 = 5
    * Protocol Name Length         + 2 = 7
    * Protocol Name (MQTT)         + 4 = 11
    * Protocol level               + 1 = 12
    * Connect flags                + 1 = 13
    * Keep alive                   + 2 = 15
    */

    uint8_t connectPacketHeader[ 15U ];

    /* The maximum vectors required to encode and send a connect packet. The
    * breakdown is shown below.
    * Fixed header      0 + 1 = 1
    * Connect Properties  + 2 = 3
    * Client ID           + 2 = 5
    * Will Properties     + 2 = 7
    * Will topic          + 2 = 9
    * Will payload        + 2 = 11
    * Username            + 2 = 13
    * Password            + 2 = 15
    */
    TransportOutVector_t pIoVector[ 15 ];

    iterator = pIoVector;
    pIndex = connectPacketHeader;

    /* Validate arguments. */
    if( ( pWillInfo != NULL ) && ( pWillInfo->pTopicName == NULL ) )
    {
        LogError( ( "pWillInfo->pTopicName cannot be NULL if Will is present." ) );
        status = MQTTBadParameter;
    }
    else
    {
        pIndex = MQTT_SerializeConnectFixedHeader( pIndex,
                                                   pConnectInfo,
                                                   pWillInfo,
                                                   remainingLength );

        iterator->iov_base = connectPacketHeader;
        iterator->iov_len = ( size_t ) ( pIndex - connectPacketHeader );
        totalMessageLength += iterator->iov_len;
        iterator++;
        ioVectorLength++;

        size_t connectPropLen = 0;

        if (pPropertyBuilder != NULL)
        {
            connectPropLen = pPropertyBuilder->currentIndex;
        }


        uint8_t propertyLength[4];
        pIndex = propertyLength;
        pIndex = encodeVariableLength(pIndex, connectPropLen);
        iterator->iov_base = propertyLength;
        iterator->iov_len = (size_t)(pIndex - propertyLength);
        totalMessageLength += iterator->iov_len;
        iterator++;
        ioVectorLength++;

        if (pPropertyBuilder != NULL)
        {
            /*Serialize the will properties*/

            iterator->iov_base = pPropertyBuilder->pBuffer;
            iterator->iov_len = pPropertyBuilder->currentIndex;
            totalMessageLength += iterator->iov_len;
            iterator++;
            ioVectorLength++;
        }

        /*
        * Updating Context with optional properties
        */
        if (pPropertyBuilder != NULL)
        {
            status = updateContextWithConnectProps(pPropertyBuilder, &pContext->connectProperties);
        }

        /* Serialize the client ID. */
        vectorsAdded = addEncodedStringToVector( serializedClientIDLength,
                                                 pConnectInfo->pClientIdentifier,
                                                 pConnectInfo->clientIdentifierLength,
                                                 iterator,
                                                 &totalMessageLength );

        /* Update the iterator to point to the next empty slot. */
        iterator = &iterator[ vectorsAdded ];
        ioVectorLength += vectorsAdded;

        if (pWillInfo != NULL)
        {
            size_t willPropsLen = 0;

            if (willPropsBuilder != NULL)
            {
                willPropsLen = willPropsBuilder->currentIndex;
            }


            uint8_t willPropertyLength[4];
            pIndex = willPropertyLength;
            pIndex = encodeVariableLength(pIndex, willPropsLen);
            iterator->iov_base = willPropertyLength;
            iterator->iov_len = (size_t)(pIndex - willPropertyLength);
            totalMessageLength += iterator->iov_len;
            iterator++;
            ioVectorLength++;

            if (willPropsBuilder != NULL)
            {
                /*Serialize the will properties*/

                iterator->iov_base = willPropsBuilder->pBuffer;
                iterator->iov_len = willPropsBuilder->currentIndex;
                totalMessageLength += iterator->iov_len;
                iterator++;
                ioVectorLength++;
            }

            /* Serialize the topic. */
            vectorsAdded = addEncodedStringToVector( serializedTopicLength,
                                                     pWillInfo->pTopicName,
                                                     pWillInfo->topicNameLength,
                                                     iterator,
                                                     &totalMessageLength );

            /* Update the iterator to point to the next empty slot. */
            iterator = &iterator[ vectorsAdded ];
            ioVectorLength += vectorsAdded;

            /* Serialize the payload. Payload of last will and testament can be NULL. */
            vectorsAdded = addEncodedStringToVector( serializedPayloadLength,
                                                     pWillInfo->pPayload,
                                                     ( uint16_t ) pWillInfo->payloadLength,
                                                     iterator,
                                                     &totalMessageLength );

            /* Update the iterator to point to the next empty slot. */
            iterator = &iterator[ vectorsAdded ];
            ioVectorLength += vectorsAdded;
        }

        /* Encode the user name if provided. */
        if( pConnectInfo->pUserName != NULL )
        {
            /* Serialize the user name string. */
            vectorsAdded = addEncodedStringToVector( serializedUsernameLength,
                                                     pConnectInfo->pUserName,
                                                     pConnectInfo->userNameLength,
                                                     iterator,
                                                     &totalMessageLength );

            /* Update the iterator to point to the next empty slot. */
            iterator = &iterator[ vectorsAdded ];
            ioVectorLength += vectorsAdded;
        }

        /* Encode the password if provided. */
        if( pConnectInfo->pPassword != NULL )
        {
            /* Serialize the user name string. */
            vectorsAdded = addEncodedStringToVector( serializedPasswordLength,
                                                     pConnectInfo->pPassword,
                                                     pConnectInfo->passwordLength,
                                                     iterator,
                                                     &totalMessageLength );
            /* Update the iterator to point to the next empty slot. */
            iterator = &iterator[ vectorsAdded ];
            ioVectorLength += vectorsAdded;
        }

        bytesSentOrError = sendMessageVector( pContext, pIoVector, ioVectorLength );

        if( bytesSentOrError != ( int32_t ) totalMessageLength )
        {
            status = MQTTSendFailed;
        }
    }

    return status;
}

/*-----------------------------------------------------------*/

static MQTTStatus_t receiveConnack( MQTTContext_t * pContext,
                                    uint32_t timeoutMs,
                                    bool cleanSession,
                                    MQTTPacketInfo_t * pIncomingPacket,
                                    bool * pSessionPresent )
{
    MQTTStatus_t status = MQTTSuccess;
    MQTTGetCurrentTimeFunc_t getTimeStamp = NULL;
    uint32_t entryTimeMs = 0U, remainingTimeMs = 0U, timeTakenMs = 0U;
    bool breakFromLoop = false;
    uint16_t loopCount = 0U;
    MQTTDeserializedInfo_t deserializedInfo; 
    MqttPropBuilder_t propBuffer = { 0 } ;
    

    assert( pContext != NULL );
    assert( pIncomingPacket != NULL );
    assert( pContext->getTime != NULL );

    getTimeStamp = pContext->getTime;

    /* Get the entry time for the function. */
    entryTimeMs = getTimeStamp();

    do
    {
        /* Transport read for incoming CONNACK packet type and length.
         * MQTT_GetIncomingPacketTypeAndLength is a blocking call and it is
         * returned after a transport receive timeout, an error, or a successful
         * receive of packet type and length. */
        status = MQTT_GetIncomingPacketTypeAndLength( pContext->transportInterface.recv,
                                                      pContext->transportInterface.pNetworkContext,
                                                      pIncomingPacket );

        /* The loop times out based on 2 conditions.
         * 1. If timeoutMs is greater than 0:
         *    Loop times out based on the timeout calculated by getTime()
         *    function.
         * 2. If timeoutMs is 0:
         *    Loop times out based on the maximum number of retries config
         *    MQTT_MAX_CONNACK_RECEIVE_RETRY_COUNT. This config will control
         *    maximum the number of retry attempts to read the CONNACK packet.
         *    A value of 0 for the config will try once to read CONNACK. */
        if( timeoutMs > 0U )
        {
            breakFromLoop = calculateElapsedTime( getTimeStamp(), entryTimeMs ) >= timeoutMs;
        }
        else
        {
            breakFromLoop = loopCount >= MQTT_MAX_CONNACK_RECEIVE_RETRY_COUNT;
            loopCount++;
        }

        /* Loop until there is data to read or if we have exceeded the timeout/retries. */
    } while( ( status == MQTTNoDataAvailable ) && ( breakFromLoop == false ) );

    if( status == MQTTSuccess )
    {
        /* Time taken in this function so far. */
        timeTakenMs = calculateElapsedTime( getTimeStamp(), entryTimeMs );

        if( timeTakenMs < timeoutMs )
        {
            /* Calculate remaining time for receiving the remainder of
             * the packet. */
            remainingTimeMs = timeoutMs - timeTakenMs;
        }

        /* Reading the remainder of the packet by transport recv.
         * Attempt to read once even if the timeout has expired.
         * Invoking receivePacket with remainingTime as 0 would attempt to
         * recv from network once. If using retries, the remainder of the
         * CONNACK packet is tried to be read only once. Reading once would be
         * good as the packet type and remaining length was already read. Hence,
         * the probability of the remaining 2 bytes available to read is very high. */
        if( pIncomingPacket->type == MQTT_PACKET_TYPE_CONNACK )
        {
            status = receivePacket( pContext,
                                    *pIncomingPacket,
                                    remainingTimeMs );
        }
        else
        {
            LogError( ( "Incorrect packet type %X received while expecting"
                        " CONNACK(%X).",
                        ( unsigned int ) pIncomingPacket->type,
                        MQTT_PACKET_TYPE_CONNACK ) );
            status = MQTTBadResponse;
        }
    }

    if( status == MQTTSuccess )
    {
        /* Update the packet info pointer to the buffer read. */
        pIncomingPacket->pRemainingData = pContext->networkBuffer.pBuffer;

        /* Deserialize CONNACK. */
        status = MQTT_DeserializeConnack( &pContext->connectProperties, pIncomingPacket, pSessionPresent, &propBuffer);

    }

    /* If a clean session is requested, a session present should not be set by
     * broker. */
    if( status == MQTTSuccess )
    {
        if( ( cleanSession == true ) && ( *pSessionPresent == true ) )
        {
            LogError( ( "Unexpected session present flag in CONNACK response from broker."
                        " CONNECT request with clean session was made with broker." ) );
            status = MQTTBadResponse;
        }
    }

    if( status == MQTTSuccess )
    {
        LogDebug( ( "Received MQTT CONNACK successfully from broker." ) );
    }
    else
    {
        LogError( ( "CONNACK recv failed with status = %s.",
                    MQTT_Status_strerror( status ) ) );
    }

    if (status == MQTTSuccess || status == MQTTServerRefused)
    {
        deserializedInfo.deserializationResult = status; 
        pContext->appCallback(pContext, pIncomingPacket ,&deserializedInfo, NULL, &pContext->ackPropsBuffer , &propBuffer);
    }

    return status;
}

/*-----------------------------------------------------------*/

static MQTTStatus_t handleUncleanSessionResumption( MQTTContext_t * pContext )
{
    MQTTStatus_t status = MQTTSuccess;
    MQTTStateCursor_t cursor = MQTT_STATE_CURSOR_INITIALIZER;
    uint16_t packetId = MQTT_PACKET_ID_INVALID;
    MQTTPublishState_t state = MQTTStateNull;
    size_t totalMessageLength;
    uint8_t * pMqttPacket;

    assert( pContext != NULL );

    /* Get the next packet ID for which a PUBREL need to be resent. */
    packetId = MQTT_PubrelToResend( pContext, &cursor, &state );

    /* Resend all the PUBREL acks after session is reestablished. */
    while( ( packetId != MQTT_PACKET_ID_INVALID ) &&
           ( status == MQTTSuccess ) )
    {
        status = sendPublishAcks( pContext, packetId, state );

        packetId = MQTT_PubrelToResend( pContext, &cursor, &state );
    }

    if( ( status == MQTTSuccess ) &&
        ( pContext->retrieveFunction != NULL ) )
    {
        cursor = MQTT_STATE_CURSOR_INITIALIZER;

        /* Resend all the PUBLISH for which PUBACK/PUBREC is not received
         * after session is reestablished. */
        do
        {
            packetId = MQTT_PublishToResend( pContext, &cursor );

            if( packetId != MQTT_PACKET_ID_INVALID )
            {
                if( pContext->retrieveFunction( pContext, packetId, &pMqttPacket, &totalMessageLength ) != true )
                {
                    status = MQTTPublishRetrieveFailed;
                    break;
                }

                MQTT_PRE_STATE_UPDATE_HOOK( pContext );

                if( sendBuffer( pContext, pMqttPacket, totalMessageLength ) != ( int32_t ) totalMessageLength )
                {
                    status = MQTTSendFailed;
                }

                MQTT_POST_STATE_UPDATE_HOOK( pContext );
            }
        } while( ( packetId != MQTT_PACKET_ID_INVALID ) &&
                 ( status == MQTTSuccess ) );
    }

    return status;
}

static MQTTStatus_t handleCleanSession( MQTTContext_t * pContext )
{
    MQTTStatus_t status = MQTTSuccess;
    MQTTStateCursor_t cursor = MQTT_STATE_CURSOR_INITIALIZER;
    uint16_t packetId = MQTT_PACKET_ID_INVALID;

    assert( pContext != NULL );

    /* Reset the index and clear the buffer when a new session is established. */
    pContext->index = 0;
    ( void ) memset( pContext->networkBuffer.pBuffer, 0, pContext->networkBuffer.size );

    if( pContext->clearFunction != NULL )
    {
        cursor = MQTT_STATE_CURSOR_INITIALIZER;

        /* Resend all the PUBLISH for which PUBACK/PUBREC is not received
         * after session is reestablished. */
        do
        {
            packetId = MQTT_PublishToResend( pContext, &cursor );

            if( packetId != MQTT_PACKET_ID_INVALID )
            {
                pContext->clearFunction( pContext, packetId );
            }
        } while( packetId != MQTT_PACKET_ID_INVALID );
    }

    if( pContext->outgoingPublishRecordMaxCount > 0U )
    {
        /* Clear any existing records if a new session is established. */
        ( void ) memset( pContext->outgoingPublishRecords,
                         0x00,
                         pContext->outgoingPublishRecordMaxCount * sizeof( *pContext->outgoingPublishRecords ) );
    }

    if( pContext->incomingPublishRecordMaxCount > 0U )
    {
        ( void ) memset( pContext->incomingPublishRecords,
                         0x00,
                         pContext->incomingPublishRecordMaxCount * sizeof( *pContext->incomingPublishRecords ) );
    }

    return status;
}

static MQTTStatus_t validatePublishParams( const MQTTContext_t * pContext,
                                           const MQTTPublishInfo_t * pPublishInfo,
                                           uint16_t packetId )
{
    MQTTStatus_t status = MQTTSuccess;

    /* Validate arguments. */
    if( ( pContext == NULL ) || ( pPublishInfo == NULL ) )
    {
        LogError( ( "Argument cannot be NULL: pContext=%p, "
                    "pPublishInfo=%p.",
                    ( void * ) pContext,
                    ( void * ) pPublishInfo ) );
        status = MQTTBadParameter;
    }
    else if( ( pPublishInfo->qos != MQTTQoS0 ) && ( packetId == 0U ) )
    {
        LogError( ( "Packet Id is 0 for PUBLISH with QoS=%u.",
                    ( unsigned int ) pPublishInfo->qos ) );
        status = MQTTBadParameter;
    }
    else if( ( pPublishInfo->payloadLength > 0U ) && ( pPublishInfo->pPayload == NULL ) )
    {
        LogError( ( "A nonzero payload length requires a non-NULL payload: "
                    "payloadLength=%lu, pPayload=%p.",
                    ( unsigned long ) pPublishInfo->payloadLength,
                    pPublishInfo->pPayload ) );
        status = MQTTBadParameter;
    }
    else if( ( pContext->outgoingPublishRecords == NULL ) && ( pPublishInfo->qos > MQTTQoS0 ) )
    {
        LogError( ( "Trying to publish a QoS > MQTTQoS0 packet when outgoing publishes "
                    "for QoS1/QoS2 have not been enabled. Please, call MQTT_InitStatefulQoS "
                    "to initialize and enable the use of QoS1/QoS2 publishes." ) );
        status = MQTTBadParameter;
    }
    else
    {
        /* MISRA else */
    }

    return status;
}

/*-----------------------------------------------------------*/

MQTTStatus_t MQTT_Init( MQTTContext_t * pContext,
                        const TransportInterface_t * pTransportInterface,
                        MQTTGetCurrentTimeFunc_t getTimeFunction,
                        MQTTEventCallback_t userCallback,
                        const MQTTFixedBuffer_t * pNetworkBuffer)
{
    MQTTStatus_t status = MQTTSuccess;
    MQTTConnectProperties_t connectProperties; 

    /* Validate arguments. */
    if( ( pContext == NULL ) || ( pTransportInterface == NULL ) ||
        ( pNetworkBuffer == NULL ) )
    {
        LogError( ( "Argument cannot be NULL: pContext=%p, "
                    "pTransportInterface=%p, "
                    "pNetworkBuffer=%p",
                    ( void * ) pContext,
                    ( void * ) pTransportInterface,
                    ( void * ) pNetworkBuffer ) );
        status = MQTTBadParameter;
    }
    else if( getTimeFunction == NULL )
    {
        LogError( ( "Invalid parameter: getTimeFunction is NULL" ) );
        status = MQTTBadParameter;
    }
    else if( userCallback == NULL )
    {
        LogError( ( "Invalid parameter: userCallback is NULL" ) );
        status = MQTTBadParameter;
    }
    else if( pTransportInterface->recv == NULL )
    {
        LogError( ( "Invalid parameter: pTransportInterface->recv is NULL" ) );
        status = MQTTBadParameter;
    }
    else if( pTransportInterface->send == NULL )
    {
        LogError( ( "Invalid parameter: pTransportInterface->send is NULL" ) );
        status = MQTTBadParameter;
    }
    else
    {
        ( void ) memset( pContext, 0x00, sizeof( MQTTContext_t ) );

        pContext->connectStatus = MQTTNotConnected;
        pContext->transportInterface = *pTransportInterface;
        pContext->getTime = getTimeFunction;
        pContext->appCallback = userCallback;
        pContext->networkBuffer = *pNetworkBuffer;

        /* Zero is not a valid packet ID per MQTT spec. Start from 1. */
        pContext->nextPacketId = 1;

        /* Setting default connect properties in our application */
        status = MQTT_InitConnect(&connectProperties); 
        pContext->connectProperties = connectProperties; 
    }

    return status;
}

/*-----------------------------------------------------------*/

MQTTStatus_t MQTT_InitStatefulQoS( MQTTContext_t * pContext,
                                   MQTTPubAckInfo_t * pOutgoingPublishRecords,
                                   size_t outgoingPublishCount,
                                   MQTTPubAckInfo_t * pIncomingPublishRecords,
                                   size_t incomingPublishCount, 
                                   uint8_t * pBuffer , 
                                   size_t bufferLength)
{
    MQTTStatus_t status = MQTTSuccess;

    if( pContext == NULL )
    {
        LogError( ( "Argument cannot be NULL: pContext=%p\n",
                    ( void * ) pContext ) );
        status = MQTTBadParameter;
    }

    /* Check whether the arguments make sense. Not equal here behaves
     * like an exclusive-or operator for boolean values. */
    else if( ( outgoingPublishCount == 0U ) !=
             ( pOutgoingPublishRecords == NULL ) )
    {
        LogError( ( "Arguments do not match: pOutgoingPublishRecords=%p, "
                    "outgoingPublishCount=%lu",
                    ( void * ) pOutgoingPublishRecords,
                    ( unsigned long ) outgoingPublishCount ) );
        status = MQTTBadParameter;
    }

    /* Check whether the arguments make sense. Not equal here behaves
     * like an exclusive-or operator for boolean values. */
    else if( ( incomingPublishCount == 0U ) !=
             ( pIncomingPublishRecords == NULL ) )
    {
        LogError( ( "Arguments do not match: pIncomingPublishRecords=%p, "
                    "incomingPublishCount=%lu",
                    ( void * ) pIncomingPublishRecords,
                    ( unsigned long ) incomingPublishCount ) );
        status = MQTTBadParameter;
    }
    else if( pContext->appCallback == NULL )
    {
        LogError( ( "MQTT_InitStatefulQoS must be called only after MQTT_Init has"
                    " been called successfully.\n" ) );
        status = MQTTBadParameter;
    }
    else
    {
        pContext->incomingPublishRecordMaxCount = incomingPublishCount;
        pContext->incomingPublishRecords = pIncomingPublishRecords;
        pContext->outgoingPublishRecordMaxCount = outgoingPublishCount;
        pContext->outgoingPublishRecords = pOutgoingPublishRecords;

        if (pBuffer != NULL && bufferLength != 0U)
        {
            MqttPropBuilder_t ackPropsBuffer; 
            MqttPropertyBuilder_Init(&ackPropsBuffer, pBuffer, bufferLength); 

            pContext->ackPropsBuffer = ackPropsBuffer; 
        }
        else
        {
            pContext->ackPropsBuffer.pBuffer = NULL; 
            pContext->ackPropsBuffer.bufferLength = 0; 
        }
    }

    return status;
}

/*-----------------------------------------------------------*/

MQTTStatus_t MQTT_InitRetransmits( MQTTContext_t * pContext,
                                   MQTTStorePacketForRetransmit storeFunction,
                                   MQTTRetrievePacketForRetransmit retrieveFunction,
                                   MQTTClearPacketForRetransmit clearFunction )
{
    MQTTStatus_t status = MQTTSuccess;

    if( pContext == NULL )
    {
        LogError( ( "Argument cannot be NULL: pContext=%p\n",
                    ( void * ) pContext ) );
        status = MQTTBadParameter;
    }
    else if( storeFunction == NULL )
    {
        LogError( ( "Invalid parameter: storeFunction is NULL" ) );
        status = MQTTBadParameter;
    }
    else if( retrieveFunction == NULL )
    {
        LogError( ( "Invalid parameter: retrieveFunction is NULL" ) );
        status = MQTTBadParameter;
    }
    else if( clearFunction == NULL )
    {
        LogError( ( "Invalid parameter: clearFunction is NULL" ) );
        status = MQTTBadParameter;
    }
    else
    {
        pContext->storeFunction = storeFunction;
        pContext->retrieveFunction = retrieveFunction;
        pContext->clearFunction = clearFunction;
    }

    return status;
}

/*-----------------------------------------------------------*/

MQTTStatus_t MQTT_CancelCallback( const MQTTContext_t * pContext,
                                  uint16_t packetId )
{
    MQTTStatus_t status = MQTTSuccess;

    if( pContext == NULL )
    {
        LogWarn( ( "pContext is NULL\n" ) );
        status = MQTTBadParameter;
    }
    else if( pContext->outgoingPublishRecords == NULL )
    {
        LogError( ( "QoS1/QoS2 is not initialized for use. Please, "
                    "call MQTT_InitStatefulQoS to enable QoS1 and QoS2 "
                    "publishes.\n" ) );
        status = MQTTBadParameter;
    }
    else
    {
        MQTT_PRE_STATE_UPDATE_HOOK( pContext );

        status = MQTT_RemoveStateRecord( pContext,
                                         packetId );

        MQTT_POST_STATE_UPDATE_HOOK( pContext );
    }

    return status;
}

/*-----------------------------------------------------------*/

MQTTStatus_t MQTT_CheckConnectStatus( const MQTTContext_t * pContext )
{
    MQTTConnectionStatus_t connectStatus;
    MQTTStatus_t status = MQTTSuccess;

    if( pContext == NULL )
    {
        LogError( ( "Argument cannot be NULL: pContext=%p",
                    ( void * ) pContext ) );
        status = MQTTBadParameter;
    }

    if( status == MQTTSuccess )
    {
        MQTT_PRE_STATE_UPDATE_HOOK( pContext );

        connectStatus = pContext->connectStatus;

        MQTT_POST_STATE_UPDATE_HOOK( pContext );

        switch( connectStatus )
        {
            case MQTTConnected:
                status = MQTTStatusConnected;
                break;

            case MQTTDisconnectPending:
                status = MQTTStatusDisconnectPending;
                break;

            default:
                status = MQTTStatusNotConnected;
                break;
        }
    }

    return status;
}

/*-----------------------------------------------------------*/

MQTTStatus_t MQTT_Connect( MQTTContext_t * pContext,
                           const MQTTConnectInfo_t * pConnectInfo,
                           MQTTPublishInfo_t * pWillInfo,
                           uint32_t timeoutMs,
                           bool * pSessionPresent,
                           MqttPropBuilder_t * pPropertyBuilder, 
                           MqttPropBuilder_t * willPropsBuilder)
{
    size_t remainingLength = 0UL, packetSize = 0UL;
    MQTTStatus_t status = MQTTSuccess;
    MQTTPacketInfo_t incomingPacket = { 0 };
<<<<<<< HEAD
    size_t propertyLength = 0U; 
    size_t willPropertyLength = 0U; 
=======
    MQTTConnectionStatus_t connectStatus;
>>>>>>> c5715e3d

    incomingPacket.type = ( uint8_t ) 0;

    if( ( pContext == NULL ) || ( pConnectInfo == NULL ) || ( pSessionPresent == NULL ) )
    {
        LogError( ( "Argument cannot be NULL: pContext=%p, "
                    "pConnectInfo=%p, pSessionPresent=%p.",
                    ( void * ) pContext,
                    ( void * ) pConnectInfo,
                    ( void * ) pSessionPresent ) );
        status = MQTTBadParameter;
    }

    if (pPropertyBuilder != NULL)
    {
        propertyLength = pPropertyBuilder->currentIndex;
    }

    if (willPropsBuilder != NULL)
    {
        willPropertyLength = willPropsBuilder->currentIndex;
    }

    if( status == MQTTSuccess )
    {
    /* Get MQTT connect packet size and remaining length. */
        status = MQTT_GetConnectPacketSize( pConnectInfo,
                                                pWillInfo,
                                                propertyLength,
                                                willPropertyLength,
                                                &remainingLength,
                                                &packetSize );
        LogDebug( ( "CONNECT packet size is %lu and remaining length is %lu.",
                    ( unsigned long ) packetSize,
                    ( unsigned long ) remainingLength ) );
    }

    if (status == MQTTSuccess)
    {
        MQTT_PRE_STATE_UPDATE_HOOK( pContext );

<<<<<<< HEAD
        status = sendConnectWithoutCopy( pContext,
                                            pConnectInfo,
                                            pWillInfo,
                                            remainingLength, 
                                            pPropertyBuilder,
                                            willPropsBuilder);
=======
        connectStatus = pContext->connectStatus;
>>>>>>> c5715e3d

        if( connectStatus != MQTTNotConnected )
        {
            status = ( connectStatus == MQTTConnected ) ? MQTTStatusConnected : MQTTStatusDisconnectPending;
        }

<<<<<<< HEAD
    /* Read CONNACK from transport layer. */

    if( status == MQTTSuccess )
    {
        status = receiveConnack( pContext,
                                 timeoutMs,
                                 pConnectInfo->cleanSession,
                                 &incomingPacket,
                                 pSessionPresent );
    }
    /*Updating Incoming Publish Records Max and Outgoing Publish Records Max value*/
    if (status == MQTTSuccess)
    {
        pContext->incomingPublishRecordMaxCount = min(pContext->connectProperties.receiveMax, pContext->incomingPublishRecordMaxCount); 
        pContext->outgoingPublishRecordMaxCount = min(pContext->connectProperties.serverReceiveMax, pContext->outgoingPublishRecordMaxCount); 
    }
    if( status == MQTTSuccess )
=======
        if( status == MQTTSuccess )
        {
            status = sendConnectWithoutCopy( pContext,
                                             pConnectInfo,
                                             pWillInfo,
                                             remainingLength );
        }

        /* Read CONNACK from transport layer. */
        if( status == MQTTSuccess )
        {
            status = receiveConnack( pContext,
                                     timeoutMs,
                                     pConnectInfo->cleanSession,
                                     &incomingPacket,
                                     pSessionPresent );
        }

        if( ( status == MQTTSuccess ) && ( *pSessionPresent != true ) )
        {
            status = handleCleanSession( pContext );
        }

        if( status == MQTTSuccess )
        {
            pContext->connectStatus = MQTTConnected;
            /* Initialize keep-alive fields after a successful connection. */
            pContext->keepAliveIntervalSec = pConnectInfo->keepAliveSeconds;
            pContext->waitingForPingResp = false;
            pContext->pingReqSendTimeMs = 0U;
        }

        MQTT_POST_STATE_UPDATE_HOOK( pContext );
    }

    if( ( status == MQTTSuccess ) && ( *pSessionPresent == true ) )
>>>>>>> c5715e3d
    {
        /* Resend PUBRELs and PUBLISHES when reestablishing a session */
        status = handleUncleanSessionResumption( pContext );
    }

    if( status == MQTTSuccess )
    {
        LogInfo( ( "MQTT connection established with the broker." ) );
    }
    else if( ( status == MQTTStatusConnected ) || ( status == MQTTStatusDisconnectPending ) )
    {
        LogInfo( ( "MQTT Connection is either already established or a disconnect is pending, return status = %s.",
                   MQTT_Status_strerror( status ) ) );
    }
    else if( pContext == NULL )
    {
        LogError( ( "MQTT connection failed with status = %s.",
                    MQTT_Status_strerror( status ) ) );
    }
    else
    {
        LogError( ( "MQTT connection failed with status = %s.",
                    MQTT_Status_strerror( status ) ) );

        MQTT_PRE_STATE_UPDATE_HOOK( pContext );

        if( pContext->connectStatus == MQTTConnected )
        {
            /* This will only be executed if after the connack is received
             * the retransmits fail for some reason on an unclean session
             * connection. In this case we need to retry the re-transmits
             * which can only be done using the connect API and that can only
             * be done once we are disconnected, hence we ask the user to
             * call disconnect here */
            pContext->connectStatus = MQTTDisconnectPending;
        }

        MQTT_POST_STATE_UPDATE_HOOK( pContext );
    }

    return status;
}

/*-----------------------------------------------------------*/

MQTTStatus_t MQTT_Subscribe( MQTTContext_t * pContext,
                             MQTTSubscribeInfo_t * pSubscriptionList,
                             size_t subscriptionCount,
                             uint16_t packetId, 
                             MqttPropBuilder_t * pPropertyBuilder)
{
    MQTTConnectionStatus_t connectStatus;
    size_t remainingLength = 0UL, packetSize = 0UL;
    size_t subscribePropLen = 0; 
    if (pPropertyBuilder != NULL)
    {
        subscribePropLen = pPropertyBuilder->currentIndex;
    }

    MQTTStatus_t status = validateSubscribeUnsubscribeParams( pContext , 
                                                                pSubscriptionList, 
                                                                subscriptionCount,
                                                                packetId, 
                                                                MQTT_SUBSCRIBE);
    if (status == MQTTSuccess && pPropertyBuilder!=NULL)
    {
        status = validateSubscribeProperties(pContext->connectProperties.isSubscriptionIdAvailable,  pPropertyBuilder);
    }
    if( status == MQTTSuccess ) 
    {
        /* Get the remaining length and packet size.*/
        status = MQTT_GetSubscribePacketSize( pSubscriptionList,
                                                subscriptionCount,
                                                &remainingLength,
                                                &packetSize,
                                                subscribePropLen, pContext->connectProperties.serverMaxPacketSize);
        LogError( ( "SUBSCRIBE packet size is %lu and remaining length is %lu.",
                    ( unsigned long ) packetSize,
                    ( unsigned long ) remainingLength ) );
<<<<<<< HEAD
    }   
    if(status == MQTTSuccess){
        MQTT_PRE_SEND_HOOK(pContext);

        /* Send MQTT SUBSCRIBE packet. */
        status = sendSubscribeWithoutCopy( pContext,
                                            pSubscriptionList,
                                            subscriptionCount,
                                            packetId,
                                            remainingLength, 
                                            MQTT_SUBSCRIBE,
                                            pPropertyBuilder);
=======
    }

    if( status == MQTTSuccess )
    {
        MQTT_PRE_STATE_UPDATE_HOOK( pContext );

        connectStatus = pContext->connectStatus;

        if( connectStatus != MQTTConnected )
        {
            status = ( connectStatus == MQTTNotConnected ) ? MQTTStatusNotConnected : MQTTStatusDisconnectPending;
        }

        if( status == MQTTSuccess )
        {
            /* Send MQTT SUBSCRIBE packet. */
            status = sendSubscribeWithoutCopy( pContext,
                                               pSubscriptionList,
                                               subscriptionCount,
                                               packetId,
                                               remainingLength );
        }
>>>>>>> c5715e3d

        MQTT_POST_STATE_UPDATE_HOOK( pContext );
    }
    return status;
}

/*-----------------------------------------------------------*/

MQTTStatus_t MQTT_Publish( MQTTContext_t * pContext,
                           MQTTPublishInfo_t * pPublishInfo,
                           uint16_t packetId,
                           MqttPropBuilder_t* pPropertyBuilder)
{
    size_t headerSize = 0UL;
    size_t remainingLength = 0UL;
    size_t packetSize = 0UL;
    MQTTPublishState_t publishStatus = MQTTStateNull;
<<<<<<< HEAD
    bool stateUpdateHookExecuted = false;
    uint16_t topicAlias = 0U;
=======
    MQTTConnectionStatus_t connectStatus;
>>>>>>> c5715e3d

    /* Maximum number of bytes required by the 'fixed' part of the PUBLISH
     * packet header according to the MQTT specifications.
     * Header byte           0 + 1 = 1
     * Length (max)            + 4 = 5
     * Topic string length     + 2 = 7
     *
     * Note that since publish is one of the most common operations in MQTT
     * connection, we have moved the topic string length to the 'fixed' part of
     * the header so efficiency. Otherwise, we would need an extra vector and
     * an extra call to 'send' (in case writev is not defined) to send the
     * topic length.    */
    uint8_t mqttHeader[ 7U ];

    /* Validate arguments. */
    MQTTStatus_t status = validatePublishParams( pContext, pPublishInfo, packetId );

    size_t publishPropertyLength = 0; 
    if (pPropertyBuilder != NULL)
    {
        publishPropertyLength = pPropertyBuilder->currentIndex;
    }

    if ( (status == MQTTSuccess) && (pPropertyBuilder!= NULL))
    {
        status = validatePublishProperties(pContext->connectProperties.serverTopicAliasMax, pPropertyBuilder, &topicAlias);
    }

    if( status == MQTTSuccess )
    {
        /* Get the remaining length and packet size.*/

        status = MQTT_ValidatePublishParams( pPublishInfo,
                                            pContext->connectProperties.retainAvailable,
                                            pContext->connectProperties.serverMaxQos, 
                                            topicAlias,
                                            pContext->connectProperties.serverMaxPacketSize);

        if( status == MQTTSuccess )
        {
            status = MQTT_GetPublishPacketSize( pPublishInfo,
                                                    &remainingLength,
                                                    &packetSize,
                                                    pContext->connectProperties.serverMaxPacketSize,
                                                    publishPropertyLength);
        }
    }

    if( status == MQTTSuccess )
    {
        status = MQTT_SerializePublishHeaderWithoutTopic( pPublishInfo,
                                                          remainingLength,
                                                          mqttHeader,
                                                          &headerSize );
    }

    if( status == MQTTSuccess )
    {
        /* Take the mutex as multiple send calls are required for sending this
         * packet. */
        MQTT_PRE_STATE_UPDATE_HOOK( pContext );

        connectStatus = pContext->connectStatus;

        if( connectStatus != MQTTConnected )
        {
            status = ( connectStatus == MQTTNotConnected ) ? MQTTStatusNotConnected : MQTTStatusDisconnectPending;
        }

        if( ( status == MQTTSuccess ) && ( pPublishInfo->qos > MQTTQoS0 ) )
        {
            /* Set the flag so that the corresponding hook can be called later. */

<<<<<<< HEAD
        status = sendPublishWithoutCopy( pContext,
                                         pPublishInfo,
                                         mqttHeader,
                                         headerSize,
                                         packetId, pPropertyBuilder);
=======
            status = MQTT_ReserveState( pContext,
                                        packetId,
                                        pPublishInfo->qos );
>>>>>>> c5715e3d

            /* State already exists for a duplicate packet.
             * If a state doesn't exist, it will be handled as a new publish in
             * state engine. */
            if( ( status == MQTTStateCollision ) && ( pPublishInfo->dup == true ) )
            {
                status = MQTTSuccess;
            }
        }

        if( status == MQTTSuccess )
        {
            status = sendPublishWithoutCopy( pContext,
                                             pPublishInfo,
                                             mqttHeader,
                                             headerSize,
                                             packetId );
        }

        if( ( status == MQTTSuccess ) &&
            ( pPublishInfo->qos > MQTTQoS0 ) )
        {
            /* Update state machine after PUBLISH is sent.
             * Only to be done for QoS1 or QoS2. */
            status = MQTT_UpdateStatePublish( pContext,
                                              packetId,
                                              MQTT_SEND,
                                              pPublishInfo->qos,
                                              &publishStatus );

            if( status != MQTTSuccess )
            {
                LogError( ( "Update state for publish failed with status %s."
                            " However PUBLISH packet was sent to the broker."
                            " Any further handling of ACKs for the packet Id"
                            " will fail.",
                            MQTT_Status_strerror( status ) ) );
            }
        }

        /* mutex should be released and not before updating the state
         * because we need to make sure that the state is updated
         * after sending the publish packet, before the receive
         * loop receives ack for this and would want to update its state
         */
        MQTT_POST_STATE_UPDATE_HOOK( pContext );
    }

    if( status != MQTTSuccess )
    {
        LogError( ( "MQTT PUBLISH failed with status %s.",
                    MQTT_Status_strerror( status ) ) );
    }

    return status;
}

/*-----------------------------------------------------------*/

MQTTStatus_t MQTT_Ping( MQTTContext_t * pContext )
{
    int32_t sendResult = 0;
    MQTTStatus_t status = MQTTSuccess;
    size_t packetSize = 0U;
    /* MQTT ping packets are of fixed length. */
    uint8_t pingreqPacket[ 2U ];
    MQTTFixedBuffer_t localBuffer;
    MQTTConnectionStatus_t connectStatus;

    localBuffer.pBuffer = pingreqPacket;
    localBuffer.size = sizeof( pingreqPacket );

    if( pContext == NULL )
    {
        LogError( ( "pContext is NULL." ) );
        status = MQTTBadParameter;
    }

    if( status == MQTTSuccess )
    {
        /* Get MQTT PINGREQ packet size. */
        status = MQTT_GetPingreqPacketSize( &packetSize );

        if( status == MQTTSuccess )
        {
            assert( packetSize == localBuffer.size );
            LogDebug( ( "MQTT PINGREQ packet size is %lu.",
                        ( unsigned long ) packetSize ) );
        }
        else
        {
            LogError( ( "Failed to get the PINGREQ packet size." ) );
        }
    }

    if( status == MQTTSuccess )
    {
        /* Serialize MQTT PINGREQ. */
        status = MQTT_SerializePingreq( &localBuffer );
    }

    if( status == MQTTSuccess )
    {
        /* Take the mutex as the send call should not be interrupted in
         * between. */

        MQTT_PRE_STATE_UPDATE_HOOK( pContext );

        connectStatus = pContext->connectStatus;

        if( connectStatus != MQTTConnected )
        {
            status = ( connectStatus == MQTTNotConnected ) ? MQTTStatusNotConnected : MQTTStatusDisconnectPending;
        }

        if( status == MQTTSuccess )
        {
            /* Send the serialized PINGREQ packet to transport layer.
             * Here, we do not use the vectored IO approach for efficiency as the
             * Ping packet does not have numerous fields which need to be copied
             * from the user provided buffers. Thus it can be sent directly. */
            sendResult = sendBuffer( pContext,
                                     localBuffer.pBuffer,
                                     packetSize );

            /* It is an error to not send the entire PINGREQ packet. */
            if( sendResult < ( int32_t ) packetSize )
            {
                LogError( ( "Transport send failed for PINGREQ packet." ) );
                status = MQTTSendFailed;
            }
            else
            {
                pContext->pingReqSendTimeMs = pContext->lastPacketTxTime;
                pContext->waitingForPingResp = true;
                LogDebug( ( "Sent %ld bytes of PINGREQ packet.",
                            ( long int ) sendResult ) );
            }
        }

        MQTT_POST_STATE_UPDATE_HOOK( pContext );
    }
    return status;
}

/*-----------------------------------------------------------*/

MQTTStatus_t MQTT_Unsubscribe( MQTTContext_t * pContext,
                               const MQTTSubscribeInfo_t * pSubscriptionList,
                               size_t subscriptionCount,
                               uint16_t packetId, 
                               MqttPropBuilder_t* pPropertyBuilder)
{
    MQTTConnectionStatus_t connectStatus;
    size_t remainingLength = 0UL, packetSize = 0UL;
    size_t proplen = 0; 

    if (pPropertyBuilder != NULL)
    {
        proplen = pPropertyBuilder->currentIndex; 
    }

    /* Validate arguments. */
    MQTTStatus_t status = validateSubscribeUnsubscribeParams( pContext,
                                                              pSubscriptionList,
                                                              subscriptionCount,
                                                              packetId, 
                                                              MQTT_UNSUBSCRIBE);

    if( status == MQTTSuccess )
    {
        /* Get the remaining length and packet size.*/
        status = MQTT_GetUnsubscribePacketSize( pSubscriptionList,
                                                subscriptionCount,
                                                &remainingLength,
                                                &packetSize, 
                                                pContext->connectProperties.serverMaxPacketSize, 
                                                proplen);
        LogInfo( ( "UNSUBSCRIBE packet size is %lu and remaining length is %lu.",
                    ( unsigned long ) packetSize,
                    ( unsigned long ) remainingLength ) );
    }

    if( status == MQTTSuccess )
    {
        /* Take the mutex because the below call should not be interrupted. */
        MQTT_PRE_STATE_UPDATE_HOOK( pContext );

<<<<<<< HEAD
        status = sendSubscribeWithoutCopy( pContext,
                                             pSubscriptionList,
                                             subscriptionCount,
                                             packetId,
                                             remainingLength, 
                                             MQTT_UNSUBSCRIBE,
                                             pPropertyBuilder);
=======
        connectStatus = pContext->connectStatus;

        if( connectStatus != MQTTConnected )
        {
            status = ( connectStatus == MQTTNotConnected ) ? MQTTStatusNotConnected : MQTTStatusDisconnectPending;
        }
>>>>>>> c5715e3d

        if( status == MQTTSuccess )
        {
            status = sendUnsubscribeWithoutCopy( pContext,
                                                 pSubscriptionList,
                                                 subscriptionCount,
                                                 packetId,
                                                 remainingLength );
        }

        MQTT_POST_STATE_UPDATE_HOOK( pContext );
    }

    return status;
}

/*-----------------------------------------------------------*/

MQTTStatus_t MQTT_Disconnect( MQTTContext_t * pContext,
                              MqttPropBuilder_t* pPropertyBuilder, 
                              MQTTSuccessFailReasonCode_t reasonCode)
{
    size_t packetSize = 0U;
    size_t remainingLength = 0U;
    MQTTStatus_t status = MQTTSuccess;
<<<<<<< HEAD
    size_t disconnectPropLen = 0;
=======
    MQTTFixedBuffer_t localBuffer;
    uint8_t disconnectPacket[ 2U ];
    MQTTConnectionStatus_t connectStatus;

    localBuffer.pBuffer = disconnectPacket;
    localBuffer.size = 2U;
>>>>>>> c5715e3d

    /* Validate arguments. */
    if( ( pContext == NULL ))
    {
        LogError( ( "pContext cannot be NULL." ) );
        status = MQTTBadParameter;
    }


    if (pPropertyBuilder != NULL)
    {
        disconnectPropLen = pPropertyBuilder->currentIndex;
    }

    if( status == MQTTSuccess )
    {
        /* Get MQTT DISCONNECT packet size. */
        status = MQTT_GetDisconnectPacketSize(&remainingLength, &packetSize, pContext->connectProperties.serverMaxPacketSize, disconnectPropLen, reasonCode);
        LogDebug( ( "MQTT DISCONNECT packet size is %lu.",
                    ( unsigned long ) packetSize ) );
    }

    if( status == MQTTSuccess )
    {
        /* Take the mutex because the below call should not be interrupted. */
<<<<<<< HEAD
        MQTT_PRE_SEND_HOOK( pContext );

        status = sendDisconnectWithoutCopy( pContext, reasonCode, remainingLength, pPropertyBuilder);

        /* Give the mutex away. */
        MQTT_POST_SEND_HOOK( pContext );
    }
=======
        MQTT_PRE_STATE_UPDATE_HOOK( pContext );

        connectStatus = pContext->connectStatus;

        if( connectStatus == MQTTNotConnected )
        {
            status = MQTTStatusNotConnected;
        }

        if( status == MQTTSuccess )
        {
            LogInfo( ( "Disconnected from the broker." ) );
            pContext->connectStatus = MQTTNotConnected;
>>>>>>> c5715e3d

            /* Reset the index and clean the buffer on a successful disconnect. */
            pContext->index = 0;
            ( void ) memset( pContext->networkBuffer.pBuffer, 0, pContext->networkBuffer.size );

            LogError( ( "MQTT Connection Disconnected Successfully" ) );

            /* Here we do not use vectors as the disconnect packet has fixed fields
             * which do not reside in user provided buffers. Thus, it can be sent
             * using a simple send call. */
            sendResult = sendBuffer( pContext,
                                     localBuffer.pBuffer,
                                     packetSize );

            if( sendResult < ( int32_t ) packetSize )
            {
                LogError( ( "Transport send failed for DISCONNECT packet." ) );
                status = MQTTSendFailed;
            }
            else
            {
                LogDebug( ( "Sent %ld bytes of DISCONNECT packet.",
                            ( long int ) sendResult ) );
            }
        }

        MQTT_POST_STATE_UPDATE_HOOK( pContext );
    }

    return status;
}

/*-----------------------------------------------------------*/

MQTTStatus_t MQTT_ProcessLoop( MQTTContext_t * pContext )
{
    MQTTStatus_t status = MQTTBadParameter;

    if( pContext == NULL )
    {
        LogError( ( "Invalid input parameter: MQTT Context cannot be NULL." ) );
    }
    else if( pContext->getTime == NULL )
    {
        LogError( ( "Invalid input parameter: MQTT Context must have valid getTime." ) );
    }
    else if( pContext->networkBuffer.pBuffer == NULL )
    {
        LogError( ( "Invalid input parameter: The MQTT context's networkBuffer must not be NULL." ) );
    }
    else
    {
        pContext->controlPacketSent = false;
        status = receiveSingleIteration( pContext, true );
    }

    return status;
}

/*-----------------------------------------------------------*/

MQTTStatus_t MQTT_ReceiveLoop( MQTTContext_t * pContext )
{
    MQTTStatus_t status = MQTTBadParameter;

    if( pContext == NULL )
    {
        LogError( ( "Invalid input parameter: MQTT Context cannot be NULL." ) );
    }
    else if( pContext->getTime == NULL )
    {
        LogError( ( "Invalid input parameter: MQTT Context must have a valid getTime function." ) );
    }
    else if( pContext->networkBuffer.pBuffer == NULL )
    {
        LogError( ( "Invalid input parameter: MQTT context's networkBuffer must not be NULL." ) );
    }
    else
    {
        status = receiveSingleIteration( pContext, false );
    }

    return status;
}

/*-----------------------------------------------------------*/

uint16_t MQTT_GetPacketId( MQTTContext_t * pContext )
{
    uint16_t packetId = 0U;

    if( pContext != NULL )
    {
        MQTT_PRE_STATE_UPDATE_HOOK( pContext );

        packetId = pContext->nextPacketId;

        /* A packet ID of zero is not a valid packet ID. When the max ID
         * is reached the next one should start at 1. */
        if( pContext->nextPacketId == ( uint16_t ) UINT16_MAX )
        {
            pContext->nextPacketId = 1;
        }
        else
        {
            pContext->nextPacketId++;
        }

        MQTT_POST_STATE_UPDATE_HOOK( pContext );
    }

    return packetId;
}

/*-----------------------------------------------------------*/

MQTTStatus_t MQTT_MatchTopic( const char * pTopicName,
                              const uint16_t topicNameLength,
                              const char * pTopicFilter,
                              const uint16_t topicFilterLength,
                              bool * pIsMatch )
{
    MQTTStatus_t status = MQTTSuccess;
    bool topicFilterStartsWithWildcard = false;
    bool matchStatus = false;

    if( ( pTopicName == NULL ) || ( topicNameLength == 0u ) )
    {
        LogError( ( "Invalid paramater: Topic name should be non-NULL and its "
                    "length should be > 0: TopicName=%p, TopicNameLength=%hu",
                    ( void * ) pTopicName,
                    ( unsigned short ) topicNameLength ) );

        status = MQTTBadParameter;
    }
    else if( ( pTopicFilter == NULL ) || ( topicFilterLength == 0u ) )
    {
        LogError( ( "Invalid paramater: Topic filter should be non-NULL and "
                    "its length should be > 0: TopicName=%p, TopicFilterLength=%hu",
                    ( void * ) pTopicFilter,
                    ( unsigned short ) topicFilterLength ) );
        status = MQTTBadParameter;
    }
    else if( pIsMatch == NULL )
    {
        LogError( ( "Invalid paramater: Output parameter, pIsMatch, is NULL" ) );
        status = MQTTBadParameter;
    }
    else
    {
        /* Check for an exact match if the incoming topic name and the registered
         * topic filter length match. */
        if( topicNameLength == topicFilterLength )
        {
            matchStatus = strncmp( pTopicName, pTopicFilter, topicNameLength ) == 0;
        }

        if( matchStatus == false )
        {
            /* If an exact match was not found, match against wildcard characters in
             * topic filter.*/

            /* Determine if topic filter starts with a wildcard. */
            topicFilterStartsWithWildcard = ( pTopicFilter[ 0 ] == '+' ) ||
                                            ( pTopicFilter[ 0 ] == '#' );

            /* Note: According to the MQTT 3.1.1 specification, incoming PUBLISH topic names
             * starting with "$" character cannot be matched against topic filter starting with
             * a wildcard, i.e. for example, "$SYS/sport" cannot be matched with "#" or
             * "+/sport" topic filters. */
            if( !( ( pTopicName[ 0 ] == '$' ) && ( topicFilterStartsWithWildcard == true ) ) )
            {
                matchStatus = matchTopicFilter( pTopicName, topicNameLength, pTopicFilter, topicFilterLength );
            }
        }

        /* Update the output parameter with the match result. */
        *pIsMatch = matchStatus;
    }

    return status;
}

/*-----------------------------------------------------------*/

MQTTStatus_t MQTT_GetSubAckStatusCodes( const MQTTPacketInfo_t * pSubackPacket,
                                        uint8_t ** pPayloadStart,
                                        size_t * pPayloadSize )
{
    MQTTStatus_t status = MQTTSuccess;

    if( pSubackPacket == NULL )
    {
        LogError( ( "Invalid parameter: pSubackPacket is NULL." ) );
        status = MQTTBadParameter;
    }
    else if( pPayloadStart == NULL )
    {
        LogError( ( "Invalid parameter: pPayloadStart is NULL." ) );
        status = MQTTBadParameter;
    }
    else if( pPayloadSize == NULL )
    {
        LogError( ( "Invalid parameter: pPayloadSize is NULL." ) );
        status = MQTTBadParameter;
    }
    else if( pSubackPacket->type != MQTT_PACKET_TYPE_SUBACK )
    {
        LogError( ( "Invalid parameter: Input packet is not a SUBACK packet: "
                    "ExpectedType=%02x, InputType=%02x",
                    ( int ) MQTT_PACKET_TYPE_SUBACK,
                    ( int ) pSubackPacket->type ) );
        status = MQTTBadParameter;
    }
    else if( pSubackPacket->pRemainingData == NULL )
    {
        LogError( ( "Invalid parameter: pSubackPacket->pRemainingData is NULL" ) );
        status = MQTTBadParameter;
    }

    /* A SUBACK must have a remaining length of at least 3 to accommodate the
     * packet identifier and at least 1 return code. */
    else if( pSubackPacket->remainingLength < 3U )
    {
        LogError( ( "Invalid parameter: Packet remaining length is invalid: "
                    "Should be greater than 2 for SUBACK packet: InputRemainingLength=%lu",
                    ( unsigned long ) pSubackPacket->remainingLength ) );
        status = MQTTBadParameter;
    }
    else
    {
        /* According to the MQTT 3.1.1 protocol specification, the "Remaining Length" field is a
         * length of the variable header (2 bytes) plus the length of the payload.
         * Therefore, we add 2 positions for the starting address of the payload, and
         * subtract 2 bytes from the remaining length for the length of the payload.*/
        *pPayloadStart = &pSubackPacket->pRemainingData[ sizeof( uint16_t ) ];
        *pPayloadSize = pSubackPacket->remainingLength - sizeof( uint16_t );
    }

    return status;
}

/*-----------------------------------------------------------*/

const char * MQTT_Status_strerror( MQTTStatus_t status )
{
    const char * str = NULL;

    switch( status )
    {
        case MQTTSuccess:
            str = "MQTTSuccess";
            break;

        case MQTTBadParameter:
            str = "MQTTBadParameter";
            break;

        case MQTTNoMemory:
            str = "MQTTNoMemory";
            break;

        case MQTTSendFailed:
            str = "MQTTSendFailed";
            break;

        case MQTTRecvFailed:
            str = "MQTTRecvFailed";
            break;

        case MQTTBadResponse:
            str = "MQTTBadResponse";
            break;

        case MQTTServerRefused:
            str = "MQTTServerRefused";
            break;

        case MQTTNoDataAvailable:
            str = "MQTTNoDataAvailable";
            break;

        case MQTTIllegalState:
            str = "MQTTIllegalState";
            break;

        case MQTTStateCollision:
            str = "MQTTStateCollision";
            break;

        case MQTTKeepAliveTimeout:
            str = "MQTTKeepAliveTimeout";
            break;

        case MQTTNeedMoreBytes:
            str = "MQTTNeedMoreBytes";
            break;

        case MQTTStatusConnected:
            str = "MQTTStatusConnected";
            break;

        case MQTTStatusNotConnected:
            str = "MQTTStatusNotConnected";
            break;

        case MQTTStatusDisconnectPending:
            str = "MQTTStatusDisconnectPending";
            break;

        case MQTTPublishStoreFailed:
            str = "MQTTPublishStoreFailed";
            break;

        case MQTTPublishRetrieveFailed:
            str = "MQTTPublishRetrieveFailed";
            break;

        default:
            str = "Invalid MQTT Status code";
            break;
    }

    return str;
}

/*-----------------------------------------------------------*/

<<<<<<< HEAD
static MQTTStatus_t validatePublishAckReasonCode(uint8_t reasonCode)
{
    MQTTStatus_t status = MQTTSuccess; 
    switch (reasonCode)
    {
    case MQTT_REASON_PUBACK_SUCCESS:
    case MQTT_REASON_PUBACK_NO_MATCHING_SUBSCRIBERS:
    case MQTT_REASON_PUBACK_UNSPECIFIED_ERROR:
    case MQTT_REASON_PUBACK_IMPLEMENTATION_SPECIFIC_ERROR:
    case MQTT_REASON_PUBACK_NOT_AUTHORIZED:
    case MQTT_REASON_PUBACK_TOPIC_NAME_INVALID:
    case MQTT_REASON_PUBACK_PACKET_IDENTIFIER_IN_USE:
    case MQTT_REASON_PUBACK_QUOTA_EXCEEDED:
    case MQTT_REASON_PUBACK_PAYLOAD_FORMAT_INVALID:
        status = MQTTSuccess; 
        break; 
    default:
        status = MQTTBadParameter ;
        LogError(("Invalid Reason Code.")); 
        break;
    }
    return status; 
}

/*-----------------------------------------------------------*/

static MQTTStatus_t handleSuback( MQTTContext_t * pContext,
                           MQTTPacketInfo_t * pIncomingPacket )
{
    MQTTStatus_t status = MQTTSuccess;
    uint16_t packetIdentifier;
    MQTTEventCallback_t appCallback;
    MQTTDeserializedInfo_t deserializedInfo;
    MqttPropBuilder_t propBuffer = { 0 };

    MQTTReasonCodeInfo_t ackInfo;
    (void)memset(&ackInfo, 0x0, sizeof(ackInfo));


    assert( pContext != NULL );
    assert( pIncomingPacket != NULL );
    assert( pContext->appCallback != NULL );

    appCallback = pContext->appCallback;

    status = MQTT_DeserializeSuback( &ackInfo, pIncomingPacket, &packetIdentifier, &propBuffer, pContext->connectProperties.maxPacketSize);

    LogInfo( ( "Ack packet deserialized with result: %s.",
    MQTT_Status_strerror( status ) ) );

    if( status == MQTTSuccess )
    {
        deserializedInfo.packetIdentifier = packetIdentifier;
        deserializedInfo.deserializationResult = status;
        deserializedInfo.pPublishInfo = NULL; 
        deserializedInfo.pReasonCode = &ackInfo;

        /* Invoke application callback to hand the buffer over to application */

        appCallback( pContext, pIncomingPacket, &deserializedInfo, NULL, &pContext->ackPropsBuffer, &propBuffer );
    }


    return status;
}

/*-----------------------------------------------------------*/

static handleIncomingDisconnect(MQTTContext_t* pContext, MQTTPacketInfo_t* pIncomingPacket)
{
    MQTTStatus_t status = MQTTSuccess;
    const uint8_t* pIndex = NULL;
    size_t propertyLength = 0U;
    MQTTDeserializedInfo_t deserializedInfo = { 0 };
    MqttPropBuilder_t propBuffer = { 0 };
    MQTTReasonCodeInfo_t reasonCode = { 0 } ;


    assert(pContext != NULL);
    assert(pContext->appCallback != NULL);
    assert(pIncomingPacket != NULL);

    status = MQTT_DeserializeDisconnect(pIncomingPacket, pContext->connectProperties.maxPacketSize, &reasonCode, &propBuffer);

    if (status == MQTTSuccess)
    {
        deserializedInfo.pReasonCode = &reasonCode; 
        pContext->appCallback(pContext, pIncomingPacket, &deserializedInfo, NULL, &pContext->ackPropsBuffer, &propBuffer);
    }

    return status;
}

/*-----------------------------------------------------------*/

MQTTStatus_t MqttPropertyBuilder_Init(MqttPropBuilder_t* pPropertyBuilder, uint8_t *buffer, size_t length)
{
    MQTTStatus_t status = MQTTSuccess;
    if (pPropertyBuilder == NULL || buffer == NULL || length == 0)
    {
        LogError(("Invalid arguments passed to MqttPropertyBuilder_Init."));
        status = MQTTBadParameter;
    }
    if (status == MQTTSuccess)
    {
        pPropertyBuilder->pBuffer = buffer;
        pPropertyBuilder->currentIndex = 0;
        pPropertyBuilder->bufferLength = length;
        pPropertyBuilder->fieldSet = 0; /* 0 means no field is set */
    }
    return status;
}

/*-----------------------------------------------------------*/

static MQTTStatus_t MQTT_InitConnect(MQTTConnectProperties_t* pConnectProperties)
{
    MQTTStatus_t status = MQTTSuccess;

    if (pConnectProperties == NULL)
    {
        status = MQTTBadParameter;
    }
    else
    {
        pConnectProperties->receiveMax = UINT16_MAX;
        pConnectProperties->maxPacketSize = MQTT_MAX_PACKET_SIZE;
        pConnectProperties->requestProblemInfo = true;
        pConnectProperties->serverReceiveMax = UINT16_MAX;
        pConnectProperties->serverMaxQos = 1U;
        pConnectProperties->serverMaxPacketSize = MQTT_MAX_PACKET_SIZE;
        pConnectProperties->isWildcardAvaiable = 1U;
        pConnectProperties->isSubscriptionIdAvailable = 1U;
        pConnectProperties->isSharedAvailable = 1U;
    }

    return status;
}

/*-----------------------------------------------------------*/

static MQTTStatus_t sendPublishAcksWithProperty( MQTTContext_t * pContext,
                                                    uint16_t packetId,
                                                    MQTTPublishState_t publishState,
                                                    MQTTSuccessFailReasonCode_t reasonCode)
{
    int32_t bytesSentOrError;
    size_t vectorsAdded = 0U;
    size_t ioVectorLength = 0U;
    size_t totalMessageLength = 0U;
    MQTTStatus_t status = MQTTSuccess;
    MQTTPublishState_t newState = MQTTStateNull;
    uint8_t packetTypeByte = 0U;
    MQTTPubAckType_t packetType;
    size_t propertyLength = 0U;
    uint8_t propertyLengthBuf[4]; 

    /* Maximum number of bytes required by the fixed size properties and header.
     * MQTT Control Byte      0 + 1 = 1
     * Remaining length (max)   + 4 = 5
     * Packet Identifier        + 2 = 7
     * Reason Code              + 1 = 8 
     */
    uint8_t pubAckHeader[ 8 ];
    size_t remainingLength = 0U;
    size_t packetSize = 0U;
    
    /* The maximum vectors required to encode and send a publish ack. 
     * Ack Header           0 + 1 = 1
     * Property Length        + 1 = 2
     * Properties             + 1 = 3
     */

    TransportOutVector_t pIoVector[3];

    uint8_t * pIndex = pubAckHeader;
    TransportOutVector_t * iterator = pIoVector;
    assert( pContext != NULL );

    if (pContext->ackPropsBuffer.pBuffer != NULL)
    {
        propertyLength = pContext->ackPropsBuffer.currentIndex;
    }
    packetTypeByte = getAckTypeToSend( publishState );

    status = validatePublishAckReasonCode(reasonCode); 

    if (status == MQTTSuccess)
    {
        status = MQTT_GetAckPacketSize(&remainingLength, &packetSize, pContext->connectProperties.serverMaxPacketSize, propertyLength);
    }


    if( ( packetTypeByte != 0U ) && ( status == MQTTSuccess ) )
    {
        packetType = getAckFromPacketType( packetTypeByte );
        /* Only for fixed size fields. */
        pIndex = MQTT_SerializeAckFixed(pIndex,
            packetTypeByte,
            packetId,
            remainingLength, 
            reasonCode); 
        iterator->iov_base = pubAckHeader;

        iterator->iov_len = ( size_t ) ( pIndex - pubAckHeader );
        totalMessageLength += iterator->iov_len;
        iterator++;
        ioVectorLength++;

        if ((pContext->ackPropsBuffer.pBuffer != NULL) && (propertyLength != 0U))
        {
            /* Encode the property length. */
            pIndex = propertyLengthBuf;
            pIndex = encodeVariableLength(pIndex, propertyLength);
            iterator->iov_base = propertyLengthBuf;
            iterator->iov_len = (size_t)(pIndex - propertyLengthBuf);
            totalMessageLength += iterator->iov_len;
            iterator++;
            ioVectorLength++;

            /* Encode the properties. */
            iterator->iov_base = pContext->ackPropsBuffer.pBuffer;
            iterator->iov_len = pContext->ackPropsBuffer.currentIndex;
            totalMessageLength += iterator->iov_len;
            iterator++;
            ioVectorLength++;

            /*
            * Resetting buffer after sending the message.
            */

            pContext->ackPropsBuffer.currentIndex = 0;
            pContext->ackPropsBuffer.fieldSet = 0;
        }


        bytesSentOrError = sendMessageVector( pContext, pIoVector, ioVectorLength );

        if( bytesSentOrError != ( int32_t ) totalMessageLength )
        {
            LogError( ( "Failed to send ACK packet: PacketType=%02x, "
                        "PacketSize=%lu.",
                        ( unsigned int ) packetTypeByte,
                        packetSize ) );
            status = MQTTSendFailed;
        }

        if( status == MQTTSuccess )
        {
            pContext->controlPacketSent = true;

            MQTT_PRE_STATE_UPDATE_HOOK( pContext );

            status = MQTT_UpdateStateAck( pContext,
                                            packetId,
                                            packetType,
                                            MQTT_SEND,
                                            &newState );

            MQTT_POST_STATE_UPDATE_HOOK( pContext );

            if( status != MQTTSuccess )
            {
                LogError( ( "Failed to update state of publish %hu.",
                            ( unsigned short ) packetId ) );
            }
        }
    }

    return status;
}

/*-----------------------------------------------------------*/

static MQTTStatus_t sendDisconnectWithoutCopy( MQTTContext_t * pContext,
                                                MQTTSuccessFailReasonCode_t reasonCode,
                                                size_t remainingLength,
                                                MqttPropBuilder_t* pPropertyBuilder)
{
    int32_t bytesSentOrError;
    size_t vectorsAdded = 0U;
    size_t ioVectorLength = 0U;
    size_t totalMessageLength = 0U;
    MQTTStatus_t status = MQTTSuccess;

    /* Maximum number of bytes required by the fixed size part of the CONNECT
        * packet header according to the MQTT specification.
        * MQTT Control Byte      0 + 1 = 1
        * Remaining length (max)   + 4 = 5
        * Reason Code              + 1 = 6
        */
    uint8_t fixedHeader[ 6 ];

    /* The maximum vectors required to encode and send a disconnect packet. The
        * breakdown is shown below.
        * Fixed header      0 + 1 = 1
        * Property Length     + 1 = 2
        * Optional Properties + 1 = 3
        * */
    TransportOutVector_t pIoVector[3];

    uint8_t * pIndex = fixedHeader;
    TransportOutVector_t * iterator = pIoVector;
    assert( pContext != NULL );

    /* Only for fixed size fields. */
    pIndex = MQTT_SerializeDisconnectFixed( pIndex, reasonCode, remainingLength);
    iterator->iov_base = fixedHeader;
    /* More details at: https://github.com/FreeRTOS/coreMQTT/blob/main/MISRA.md#rule-182 */
    /* More details at: https://github.com/FreeRTOS/coreMQTT/blob/main/MISRA.md#rule-108 */
    /* coverity[misra_c_2012_rule_18_2_violation] */
    /* coverity[misra_c_2012_rule_10_8_violation] */
    iterator->iov_len = ( size_t ) ( pIndex - fixedHeader );
    totalMessageLength += iterator->iov_len;
    iterator++;
    ioVectorLength++;

    size_t disconnectPropLen = 0; 
    if (pPropertyBuilder != NULL)
    {
        disconnectPropLen = pPropertyBuilder->currentIndex;
    }

    uint8_t propertyLength[4];
    pIndex = propertyLength;
    pIndex = encodeVariableLength(pIndex, disconnectPropLen);
    iterator->iov_base = propertyLength;
    iterator->iov_len = (size_t)(pIndex - propertyLength);
    totalMessageLength += iterator->iov_len;
    iterator++;
    ioVectorLength++;

    if (pPropertyBuilder != NULL)
    {
        iterator->iov_base = pPropertyBuilder->pBuffer;
        iterator->iov_len = pPropertyBuilder->currentIndex;
        totalMessageLength += iterator->iov_len;
        iterator++;
        ioVectorLength++;
    }

    bytesSentOrError = sendMessageVector( pContext, pIoVector, ioVectorLength );

    if( bytesSentOrError != ( int32_t ) totalMessageLength )
    {
        status = MQTTSendFailed;
        LogError( ( "Failed to send disconnect packet." ) );
    }

    return status;
=======
size_t MQTT_GetBytesInMQTTVec( const MQTTVec_t * pVec )
{
    size_t memoryRequired = 0;
    size_t i;
    const TransportOutVector_t * pTransportVec = pVec->pVector;
    size_t vecLen = pVec->vectorLen;

    for( i = 0; i < vecLen; i++ )
    {
        memoryRequired += pTransportVec[ i ].iov_len;
    }

    return memoryRequired;
}

/*-----------------------------------------------------------*/

void MQTT_SerializeMQTTVec( uint8_t * pAllocatedMem,
                            const MQTTVec_t * pVec )
{
    const TransportOutVector_t * pTransportVec = pVec->pVector;
    const size_t vecLen = pVec->vectorLen;
    size_t index = 0;
    size_t i = 0;

    for( i = 0; i < vecLen; i++ )
    {
        ( void ) memcpy( ( void * ) &pAllocatedMem[ index ], ( const void * ) pTransportVec[ i ].iov_base, pTransportVec[ i ].iov_len );
        index += pTransportVec[ i ].iov_len;
    }
>>>>>>> c5715e3d
}

/*-----------------------------------------------------------*/<|MERGE_RESOLUTION|>--- conflicted
+++ resolved
@@ -91,7 +91,6 @@
  */
 #define CORE_MQTT_UNSUBSCRIBE_PER_TOPIC_VECTOR_LENGTH    ( 2U )
 
-<<<<<<< HEAD
 /**
  * @brief Per the MQTT spec, the max packet size  can be of  max remaining length + 5 bytes
  */
@@ -103,13 +102,12 @@
     MQTT_SUBSCRIBE,  /**< @brief The type is a SUBSCRIBE packet. */
     MQTT_UNSUBSCRIBE /**< @brief The type is a UNSUBSCRIBE packet. */
 } MQTTSubscriptionType_t;
-=======
+
 struct MQTTVec
 {
     TransportOutVector_t * pVector; /**< Pointer to transport vector. USER SHOULD NOT ACCESS THIS DIRECTLY - IT IS AN INTERNAL DETAIL AND CAN CHANGE. */
     size_t vectorLen;               /**< Length of the transport vector. USER SHOULD NOT ACCESS THIS DIRECTLY - IT IS AN INTERNAL DETAIL AND CAN CHANGE. */
 };
->>>>>>> c5715e3d
 
 /*-----------------------------------------------------------*/
 
@@ -429,8 +427,6 @@
  */
 static MQTTStatus_t handleUncleanSessionResumption( MQTTContext_t * pContext );
 
-<<<<<<< HEAD
-=======
 /**
  * @brief Clears existing state records for a clean session.
  *
@@ -440,7 +436,6 @@
  */
 static MQTTStatus_t handleCleanSession( MQTTContext_t * pContext );
 
->>>>>>> c5715e3d
 /**
  * @brief Send the publish packet without copying the topic string and payload in
  * the buffer.
@@ -455,20 +450,12 @@
  * @return #MQTTSendFailed if transport send during resend failed;
  * #MQTTSuccess otherwise.
  */
-<<<<<<< HEAD
 static MQTTStatus_t sendPublishWithoutCopy(MQTTContext_t* pContext,
     const MQTTPublishInfo_t* pPublishInfo,
-    const uint8_t* pMqttHeader,
+    uint8_t* pMqttHeader,
     size_t headerSize,
     uint16_t packetId,
     MqttPropBuilder_t* pPropertyBuilder); 
-=======
-static MQTTStatus_t sendPublishWithoutCopy( MQTTContext_t * pContext,
-                                            const MQTTPublishInfo_t * pPublishInfo,
-                                            uint8_t * pMqttHeader,
-                                            size_t headerSize,
-                                            uint16_t packetId );
->>>>>>> c5715e3d
 
 /**
  * @brief Function to validate #MQTT_Publish parameters.
@@ -1715,8 +1702,6 @@
         }
     }
 
-<<<<<<< HEAD
-=======
     if( ( ackType == MQTTPuback ) || ( ackType == MQTTPubrec ) )
     {
         if( ( status == MQTTSuccess ) &&
@@ -1725,7 +1710,6 @@
             pContext->clearFunction( pContext, packetIdentifier );
         }
     }
->>>>>>> c5715e3d
 
     if( status == MQTTSuccess )
     {
@@ -2061,7 +2045,6 @@
         {
             for (iterator = 0; iterator < subscriptionCount; iterator++)
             {
-<<<<<<< HEAD
                 if ((pSubscriptionList[iterator].topicFilterLength == 0U) || (pSubscriptionList[iterator].pTopicFilter == NULL)) {
                     LogError(("Argument cannot be null : pTopicFilter"));
                     status = MQTTBadParameter;
@@ -2110,9 +2093,6 @@
                     }
                 }
                 if (pSubscriptionList[iterator].retainHandlingOption > 2)
-=======
-                if( pSubscriptionList[ iterator ].qos > MQTTQoS0 )
->>>>>>> c5715e3d
                 {
                     LogError(("Protocol Error : retainHandlingOption cannot be greater than 2"));
                     status = MQTTBadParameter;
@@ -2334,7 +2314,7 @@
 
 static MQTTStatus_t sendPublishWithoutCopy( MQTTContext_t * pContext,
                                             const MQTTPublishInfo_t * pPublishInfo,
-                                            const uint8_t * pMqttHeader,
+                                            uint8_t * pMqttHeader,
                                             size_t headerSize,
                                             uint16_t packetId,
                                             MqttPropBuilder_t* pPropertyBuilder)
@@ -2342,6 +2322,7 @@
     MQTTStatus_t status = MQTTSuccess;
     size_t ioVectorLength;
     size_t totalMessageLength;
+    bool dupFlagChanged = false;
 
     /* Bytes required to encode the packet ID in an MQTT header according to
      * the MQTT specification. */
@@ -2365,82 +2346,6 @@
     pIoVector[ 0U ].iov_len = headerSize;
     totalMessageLength = headerSize;
 
-<<<<<<< HEAD
-=======
-    while( ( status == MQTTSuccess ) && ( unsubscriptionsSent < subscriptionCount ) )
-    {
-        /* Reset the index for next iteration. */
-        topicFieldLengthIndex = 0;
-
-        /* Check whether the subscription topic will fit in the given vector. */
-        while( ( ioVectorLength <= ( MQTT_SUB_UNSUB_MAX_VECTORS - CORE_MQTT_UNSUBSCRIBE_PER_TOPIC_VECTOR_LENGTH ) ) &&
-               ( unsubscriptionsSent < subscriptionCount ) )
-        {
-            /* The topic filter gets sent next. */
-            vectorsAdded = addEncodedStringToVector( serializedTopicFieldLength[ topicFieldLengthIndex ],
-                                                     pSubscriptionList[ unsubscriptionsSent ].pTopicFilter,
-                                                     pSubscriptionList[ unsubscriptionsSent ].topicFilterLength,
-                                                     pIterator,
-                                                     &totalPacketLength );
-
-            /* Update the iterator to point to the next empty location. */
-            pIterator = &pIterator[ vectorsAdded ];
-            /* Update the total count based on how many vectors were added. */
-            ioVectorLength += vectorsAdded;
-
-            unsubscriptionsSent++;
-
-            /* Update the index for next iteration. */
-            topicFieldLengthIndex++;
-        }
-
-        if( sendMessageVector( pContext, pIoVector, ioVectorLength ) != ( int32_t ) totalPacketLength )
-        {
-            status = MQTTSendFailed;
-        }
-
-        /* Update the iterator for the next potential loop iteration. */
-        pIterator = pIoVector;
-        /* Reset the vector length for the next potential loop iteration. */
-        ioVectorLength = 0U;
-        /* Reset the packet length for the next potential loop iteration. */
-        totalPacketLength = 0U;
-    }
-
-    return status;
-}
-
-/*-----------------------------------------------------------*/
-
-static MQTTStatus_t sendPublishWithoutCopy( MQTTContext_t * pContext,
-                                            const MQTTPublishInfo_t * pPublishInfo,
-                                            uint8_t * pMqttHeader,
-                                            size_t headerSize,
-                                            uint16_t packetId )
-{
-    MQTTStatus_t status = MQTTSuccess;
-    size_t ioVectorLength;
-    size_t totalMessageLength;
-    bool dupFlagChanged = false;
-
-    /* Bytes required to encode the packet ID in an MQTT header according to
-     * the MQTT specification. */
-    uint8_t serializedPacketID[ 2U ];
-
-    /* Maximum number of vectors required to encode and send a publish
-     * packet. The breakdown is shown below.
-     * Fixed header (including topic string length)      0 + 1 = 1
-     * Topic string                                        + 1 = 2
-     * Packet ID (only when QoS > QoS0)                    + 1 = 3
-     * Payload                                             + 1 = 4  */
-    TransportOutVector_t pIoVector[ 4U ];
-
-    /* The header is sent first. */
-    pIoVector[ 0U ].iov_base = pMqttHeader;
-    pIoVector[ 0U ].iov_len = headerSize;
-    totalMessageLength = headerSize;
-
->>>>>>> c5715e3d
     /* Then the topic name has to be sent. */
     pIoVector[ 1U ].iov_base = pPublishInfo->pTopicName;
     pIoVector[ 1U ].iov_len = pPublishInfo->topicNameLength;
@@ -3217,6 +3122,46 @@
 
 /*-----------------------------------------------------------*/
 
+MQTTStatus_t MQTT_InitRetransmits( MQTTContext_t * pContext,
+                                   MQTTStorePacketForRetransmit storeFunction,
+                                   MQTTRetrievePacketForRetransmit retrieveFunction,
+                                   MQTTClearPacketForRetransmit clearFunction )
+{
+    MQTTStatus_t status = MQTTSuccess;
+
+    if( pContext == NULL )
+    {
+        LogError( ( "Argument cannot be NULL: pContext=%p\n",
+                    ( void * ) pContext ) );
+        status = MQTTBadParameter;
+    }
+    else if( storeFunction == NULL )
+    {
+        LogError( ( "Invalid parameter: storeFunction is NULL" ) );
+        status = MQTTBadParameter;
+    }
+    else if( retrieveFunction == NULL )
+    {
+        LogError( ( "Invalid parameter: retrieveFunction is NULL" ) );
+        status = MQTTBadParameter;
+    }
+    else if( clearFunction == NULL )
+    {
+        LogError( ( "Invalid parameter: clearFunction is NULL" ) );
+        status = MQTTBadParameter;
+    }
+    else
+    {
+        pContext->storeFunction = storeFunction;
+        pContext->retrieveFunction = retrieveFunction;
+        pContext->clearFunction = clearFunction;
+    }
+
+    return status;
+}
+
+/*-----------------------------------------------------------*/
+
 MQTTStatus_t MQTT_CancelCallback( const MQTTContext_t * pContext,
                                   uint16_t packetId )
 {
@@ -3301,12 +3246,9 @@
     size_t remainingLength = 0UL, packetSize = 0UL;
     MQTTStatus_t status = MQTTSuccess;
     MQTTPacketInfo_t incomingPacket = { 0 };
-<<<<<<< HEAD
+    MQTTConnectionStatus_t connectStatus;
     size_t propertyLength = 0U; 
     size_t willPropertyLength = 0U; 
-=======
-    MQTTConnectionStatus_t connectStatus;
->>>>>>> c5715e3d
 
     incomingPacket.type = ( uint8_t ) 0;
 
@@ -3348,50 +3290,25 @@
     {
         MQTT_PRE_STATE_UPDATE_HOOK( pContext );
 
-<<<<<<< HEAD
-        status = sendConnectWithoutCopy( pContext,
-                                            pConnectInfo,
-                                            pWillInfo,
-                                            remainingLength, 
+        connectStatus = pContext->connectStatus;
+
+        if( connectStatus != MQTTNotConnected )
+        {
+            status = ( connectStatus == MQTTConnected ) ? MQTTStatusConnected : MQTTStatusDisconnectPending;
+        }
+
+        if( status == MQTTSuccess )
+        {
+            status = sendConnectWithoutCopy( pContext,
+                                                pConnectInfo,
+                                                pWillInfo,
+                                                remainingLength, 
                                             pPropertyBuilder,
                                             willPropsBuilder);
-=======
-        connectStatus = pContext->connectStatus;
->>>>>>> c5715e3d
-
-        if( connectStatus != MQTTNotConnected )
-        {
-            status = ( connectStatus == MQTTConnected ) ? MQTTStatusConnected : MQTTStatusDisconnectPending;
-        }
-
-<<<<<<< HEAD
-    /* Read CONNACK from transport layer. */
-
-    if( status == MQTTSuccess )
-    {
-        status = receiveConnack( pContext,
-                                 timeoutMs,
-                                 pConnectInfo->cleanSession,
-                                 &incomingPacket,
-                                 pSessionPresent );
-    }
-    /*Updating Incoming Publish Records Max and Outgoing Publish Records Max value*/
-    if (status == MQTTSuccess)
-    {
-        pContext->incomingPublishRecordMaxCount = min(pContext->connectProperties.receiveMax, pContext->incomingPublishRecordMaxCount); 
-        pContext->outgoingPublishRecordMaxCount = min(pContext->connectProperties.serverReceiveMax, pContext->outgoingPublishRecordMaxCount); 
-    }
-    if( status == MQTTSuccess )
-=======
-        if( status == MQTTSuccess )
-        {
-            status = sendConnectWithoutCopy( pContext,
-                                             pConnectInfo,
-                                             pWillInfo,
-                                             remainingLength );
         }
 
         /* Read CONNACK from transport layer. */
+
         if( status == MQTTSuccess )
         {
             status = receiveConnack( pContext,
@@ -3400,7 +3317,12 @@
                                      &incomingPacket,
                                      pSessionPresent );
         }
-
+    /*Updating Incoming Publish Records Max and Outgoing Publish Records Max value*/
+    if (status == MQTTSuccess)
+    {
+        pContext->incomingPublishRecordMaxCount = min(pContext->connectProperties.receiveMax, pContext->incomingPublishRecordMaxCount); 
+        pContext->outgoingPublishRecordMaxCount = min(pContext->connectProperties.serverReceiveMax, pContext->outgoingPublishRecordMaxCount); 
+    }
         if( ( status == MQTTSuccess ) && ( *pSessionPresent != true ) )
         {
             status = handleCleanSession( pContext );
@@ -3419,7 +3341,6 @@
     }
 
     if( ( status == MQTTSuccess ) && ( *pSessionPresent == true ) )
->>>>>>> c5715e3d
     {
         /* Resend PUBRELs and PUBLISHES when reestablishing a session */
         status = handleUncleanSessionResumption( pContext );
@@ -3499,43 +3420,30 @@
         LogError( ( "SUBSCRIBE packet size is %lu and remaining length is %lu.",
                     ( unsigned long ) packetSize,
                     ( unsigned long ) remainingLength ) );
-<<<<<<< HEAD
-    }   
-    if(status == MQTTSuccess){
-        MQTT_PRE_SEND_HOOK(pContext);
-
-        /* Send MQTT SUBSCRIBE packet. */
-        status = sendSubscribeWithoutCopy( pContext,
-                                            pSubscriptionList,
-                                            subscriptionCount,
-                                            packetId,
-                                            remainingLength, 
+    }
+
+    if( status == MQTTSuccess )
+    {
+        MQTT_PRE_STATE_UPDATE_HOOK( pContext );
+
+        connectStatus = pContext->connectStatus;
+
+        if( connectStatus != MQTTConnected )
+        {
+            status = ( connectStatus == MQTTNotConnected ) ? MQTTStatusNotConnected : MQTTStatusDisconnectPending;
+        }
+
+        if( status == MQTTSuccess )
+        {
+            /* Send MQTT SUBSCRIBE packet. */
+            status = sendSubscribeWithoutCopy( pContext,
+                                                pSubscriptionList,
+                                                subscriptionCount,
+                                                packetId,
+                                                remainingLength, 
                                             MQTT_SUBSCRIBE,
                                             pPropertyBuilder);
-=======
-    }
-
-    if( status == MQTTSuccess )
-    {
-        MQTT_PRE_STATE_UPDATE_HOOK( pContext );
-
-        connectStatus = pContext->connectStatus;
-
-        if( connectStatus != MQTTConnected )
-        {
-            status = ( connectStatus == MQTTNotConnected ) ? MQTTStatusNotConnected : MQTTStatusDisconnectPending;
-        }
-
-        if( status == MQTTSuccess )
-        {
-            /* Send MQTT SUBSCRIBE packet. */
-            status = sendSubscribeWithoutCopy( pContext,
-                                               pSubscriptionList,
-                                               subscriptionCount,
-                                               packetId,
-                                               remainingLength );
-        }
->>>>>>> c5715e3d
+        }
 
         MQTT_POST_STATE_UPDATE_HOOK( pContext );
     }
@@ -3553,12 +3461,8 @@
     size_t remainingLength = 0UL;
     size_t packetSize = 0UL;
     MQTTPublishState_t publishStatus = MQTTStateNull;
-<<<<<<< HEAD
-    bool stateUpdateHookExecuted = false;
+    MQTTConnectionStatus_t connectStatus;
     uint16_t topicAlias = 0U;
-=======
-    MQTTConnectionStatus_t connectStatus;
->>>>>>> c5715e3d
 
     /* Maximum number of bytes required by the 'fixed' part of the PUBLISH
      * packet header according to the MQTT specifications.
@@ -3632,17 +3536,9 @@
         {
             /* Set the flag so that the corresponding hook can be called later. */
 
-<<<<<<< HEAD
-        status = sendPublishWithoutCopy( pContext,
-                                         pPublishInfo,
-                                         mqttHeader,
-                                         headerSize,
-                                         packetId, pPropertyBuilder);
-=======
             status = MQTT_ReserveState( pContext,
                                         packetId,
                                         pPublishInfo->qos );
->>>>>>> c5715e3d
 
             /* State already exists for a duplicate packet.
              * If a state doesn't exist, it will be handled as a new publish in
@@ -3659,7 +3555,7 @@
                                              pPublishInfo,
                                              mqttHeader,
                                              headerSize,
-                                             packetId );
+                                             packetId, pPropertyBuilder);
         }
 
         if( ( status == MQTTSuccess ) &&
@@ -3831,30 +3727,22 @@
         /* Take the mutex because the below call should not be interrupted. */
         MQTT_PRE_STATE_UPDATE_HOOK( pContext );
 
-<<<<<<< HEAD
-        status = sendSubscribeWithoutCopy( pContext,
-                                             pSubscriptionList,
-                                             subscriptionCount,
-                                             packetId,
-                                             remainingLength, 
-                                             MQTT_UNSUBSCRIBE,
-                                             pPropertyBuilder);
-=======
         connectStatus = pContext->connectStatus;
 
         if( connectStatus != MQTTConnected )
         {
             status = ( connectStatus == MQTTNotConnected ) ? MQTTStatusNotConnected : MQTTStatusDisconnectPending;
         }
->>>>>>> c5715e3d
 
         if( status == MQTTSuccess )
         {
-            status = sendUnsubscribeWithoutCopy( pContext,
+            status = sendSubscribeWithoutCopy( pContext,
                                                  pSubscriptionList,
                                                  subscriptionCount,
                                                  packetId,
-                                                 remainingLength );
+                                                 remainingLength, 
+                                             MQTT_UNSUBSCRIBE,
+                                             pPropertyBuilder);
         }
 
         MQTT_POST_STATE_UPDATE_HOOK( pContext );
@@ -3872,16 +3760,8 @@
     size_t packetSize = 0U;
     size_t remainingLength = 0U;
     MQTTStatus_t status = MQTTSuccess;
-<<<<<<< HEAD
+    MQTTConnectionStatus_t connectStatus;
     size_t disconnectPropLen = 0;
-=======
-    MQTTFixedBuffer_t localBuffer;
-    uint8_t disconnectPacket[ 2U ];
-    MQTTConnectionStatus_t connectStatus;
-
-    localBuffer.pBuffer = disconnectPacket;
-    localBuffer.size = 2U;
->>>>>>> c5715e3d
 
     /* Validate arguments. */
     if( ( pContext == NULL ))
@@ -3907,15 +3787,6 @@
     if( status == MQTTSuccess )
     {
         /* Take the mutex because the below call should not be interrupted. */
-<<<<<<< HEAD
-        MQTT_PRE_SEND_HOOK( pContext );
-
-        status = sendDisconnectWithoutCopy( pContext, reasonCode, remainingLength, pPropertyBuilder);
-
-        /* Give the mutex away. */
-        MQTT_POST_SEND_HOOK( pContext );
-    }
-=======
         MQTT_PRE_STATE_UPDATE_HOOK( pContext );
 
         connectStatus = pContext->connectStatus;
@@ -3929,7 +3800,6 @@
         {
             LogInfo( ( "Disconnected from the broker." ) );
             pContext->connectStatus = MQTTNotConnected;
->>>>>>> c5715e3d
 
             /* Reset the index and clean the buffer on a successful disconnect. */
             pContext->index = 0;
@@ -3937,12 +3807,7 @@
 
             LogError( ( "MQTT Connection Disconnected Successfully" ) );
 
-            /* Here we do not use vectors as the disconnect packet has fixed fields
-             * which do not reside in user provided buffers. Thus, it can be sent
-             * using a simple send call. */
-            sendResult = sendBuffer( pContext,
-                                     localBuffer.pBuffer,
-                                     packetSize );
+        status = sendDisconnectWithoutCopy( pContext, reasonCode, remainingLength, pPropertyBuilder);
 
             if( sendResult < ( int32_t ) packetSize )
             {
@@ -4258,7 +4123,74 @@
 
 /*-----------------------------------------------------------*/
 
-<<<<<<< HEAD
+size_t MQTT_GetBytesInMQTTVec( const MQTTVec_t * pVec )
+{
+    size_t memoryRequired = 0;
+    size_t i;
+    const TransportOutVector_t * pTransportVec = pVec->pVector;
+    size_t vecLen = pVec->vectorLen;
+
+    for( i = 0; i < vecLen; i++ )
+    {
+        memoryRequired += pTransportVec[ i ].iov_len;
+    }
+
+    return memoryRequired;
+}
+
+/*-----------------------------------------------------------*/
+
+void MQTT_SerializeMQTTVec( uint8_t * pAllocatedMem,
+                            const MQTTVec_t * pVec )
+{
+    const TransportOutVector_t * pTransportVec = pVec->pVector;
+    const size_t vecLen = pVec->vectorLen;
+    size_t index = 0;
+    size_t i = 0;
+
+    for( i = 0; i < vecLen; i++ )
+    {
+        ( void ) memcpy( ( void * ) &pAllocatedMem[ index ], ( const void * ) pTransportVec[ i ].iov_base, pTransportVec[ i ].iov_len );
+        index += pTransportVec[ i ].iov_len;
+    }
+}
+
+/*-----------------------------------------------------------*/
+
+size_t MQTT_GetBytesInMQTTVec( const MQTTVec_t * pVec )
+{
+    size_t memoryRequired = 0;
+    size_t i;
+    const TransportOutVector_t * pTransportVec = pVec->pVector;
+    size_t vecLen = pVec->vectorLen;
+
+    for( i = 0; i < vecLen; i++ )
+    {
+        memoryRequired += pTransportVec[ i ].iov_len;
+    }
+
+    return memoryRequired;
+}
+
+/*-----------------------------------------------------------*/
+
+void MQTT_SerializeMQTTVec( uint8_t * pAllocatedMem,
+                            const MQTTVec_t * pVec )
+{
+    const TransportOutVector_t * pTransportVec = pVec->pVector;
+    const size_t vecLen = pVec->vectorLen;
+    size_t index = 0;
+    size_t i = 0;
+
+    for( i = 0; i < vecLen; i++ )
+    {
+        ( void ) memcpy( ( void * ) &pAllocatedMem[ index ], ( const void * ) pTransportVec[ i ].iov_base, pTransportVec[ i ].iov_len );
+        index += pTransportVec[ i ].iov_len;
+    }
+}
+
+/*-----------------------------------------------------------*/
+
 static MQTTStatus_t validatePublishAckReasonCode(uint8_t reasonCode)
 {
     MQTTStatus_t status = MQTTSuccess; 
@@ -4609,38 +4541,7 @@
     }
 
     return status;
-=======
-size_t MQTT_GetBytesInMQTTVec( const MQTTVec_t * pVec )
-{
-    size_t memoryRequired = 0;
-    size_t i;
-    const TransportOutVector_t * pTransportVec = pVec->pVector;
-    size_t vecLen = pVec->vectorLen;
-
-    for( i = 0; i < vecLen; i++ )
-    {
-        memoryRequired += pTransportVec[ i ].iov_len;
-    }
-
-    return memoryRequired;
-}
-
-/*-----------------------------------------------------------*/
-
-void MQTT_SerializeMQTTVec( uint8_t * pAllocatedMem,
-                            const MQTTVec_t * pVec )
-{
-    const TransportOutVector_t * pTransportVec = pVec->pVector;
-    const size_t vecLen = pVec->vectorLen;
-    size_t index = 0;
-    size_t i = 0;
-
-    for( i = 0; i < vecLen; i++ )
-    {
-        ( void ) memcpy( ( void * ) &pAllocatedMem[ index ], ( const void * ) pTransportVec[ i ].iov_base, pTransportVec[ i ].iov_len );
-        index += pTransportVec[ i ].iov_len;
-    }
->>>>>>> c5715e3d
-}
+}
+
 
 /*-----------------------------------------------------------*/