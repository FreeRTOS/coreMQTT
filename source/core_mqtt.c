/*
 * coreMQTT v1.2.0
 * Copyright (C) 2020 Amazon.com, Inc. or its affiliates.  All Rights Reserved.
 *
 * Permission is hereby granted, free of charge, to any person obtaining a copy of
 * this software and associated documentation files (the "Software"), to deal in
 * the Software without restriction, including without limitation the rights to
 * use, copy, modify, merge, publish, distribute, sublicense, and/or sell copies of
 * the Software, and to permit persons to whom the Software is furnished to do so,
 * subject to the following conditions:
 *
 * The above copyright notice and this permission notice shall be included in all
 * copies or substantial portions of the Software.
 *
 * THE SOFTWARE IS PROVIDED "AS IS", WITHOUT WARRANTY OF ANY KIND, EXPRESS OR
 * IMPLIED, INCLUDING BUT NOT LIMITED TO THE WARRANTIES OF MERCHANTABILITY, FITNESS
 * FOR A PARTICULAR PURPOSE AND NONINFRINGEMENT. IN NO EVENT SHALL THE AUTHORS OR
 * COPYRIGHT HOLDERS BE LIABLE FOR ANY CLAIM, DAMAGES OR OTHER LIABILITY, WHETHER
 * IN AN ACTION OF CONTRACT, TORT OR OTHERWISE, ARISING FROM, OUT OF OR IN
 * CONNECTION WITH THE SOFTWARE OR THE USE OR OTHER DEALINGS IN THE SOFTWARE.
 */

/**
 * @file core_mqtt.c
 * @brief Implements the user-facing functions in core_mqtt.h.
 */
#include <string.h>
#include <assert.h>

#include "core_mqtt.h"
#include "core_mqtt_state.h"

/* Include config defaults header to get default values of configs. */
#include "core_mqtt_config_defaults.h"

#include "core_mqtt_default_logging.h"

#ifndef MQTT_PRE_SEND_HOOK

/**
 * @brief Hook called before a 'send' operation is executed.
 */
    #define MQTT_PRE_SEND_HOOK( pContext )
#endif /* !MQTT_PRE_SEND_HOOK */

#ifndef MQTT_POST_SEND_HOOK

/**
 * @brief Hook called after the 'send' operation is complete.
 */
    #define MQTT_POST_SEND_HOOK( pContext )
#endif /* !MQTT_POST_SEND_HOOK */

#ifndef MQTT_PRE_STATE_UPDATE_HOOK

/**
 * @brief Hook called just before an update to the MQTT state is made.
 */
    #define MQTT_PRE_STATE_UPDATE_HOOK( pContext )
#endif /* !MQTT_PRE_STATE_UPDATE_HOOK */

#ifndef MQTT_POST_STATE_UPDATE_HOOK

/**
 * @brief Hook called just after an update to the MQTT state has
 * been made.
 */
    #define MQTT_POST_STATE_UPDATE_HOOK( pContext )
#endif /* !MQTT_POST_STATE_UPDATE_HOOK */

/*-----------------------------------------------------------*/

/**
 * @brief Sends provided buffer to network using transport send.
 *
 * @brief param[in] pContext Initialized MQTT context.
 * @brief param[in] pBufferToSend Buffer to be sent to network.
 * @brief param[in] bytesToSend Number of bytes to be sent.
 *
 * @note This operation may call the transport send function
 * repeatedly to send bytes over the network until either:
 * 1. The requested number of bytes @a bytesToSend have been sent.
 *                    OR
 * 2. No byte cannot be sent over the network for the MQTT_SEND_RETRY_TIMEOUT_MS
 * duration.
 *                    OR
 * 3. There is an error in sending data over the network.
 *
 * @return Total number of bytes sent, or negative value on network error.
 */
static int32_t sendBuffer( MQTTContext_t * pContext,
                           const uint8_t * pBufferToSend,
                           size_t bytesToSend );

/**
 * @brief Sends MQTT connect without copying the users data into any buffer.
 *
 * @brief param[in] pContext Initialized MQTT context.
 * @brief param[in] pConnectInfo MQTT CONNECT packet information.
 * @brief param[in] pWillInfo Last Will and Testament. Pass NULL if Last Will and
 * Testament is not used.
 * @brief param[in] remainingLength the length of the connect packet.
 *
 * @note This operation may call the transport send function
 * repeatedly to send bytes over the network until either:
 * 1. The requested number of bytes @a remainingLength have been sent.
 *                    OR
 * 2. No byte cannot be sent over the network for the MQTT_SEND_RETRY_TIMEOUT_MS
 * duration.
 *                    OR
 * 3. There is an error in sending data over the network.
 *
 * @return #MQTTSendFailed or #MQTTSuccess.
 */
static MQTTStatus_t sendConnectWithoutCopy( MQTTContext_t * pContext,
                                            const MQTTConnectInfo_t * pConnectInfo,
                                            const MQTTPublishInfo_t * pWillInfo,
                                            size_t remainingLength );

/**
 * @brief Sends the vector array passed through the parameters over the network.
 *
 * @note The preference is given to 'write' function if it is present in the
 * transport interface. Otherwise, a send call is made repeatedly to achieve the
 * result.
 *
 * @param[in] pContext Initialized MQTT context.
 * @param[in] pIoVec The vector array to be sent.
 * @param[in] ioVecCount The number of elements in the array.
 *
 * @return The total number of bytes sent or the error code as received from the
 * transport interface.
 */
static int32_t sendMessageVector( MQTTContext_t * pContext,
                                  TransportOutVector_t * pIoVec,
                                  size_t ioVecCount );

/**
 * @brief Add a string and its length after serializing it in a manner outlined by
 * the MQTT specification.
 *
 * @param[in] serailizedLength Array of two bytes to which the vector will point.
 * The array must remain in scope until the message has been sent.
 * @param[in] string The string to be serialized.
 * @param[in] length The length of the string to be serialized.
 * @param[in] iterator The iterator pointing to the first element in the
 * transport interface IO array.
 * @param[out] updatedLength This parameter will be added to with the number of
 * bytes added to the vector.
 *
 * @return The updated pointer to the vector array.
 */
static TransportOutVector_t * addEncodedStringToVector( uint8_t serailizedLength[ 2 ],
                                                        const char * const string,
                                                        uint16_t length,
                                                        TransportOutVector_t * iterator,
                                                        size_t * updatedLength );

/**
 * @brief Add the will and testament information along with the connection information
 * to the given vector.
 *
 * @param[in] pConnectInfo Connection information of MQTT.
 * @param[in] pWillInfo The last will and testament information.
 * @param[out] pTotalMessageLength This parameter will be added to with the number of
 * bytes added to the vector.
 * @param[in] iterator The iterator pointing to the first element in the
 * transport interface IO array.
 * @param[out] serializedTopicLength This array will be updated with the topic field
 * length in serialized MQTT format.
 * @param[out] serializedPayloadLength This array will be updated with the payload
 * field length in serialized MQTT format.
 * @param[out] serializedUsernameLength This array will be updated with the user name
 * field length in serialized MQTT format.
 * @param[out] serializedPasswordLength This array will be updated with the password
 * field length in serialized MQTT format.
 *
 * @note All the arrays must stay in scope until the message contained in the vector has
 * been sent.
 */
static void addWillAndConnectInfo( const MQTTConnectInfo_t * pConnectInfo,
                                   const MQTTPublishInfo_t * pWillInfo,
                                   size_t * pTotalMessageLength,
                                   TransportOutVector_t * iterator,
                                   uint8_t serializedTopicLength[ 2 ],
                                   uint8_t serializedPayloadLength[ 2 ],
                                   uint8_t serializedUsernameLength[ 2 ],
                                   uint8_t serializedPasswordLength[ 2 ] );

/**
 * @brief Send MQTT SUBSCRIBE message without copying the user data into a buffer and
 * directly sending it.
 *
 * @param[in] pContext Initialized MQTT context.
 * @param[in] pSubscriptionList List of MQTT subscription info.
 * @param[in] subscriptionCount The count of elements in the list.
 * @param[in] packetId The packet ID of the subscribe packet
 * @param[in] remainingLength The remaining length of the subscribe packet.
 *
 * @return #MQTTSuccess or #MQTTSendFailed.
 */
static MQTTStatus_t sendSubscribeWithoutCopy( MQTTContext_t * pContext,
                                              const MQTTSubscribeInfo_t * pSubscriptionList,
                                              size_t subscriptionCount,
                                              uint16_t packetId,
                                              size_t remainingLength );

/**
 * @brief Send MQTT UNSUBSCRIBE message without copying the user data into a buffer and
 * directly sending it.
 *
 * @param[in] pContext Initialized MQTT context.
 * @param[in] pSubscriptionList MQTT subscription info.
 * @param[in] subscriptionCount The count of elements in the list.
 * @param[in] packetId The packet ID of the unsubscribe packet.
 * @param[in] remainingLength The remaining length of the unsubscribe packet.
 *
 * @return #MQTTSuccess or #MQTTSendFailed.
 */
static MQTTStatus_t sendUnsubscribeWithoutCopy( MQTTContext_t * pContext,
                                                const MQTTSubscribeInfo_t * pSubscriptionList,
                                                size_t subscriptionCount,
                                                uint16_t packetId,
                                                size_t remainingLength );

/**
 * @brief Calculate the interval between two millisecond timestamps, including
 * when the later value has overflowed.
 *
 * @note In C, the operands are promoted to signed integers in subtraction.
 * Using this function avoids the need to cast the result of subtractions back
 * to uint32_t.
 *
 * @param[in] later The later time stamp, in milliseconds.
 * @param[in] start The earlier time stamp, in milliseconds.
 *
 * @return later - start.
 */
static uint32_t calculateElapsedTime( uint32_t later,
                                      uint32_t start );

/**
 * @brief Convert a byte indicating a publish ack type to an #MQTTPubAckType_t.
 *
 * @param[in] packetType First byte of fixed header.
 *
 * @return Type of ack.
 */
static MQTTPubAckType_t getAckFromPacketType( uint8_t packetType );

/**
 * @brief Receive bytes into the network buffer.
 *
 * @param[in] pContext Initialized MQTT Context.
 * @param[in] bytesToRecv Number of bytes to receive.
 *
 * @note This operation calls the transport receive function
 * repeatedly to read bytes from the network until either:
 * 1. The requested number of bytes @a bytesToRecv are read.
 *                    OR
 * 2. No data is received from the network for MQTT_RECV_POLLING_TIMEOUT_MS duration.
 *
 *                    OR
 * 3. There is an error in reading from the network.
 *
 *
 * @return Number of bytes received, or negative number on network error.
 */
static int32_t recvExact( const MQTTContext_t * pContext,
                          size_t bytesToRecv );

/**
 * @brief Discard a packet from the transport interface.
 *
 * @param[in] pContext MQTT Connection context.
 * @param[in] remainingLength Remaining length of the packet to dump.
 * @param[in] timeoutMs Time remaining to discard the packet.
 *
 * @return #MQTTRecvFailed or #MQTTNoDataAvailable.
 */
static MQTTStatus_t discardPacket( const MQTTContext_t * pContext,
                                   size_t remainingLength,
                                   uint32_t timeoutMs );

/**
 * @brief Discard a packet from the MQTT buffer and the transport interface.
 *
 * @param[in] pContext MQTT Connection context.
 * @param[in] pPacketInfo Information struct of the packet to be discarded.
 *
 * @return #MQTTRecvFailed or #MQTTNoDataAvailable.
 */
static MQTTStatus_t discardStoredPacket( MQTTContext_t * pContext,
                                         MQTTPacketInfo_t * pPacketInfo );

/**
 * @brief Receive a packet from the transport interface.
 *
 * @param[in] pContext MQTT Connection context.
 * @param[in] incomingPacket packet struct with remaining length.
 * @param[in] remainingTimeMs Time remaining to receive the packet.
 *
 * @return #MQTTSuccess or #MQTTRecvFailed.
 */
static MQTTStatus_t receivePacket( const MQTTContext_t * pContext,
                                   MQTTPacketInfo_t incomingPacket,
                                   uint32_t remainingTimeMs );

/**
 * @brief Get the correct ack type to send.
 *
 * @param[in] state Current state of publish.
 *
 * @return Packet Type byte of PUBACK, PUBREC, PUBREL, or PUBCOMP if one of
 * those should be sent, else 0.
 */
static uint8_t getAckTypeToSend( MQTTPublishState_t state );

/**
 * @brief Send acks for received QoS 1/2 publishes.
 *
 * @param[in] pContext MQTT Connection context.
 * @param[in] packetId packet ID of original PUBLISH.
 * @param[in] publishState Current publish state in record.
 *
 * @return #MQTTSuccess, #MQTTIllegalState or #MQTTSendFailed.
 */
static MQTTStatus_t sendPublishAcks( MQTTContext_t * pContext,
                                     uint16_t packetId,
                                     MQTTPublishState_t publishState );

/**
 * @brief Send a keep alive PINGREQ if the keep alive interval has elapsed.
 *
 * @param[in] pContext Initialized MQTT Context.
 *
 * @return #MQTTKeepAliveTimeout if a PINGRESP is not received in time,
 * #MQTTSendFailed if the PINGREQ cannot be sent, or #MQTTSuccess.
 */
static MQTTStatus_t handleKeepAlive( MQTTContext_t * pContext );

/**
 * @brief Handle received MQTT PUBLISH packet.
 *
 * @param[in] pContext MQTT Connection context.
 * @param[in] pIncomingPacket Incoming packet.
 *
 * @return MQTTSuccess, MQTTIllegalState or deserialization error.
 */
static MQTTStatus_t handleIncomingPublish( MQTTContext_t * pContext,
                                           MQTTPacketInfo_t * pIncomingPacket );

/**
 * @brief Handle received MQTT publish acks.
 *
 * @param[in] pContext MQTT Connection context.
 * @param[in] pIncomingPacket Incoming packet.
 *
 * @return MQTTSuccess, MQTTIllegalState, or deserialization error.
 */
static MQTTStatus_t handlePublishAcks( MQTTContext_t * pContext,
                                       MQTTPacketInfo_t * pIncomingPacket );

/**
 * @brief Handle received MQTT ack.
 *
 * @param[in] pContext MQTT Connection context.
 * @param[in] pIncomingPacket Incoming packet.
 * @param[in] manageKeepAlive Flag indicating if PINGRESPs should not be given
 * to the application
 *
 * @return MQTTSuccess, MQTTIllegalState, or deserialization error.
 */
static MQTTStatus_t handleIncomingAck( MQTTContext_t * pContext,
                                       MQTTPacketInfo_t * pIncomingPacket,
                                       bool manageKeepAlive );

/**
 * @brief Run a single iteration of the receive loop.
 *
 * @param[in] pContext MQTT Connection context.
 * @param[in] manageKeepAlive Flag indicating if keep alive should be handled.
 *
 * @return #MQTTRecvFailed if a network error occurs during reception;
 * #MQTTSendFailed if a network error occurs while sending an ACK or PINGREQ;
 * #MQTTBadResponse if an invalid packet is received;
 * #MQTTKeepAliveTimeout if the server has not sent a PINGRESP before
 * #MQTT_PINGRESP_TIMEOUT_MS milliseconds;
 * #MQTTIllegalState if an incoming QoS 1/2 publish or ack causes an
 * invalid transition for the internal state machine;
 * #MQTTSuccess on success.
 */
static MQTTStatus_t receiveSingleIteration( MQTTContext_t * pContext,
                                            bool manageKeepAlive );

/**
 * @brief Validates parameters of #MQTT_Subscribe or #MQTT_Unsubscribe.
 *
 * @param[in] pContext Initialized MQTT context.
 * @param[in] pSubscriptionList List of MQTT subscription info.
 * @param[in] subscriptionCount The number of elements in pSubscriptionList.
 * @param[in] packetId Packet identifier.
 *
 * @return #MQTTBadParameter if invalid parameters are passed;
 * #MQTTSuccess otherwise.
 */
static MQTTStatus_t validateSubscribeUnsubscribeParams( const MQTTContext_t * pContext,
                                                        const MQTTSubscribeInfo_t * pSubscriptionList,
                                                        size_t subscriptionCount,
                                                        uint16_t packetId );

/**
 * @brief Receives a CONNACK MQTT packet.
 *
 * @param[in] pContext Initialized MQTT context.
 * @param[in] timeoutMs Timeout for waiting for CONNACK packet.
 * @param[in] cleanSession Clean session flag set by application.
 * @param[out] pIncomingPacket List of MQTT subscription info.
 * @param[out] pSessionPresent Whether a previous session was present.
 * Only relevant if not establishing a clean session.
 *
 * @return #MQTTBadResponse if a bad response is received;
 * #MQTTNoDataAvailable if no data available for transport recv;
 * ##MQTTRecvFailed if transport recv failed;
 * #MQTTSuccess otherwise.
 */
static MQTTStatus_t receiveConnack( const MQTTContext_t * pContext,
                                    uint32_t timeoutMs,
                                    bool cleanSession,
                                    MQTTPacketInfo_t * pIncomingPacket,
                                    bool * pSessionPresent );

/**
 * @brief Resends pending acks for a re-established MQTT session, or
 * clears existing state records for a clean session.
 *
 * @param[in] pContext Initialized MQTT context.
 * @param[in] sessionPresent Session present flag received from the MQTT broker.
 *
 * @return #MQTTSendFailed if transport send during resend failed;
 * #MQTTSuccess otherwise.
 */
static MQTTStatus_t handleSessionResumption( MQTTContext_t * pContext,
                                             bool sessionPresent );


/**
 * @brief Send the publish packet without copying the topic string and payload in
 * the buffer.
 *
 * @brief param[in] pContext Initialized MQTT context.
 * @brief param[in] pPublishInfo MQTT PUBLISH packet parameters.
 * @brief param[in] pMqttHeader the serialized MQTT header with the header byte;
 * the encoded length of the packet; and the encoded length of the topic string.
 * @brief param[in] headerSize Size of the serialized PUBLISH header.
 * @brief param[in] packetId Packet Id of the publish packet.
 *
 * @return #MQTTSendFailed if transport send during resend failed;
 * #MQTTSuccess otherwise.
 */
static MQTTStatus_t sendPublishWithoutCopy( MQTTContext_t * pContext,
                                            const MQTTPublishInfo_t * pPublishInfo,
                                            const uint8_t * pMqttHeader,
                                            size_t headerSize,
                                            uint16_t packetId );

/**
 * @brief Function to validate #MQTT_Publish parameters.
 *
 * @brief param[in] pContext Initialized MQTT context.
 * @brief param[in] pPublishInfo MQTT PUBLISH packet parameters.
 * @brief param[in] packetId Packet Id for the MQTT PUBLISH packet.
 *
 * @return #MQTTBadParameter if invalid parameters are passed;
 * #MQTTSuccess otherwise.
 */
static MQTTStatus_t validatePublishParams( const MQTTContext_t * pContext,
                                           const MQTTPublishInfo_t * pPublishInfo,
                                           uint16_t packetId );

/**
 * @brief Performs matching for special cases when a topic filter ends
 * with a wildcard character.
 *
 * When the topic name has been consumed but there are remaining characters to
 * to match in topic filter, this function handles the following 2 cases:
 * - When the topic filter ends with "/+" or "/#" characters, but the topic
 * name only ends with '/'.
 * - When the topic filter ends with "/#" characters, but the topic name
 * ends at the parent level.
 *
 * @note This function ASSUMES that the topic name been consumed in linear
 * matching with the topic filer, but the topic filter has remaining characters
 * to be matched.
 *
 * @param[in] pTopicFilter The topic filter containing the wildcard.
 * @param[in] topicFilterLength Length of the topic filter being examined.
 * @param[in] filterIndex Index of the topic filter being examined.
 *
 * @return Returns whether the topic filter and the topic name match.
 */
static bool matchEndWildcardsSpecialCases( const char * pTopicFilter,
                                           uint16_t topicFilterLength,
                                           uint16_t filterIndex );

/**
 * @brief Attempt to match topic name with a topic filter starting with a wildcard.
 *
 * If the topic filter starts with a '+' (single-level) wildcard, the function
 * advances the @a pNameIndex by a level in the topic name.
 * If the topic filter starts with a '#' (multi-level) wildcard, the function
 * concludes that both the topic name and topic filter match.
 *
 * @param[in] pTopicName The topic name to match.
 * @param[in] topicNameLength Length of the topic name.
 * @param[in] pTopicFilter The topic filter to match.
 * @param[in] topicFilterLength Length of the topic filter.
 * @param[in,out] pNameIndex Current index in the topic name being examined. It is
 * advanced by one level for `+` wildcards.
 * @param[in, out] pFilterIndex Current index in the topic filter being examined.
 * It is advanced to position of '/' level separator for '+' wildcard.
 * @param[out] pMatch Whether the topic filter and topic name match.
 *
 * @return `true` if the caller of this function should exit; `false` if the
 * caller should continue parsing the topics.
 */
static bool matchWildcards( const char * pTopicName,
                            uint16_t topicNameLength,
                            const char * pTopicFilter,
                            uint16_t topicFilterLength,
                            uint16_t * pNameIndex,
                            uint16_t * pFilterIndex,
                            bool * pMatch );

/**
 * @brief Match a topic name and topic filter allowing the use of wildcards.
 *
 * @param[in] pTopicName The topic name to check.
 * @param[in] topicNameLength Length of the topic name.
 * @param[in] pTopicFilter The topic filter to check.
 * @param[in] topicFilterLength Length of topic filter.
 *
 * @return `true` if the topic name and topic filter match; `false` otherwise.
 */
static bool matchTopicFilter( const char * pTopicName,
                              uint16_t topicNameLength,
                              const char * pTopicFilter,
                              uint16_t topicFilterLength );

/*-----------------------------------------------------------*/

static bool matchEndWildcardsSpecialCases( const char * pTopicFilter,
                                           uint16_t topicFilterLength,
                                           uint16_t filterIndex )
{
    bool matchFound = false;

    assert( pTopicFilter != NULL );
    assert( topicFilterLength != 0 );

    /* Check if the topic filter has 2 remaining characters and it ends in
     * "/#". This check handles the case to match filter "sport/#" with topic
     * "sport". The reason is that the '#' wildcard represents the parent and
     * any number of child levels in the topic name.*/
    if( ( topicFilterLength >= 3U ) &&
        ( filterIndex == ( topicFilterLength - 3U ) ) &&
        ( pTopicFilter[ filterIndex + 1U ] == '/' ) &&
        ( pTopicFilter[ filterIndex + 2U ] == '#' ) )

    {
        matchFound = true;
    }

    /* Check if the next character is "#" or "+" and the topic filter ends in
     * "/#" or "/+". This check handles the cases to match:
     *
     * - Topic filter "sport/+" with topic "sport/".
     * - Topic filter "sport/#" with topic "sport/".
     */
    if( ( filterIndex == ( topicFilterLength - 2U ) ) &&
        ( pTopicFilter[ filterIndex ] == '/' ) )
    {
        /* Check that the last character is a wildcard. */
        matchFound = ( ( pTopicFilter[ filterIndex + 1U ] == '+' ) ||
                       ( pTopicFilter[ filterIndex + 1U ] == '#' ) ) ? true : false;
    }

    return matchFound;
}

/*-----------------------------------------------------------*/

static bool matchWildcards( const char * pTopicName,
                            uint16_t topicNameLength,
                            const char * pTopicFilter,
                            uint16_t topicFilterLength,
                            uint16_t * pNameIndex,
                            uint16_t * pFilterIndex,
                            bool * pMatch )
{
    bool shouldStopMatching = false;
    bool locationIsValidForWildcard;

    assert( pTopicName != NULL );
    assert( topicNameLength != 0 );
    assert( pTopicFilter != NULL );
    assert( topicFilterLength != 0 );
    assert( pNameIndex != NULL );
    assert( pFilterIndex != NULL );
    assert( pMatch != NULL );

    /* Wild card in a topic filter is only valid either at the starting position
     * or when it is preceded by a '/'.*/
    locationIsValidForWildcard = ( ( *pFilterIndex == 0u ) ||
                                   ( pTopicFilter[ *pFilterIndex - 1U ] == '/' )
                                   ) ? true : false;

    if( ( pTopicFilter[ *pFilterIndex ] == '+' ) && ( locationIsValidForWildcard == true ) )
    {
        bool nextLevelExistsInTopicName = false;
        bool nextLevelExistsinTopicFilter = false;

        /* Move topic name index to the end of the current level. The end of the
         * current level is identified by the last character before the next level
         * separator '/'. */
        while( *pNameIndex < topicNameLength )
        {
            /* Exit the loop if we hit the level separator. */
            if( pTopicName[ *pNameIndex ] == '/' )
            {
                nextLevelExistsInTopicName = true;
                break;
            }

            ( *pNameIndex )++;
        }

        /* Determine if the topic filter contains a child level after the current level
         * represented by the '+' wildcard. */
        if( ( *pFilterIndex < ( topicFilterLength - 1U ) ) &&
            ( pTopicFilter[ *pFilterIndex + 1U ] == '/' ) )
        {
            nextLevelExistsinTopicFilter = true;
        }

        /* If the topic name contains a child level but the topic filter ends at
         * the current level, then there does not exist a match. */
        if( ( nextLevelExistsInTopicName == true ) &&
            ( nextLevelExistsinTopicFilter == false ) )
        {
            *pMatch = false;
            shouldStopMatching = true;
        }

        /* If the topic name and topic filter have child levels, then advance the
         * filter index to the level separator in the topic filter, so that match
         * can be performed in the next level.
         * Note: The name index already points to the level separator in the topic
         * name. */
        else if( nextLevelExistsInTopicName == true )
        {
            ( *pFilterIndex )++;
        }
        else
        {
            /* If we have reached here, the the loop terminated on the
             * ( *pNameIndex < topicNameLength) condition, which means that have
             * reached past the end of the topic name, and thus, we decrement the
             * index to the last character in the topic name.*/
            ( *pNameIndex )--;
        }
    }

    /* '#' matches everything remaining in the topic name. It must be the
     * last character in a topic filter. */
    else if( ( pTopicFilter[ *pFilterIndex ] == '#' ) &&
             ( *pFilterIndex == ( topicFilterLength - 1U ) ) &&
             ( locationIsValidForWildcard == true ) )
    {
        /* Subsequent characters don't need to be checked for the
         * multi-level wildcard. */
        *pMatch = true;
        shouldStopMatching = true;
    }
    else
    {
        /* Any character mismatch other than '+' or '#' means the topic
         * name does not match the topic filter. */
        *pMatch = false;
        shouldStopMatching = true;
    }

    return shouldStopMatching;
}

/*-----------------------------------------------------------*/

static bool matchTopicFilter( const char * pTopicName,
                              uint16_t topicNameLength,
                              const char * pTopicFilter,
                              uint16_t topicFilterLength )
{
    bool matchFound = false, shouldStopMatching = false;
    uint16_t nameIndex = 0, filterIndex = 0;

    assert( pTopicName != NULL );
    assert( topicNameLength != 0 );
    assert( pTopicFilter != NULL );
    assert( topicFilterLength != 0 );

    while( ( nameIndex < topicNameLength ) && ( filterIndex < topicFilterLength ) )
    {
        /* Check if the character in the topic name matches the corresponding
         * character in the topic filter string. */
        if( pTopicName[ nameIndex ] == pTopicFilter[ filterIndex ] )
        {
            /* If the topic name has been consumed but the topic filter has not
             * been consumed, match for special cases when the topic filter ends
             * with wildcard character. */
            if( nameIndex == ( topicNameLength - 1U ) )
            {
                matchFound = matchEndWildcardsSpecialCases( pTopicFilter,
                                                            topicFilterLength,
                                                            filterIndex );
            }
        }
        else
        {
            /* Check for matching wildcards. */
            shouldStopMatching = matchWildcards( pTopicName,
                                                 topicNameLength,
                                                 pTopicFilter,
                                                 topicFilterLength,
                                                 &nameIndex,
                                                 &filterIndex,
                                                 &matchFound );
        }

        if( ( matchFound == true ) || ( shouldStopMatching == true ) )
        {
            break;
        }

        /* Increment indexes. */
        nameIndex++;
        filterIndex++;
    }

    if( matchFound == false )
    {
        /* If the end of both strings has been reached, they match. This represents the
         * case when the topic filter contains the '+' wildcard at a non-starting position.
         * For example, when matching either of "sport/+/player" OR "sport/hockey/+" topic
         * filters with "sport/hockey/player" topic name. */
        matchFound = ( ( nameIndex == topicNameLength ) &&
                       ( filterIndex == topicFilterLength ) ) ? true : false;
    }

    return matchFound;
}

/*-----------------------------------------------------------*/

static int32_t sendMessageVector( MQTTContext_t * pContext,
                                  TransportOutVector_t * pIoVec,
                                  size_t ioVecCount )
{
    uint32_t timeoutTime;
    uint32_t bytesToSend = 0U;
    int32_t bytesSentOrError = 0U;
    uint64_t temp = 0;
    TransportOutVector_t * pIoVectIterator;
    size_t vectorsToBeSent = ioVecCount;

    assert( pContext != NULL );
    assert( pIoVec != NULL );
    assert( pContext->getTime != NULL );
    /* Send must always be defined */
    assert( pContext->transportInterface.send );

    timeoutTime = pContext->getTime() + MQTT_SEND_RETRY_TIMEOUT_MS;

    /* Count the total number of bytes to be sent as outlined in the vector. */
    for( pIoVectIterator = pIoVec; pIoVectIterator < &( pIoVec[ ioVecCount ] ); pIoVectIterator++ )
    {
        temp += pIoVectIterator->iov_len;
        bytesToSend += pIoVectIterator->iov_len;
    }

    /* Reset the iterator to point to the first entry in the array. */
    pIoVectIterator = pIoVec;

    while( ( pContext->getTime() < timeoutTime ) &&
           ( bytesSentOrError < ( int32_t ) bytesToSend ) )
    {
        int32_t sendResult;
        uint32_t bytesSentThisVector = 0U;

        if( pContext->transportInterface.writev != NULL )
        {
            sendResult = pContext->transportInterface.writev( pContext->transportInterface.pNetworkContext,
                                                              pIoVectIterator,
                                                              vectorsToBeSent );
        }
        else
        {
            sendResult = sendBuffer( pContext,
                                     pIoVectIterator->iov_base,
                                     pIoVectIterator->iov_len );
        }

        if( sendResult >= 0 )
        {
            bytesSentOrError += sendResult;
            bytesSentThisVector += sendResult;
        }
        else
        {
            bytesSentOrError = sendResult;
            break;
        }

        while( ( pIoVectIterator < &( pIoVec[ ioVecCount ] ) ) &&
               ( bytesSentThisVector >= pIoVectIterator->iov_len ) )
        {
            bytesSentThisVector -= pIoVectIterator->iov_len;
            pIoVectIterator++;

            /* Update the number of vector which are yet to be sent. */
            vectorsToBeSent--;
        }

        /* Some of the bytes from this vector were sent as well, update the length
         * and the pointer to data in this vector. */
        if( ( bytesSentThisVector > 0U ) &&
            ( pIoVectIterator < &( pIoVec[ ioVecCount ] ) ) )
        {
            ( *( ( uint8_t * ) pIoVectIterator->iov_base ) ) += bytesSentThisVector;
            pIoVectIterator->iov_len -= bytesSentThisVector;
        }
    }

    return bytesSentOrError;
}

static int32_t sendBuffer( MQTTContext_t * pContext,
                           const uint8_t * pBufferToSend,
                           size_t bytesToSend )
{
    const uint8_t * pIndex = pBufferToSend;
    size_t bytesRemaining = bytesToSend;
    int32_t totalBytesSent = 0, bytesSent;
    uint32_t lastSendTimeMs = 0U, timeSinceLastSendMs = 0U;
    bool sendError = false;

    assert( pContext != NULL );
    assert( pContext->getTime != NULL );
    assert( pContext->transportInterface.send != NULL );
    assert( pIndex != NULL );

    bytesRemaining = bytesToSend;

    /* Loop until the entire packet is sent. */
    while( ( bytesRemaining > 0UL ) && ( sendError == false ) )
    {
        bytesSent = pContext->transportInterface.send( pContext->transportInterface.pNetworkContext,
                                                       pIndex,
                                                       bytesRemaining );

        if( bytesSent < 0 )
        {
            LogError( ( "Transport send failed. Error code=%ld.", ( long int ) bytesSent ) );
            totalBytesSent = bytesSent;
            sendError = true;
        }
        else if( bytesSent > 0 )
        {
            /* Record the most recent time of successful transmission. */
            lastSendTimeMs = pContext->getTime();

            /* It is a bug in the application's transport send implementation if
             * more bytes than expected are sent. To avoid a possible overflow
             * in converting bytesRemaining from unsigned to signed, this assert
             * must exist after the check for bytesSent being negative. */
            assert( ( size_t ) bytesSent <= bytesRemaining );

            bytesRemaining -= ( size_t ) bytesSent;
            totalBytesSent += bytesSent;
            pIndex += bytesSent;
            LogDebug( ( "BytesSent=%ld, BytesRemaining=%lu",
                        ( long int ) bytesSent,
                        ( unsigned long ) bytesRemaining ) );
        }
        else
        {
            /* No bytes were sent over the network. */
            timeSinceLastSendMs = calculateElapsedTime( pContext->getTime(), lastSendTimeMs );

            /* Check for timeout if we have been waiting to send any data over the network. */
            if( timeSinceLastSendMs >= MQTT_SEND_RETRY_TIMEOUT_MS )
            {
                LogError( ( "Unable to send packet: Timed out in transport send." ) );
                sendError = true;
            }
        }
    }

    /* Update time of last transmission if the entire packet is successfully sent. */
    if( totalBytesSent > 0 )
    {
        pContext->lastPacketTxTime = lastSendTimeMs;
        LogDebug( ( "Successfully sent packet at time %lu.",
                    ( unsigned long ) lastSendTimeMs ) );
    }

    return totalBytesSent;
}

/*-----------------------------------------------------------*/

static uint32_t calculateElapsedTime( uint32_t later,
                                      uint32_t start )
{
    return later - start;
}

/*-----------------------------------------------------------*/

static MQTTPubAckType_t getAckFromPacketType( uint8_t packetType )
{
    MQTTPubAckType_t ackType = MQTTPuback;

    switch( packetType )
    {
        case MQTT_PACKET_TYPE_PUBACK:
            ackType = MQTTPuback;
            break;

        case MQTT_PACKET_TYPE_PUBREC:
            ackType = MQTTPubrec;
            break;

        case MQTT_PACKET_TYPE_PUBREL:
            ackType = MQTTPubrel;
            break;

        case MQTT_PACKET_TYPE_PUBCOMP:
        default:

            /* This function is only called after checking the type is one of
             * the above four values, so packet type must be PUBCOMP here. */
            assert( packetType == MQTT_PACKET_TYPE_PUBCOMP );
            ackType = MQTTPubcomp;
            break;
    }

    return ackType;
}

/*-----------------------------------------------------------*/

static int32_t recvExact( const MQTTContext_t * pContext,
                          size_t bytesToRecv )
{
    uint8_t * pIndex = NULL;
    size_t bytesRemaining = bytesToRecv;
    int32_t totalBytesRecvd = 0, bytesRecvd;
    uint32_t lastDataRecvTimeMs = 0U, timeSinceLastRecvMs = 0U;
    TransportRecv_t recvFunc = NULL;
    MQTTGetCurrentTimeFunc_t getTimeStampMs = NULL;
    bool receiveError = false;

    assert( pContext != NULL );
    assert( bytesToRecv <= pContext->networkBuffer.size );
    assert( pContext->getTime != NULL );
    assert( pContext->transportInterface.recv != NULL );
    assert( pContext->networkBuffer.pBuffer != NULL );

    pIndex = pContext->networkBuffer.pBuffer;
    recvFunc = pContext->transportInterface.recv;
    getTimeStampMs = pContext->getTime;

    /* Part of the MQTT packet has been read before calling this function. */
    lastDataRecvTimeMs = getTimeStampMs();

    while( ( bytesRemaining > 0U ) && ( receiveError == false ) )
    {
        bytesRecvd = recvFunc( pContext->transportInterface.pNetworkContext,
                               pIndex,
                               bytesRemaining );

        if( bytesRecvd < 0 )
        {
            LogError( ( "Network error while receiving packet: ReturnCode=%ld.",
                        ( long int ) bytesRecvd ) );
            totalBytesRecvd = bytesRecvd;
            receiveError = true;
        }
        else if( bytesRecvd > 0 )
        {
            /* Reset the starting time as we have received some data from the network. */
            lastDataRecvTimeMs = getTimeStampMs();

            /* It is a bug in the application's transport receive implementation
             * if more bytes than expected are received. To avoid a possible
             * overflow in converting bytesRemaining from unsigned to signed,
             * this assert must exist after the check for bytesRecvd being
             * negative. */
            assert( ( size_t ) bytesRecvd <= bytesRemaining );

            bytesRemaining -= ( size_t ) bytesRecvd;
            totalBytesRecvd += ( int32_t ) bytesRecvd;
            pIndex += bytesRecvd;
            LogDebug( ( "BytesReceived=%ld, BytesRemaining=%lu, TotalBytesReceived=%ld.",
                        ( long int ) bytesRecvd,
                        ( unsigned long ) bytesRemaining,
                        ( long int ) totalBytesRecvd ) );
        }
        else
        {
            /* No bytes were read from the network. */
            timeSinceLastRecvMs = calculateElapsedTime( getTimeStampMs(), lastDataRecvTimeMs );

            /* Check for timeout if we have been waiting to receive any byte on the network. */
            if( timeSinceLastRecvMs >= MQTT_RECV_POLLING_TIMEOUT_MS )
            {
                LogError( ( "Unable to receive packet: Timed out in transport recv." ) );
                receiveError = true;
            }
        }
    }

    return totalBytesRecvd;
}

/*-----------------------------------------------------------*/

static MQTTStatus_t discardPacket( const MQTTContext_t * pContext,
                                   size_t remainingLength,
                                   uint32_t timeoutMs )
{
    MQTTStatus_t status = MQTTRecvFailed;
    int32_t bytesReceived = 0;
    size_t bytesToReceive = 0U;
    uint32_t totalBytesReceived = 0U, entryTimeMs = 0U, elapsedTimeMs = 0U;
    MQTTGetCurrentTimeFunc_t getTimeStampMs = NULL;
    bool receiveError = false;

    assert( pContext != NULL );
    assert( pContext->getTime != NULL );

    bytesToReceive = pContext->networkBuffer.size;
    getTimeStampMs = pContext->getTime;

    entryTimeMs = getTimeStampMs();

    while( ( totalBytesReceived < remainingLength ) && ( receiveError == false ) )
    {
        if( ( remainingLength - totalBytesReceived ) < bytesToReceive )
        {
            bytesToReceive = remainingLength - totalBytesReceived;
        }

        bytesReceived = recvExact( pContext, bytesToReceive );

        if( bytesReceived != ( int32_t ) bytesToReceive )
        {
            LogError( ( "Receive error while discarding packet."
                        "ReceivedBytes=%ld, ExpectedBytes=%lu.",
                        ( long int ) bytesReceived,
                        ( unsigned long ) bytesToReceive ) );
            receiveError = true;
        }
        else
        {
            totalBytesReceived += ( uint32_t ) bytesReceived;

            elapsedTimeMs = calculateElapsedTime( getTimeStampMs(), entryTimeMs );

            /* Check for timeout. */
            if( elapsedTimeMs >= timeoutMs )
            {
                LogError( ( "Time expired while discarding packet." ) );
                receiveError = true;
            }
        }
    }

    if( totalBytesReceived == remainingLength )
    {
        LogError( ( "Dumped packet. DumpedBytes=%lu.",
                    ( unsigned long ) totalBytesReceived ) );
        /* Packet dumped, so no data is available. */
        status = MQTTNoDataAvailable;
    }

    return status;
}

/*-----------------------------------------------------------*/

static MQTTStatus_t discardStoredPacket( MQTTContext_t * pContext,
                                         MQTTPacketInfo_t * pPacketInfo )
{
    MQTTStatus_t status = MQTTRecvFailed;
    int32_t bytesReceived = 0;
    size_t bytesToReceive = 0U;
    uint32_t totalBytesReceived = 0U;
    bool receiveError = false;
    size_t mqttPacketSize = 0;
    size_t remainingLength;

    assert( pContext != NULL );
    assert( pPacketInfo != NULL );

    mqttPacketSize = pPacketInfo->remainingLength + pPacketInfo->headerLength;

    /* Assert that the packet being discarded is bigger than the
     * receive buffer. */
    assert( mqttPacketSize > pContext->networkBuffer.size );

    /* Discard these many bytes at a time. */
    bytesToReceive = pContext->networkBuffer.size;

    /* Number of bytes depicted by 'index' have already been received. */
    remainingLength = mqttPacketSize - pContext->index;

    while( ( totalBytesReceived < remainingLength ) && ( receiveError == false ) )
    {
        if( ( remainingLength - totalBytesReceived ) < bytesToReceive )
        {
            bytesToReceive = remainingLength - totalBytesReceived;
        }

        bytesReceived = recvExact( pContext, bytesToReceive );

        if( bytesReceived != ( int32_t ) bytesToReceive )
        {
            LogError( ( "Receive error while discarding packet."
                        "ReceivedBytes=%ld, ExpectedBytes=%lu.",
                        ( long int ) bytesReceived,
                        ( unsigned long ) bytesToReceive ) );
            receiveError = true;
        }
        else
        {
            totalBytesReceived += ( uint32_t ) bytesReceived;
        }
    }

    if( totalBytesReceived == remainingLength )
    {
        LogError( ( "Dumped packet. DumpedBytes=%lu.",
                    ( unsigned long ) totalBytesReceived ) );
        /* Packet dumped, so no data is available. */
        status = MQTTNoDataAvailable;
    }

    /* Clear the buffer */
    memset( pContext->networkBuffer.pBuffer,
            0,
            pContext->networkBuffer.size );

    /* Reset the index. */
    pContext->index = 0;

    return status;
}

/*-----------------------------------------------------------*/

static MQTTStatus_t receivePacket( const MQTTContext_t * pContext,
                                   MQTTPacketInfo_t incomingPacket,
                                   uint32_t remainingTimeMs )
{
    MQTTStatus_t status = MQTTSuccess;
    int32_t bytesReceived = 0;
    size_t bytesToReceive = 0U;

    assert( pContext != NULL );
    assert( pContext->networkBuffer.pBuffer != NULL );

    if( incomingPacket.remainingLength > pContext->networkBuffer.size )
    {
        LogError( ( "Incoming packet will be dumped: "
                    "Packet length exceeds network buffer size."
                    "PacketSize=%lu, NetworkBufferSize=%lu.",
                    ( unsigned long ) incomingPacket.remainingLength,
                    ( unsigned long ) pContext->networkBuffer.size ) );
        status = discardPacket( pContext,
                                incomingPacket.remainingLength,
                                remainingTimeMs );
    }
    else
    {
        bytesToReceive = incomingPacket.remainingLength;
        bytesReceived = recvExact( pContext, bytesToReceive );

        if( bytesReceived == ( int32_t ) bytesToReceive )
        {
            /* Receive successful, bytesReceived == bytesToReceive. */
            LogDebug( ( "Packet received. ReceivedBytes=%ld.",
                        ( long int ) bytesReceived ) );
        }
        else
        {
            LogError( ( "Packet reception failed. ReceivedBytes=%ld, "
                        "ExpectedBytes=%lu.",
                        ( long int ) bytesReceived,
                        ( unsigned long ) bytesToReceive ) );
            status = MQTTRecvFailed;
        }
    }

    return status;
}

/*-----------------------------------------------------------*/

static uint8_t getAckTypeToSend( MQTTPublishState_t state )
{
    uint8_t packetTypeByte = 0U;

    switch( state )
    {
        case MQTTPubAckSend:
            packetTypeByte = MQTT_PACKET_TYPE_PUBACK;
            break;

        case MQTTPubRecSend:
            packetTypeByte = MQTT_PACKET_TYPE_PUBREC;
            break;

        case MQTTPubRelSend:
            packetTypeByte = MQTT_PACKET_TYPE_PUBREL;
            break;

        case MQTTPubCompSend:
            packetTypeByte = MQTT_PACKET_TYPE_PUBCOMP;
            break;

        case MQTTPubAckPending:
        case MQTTPubCompPending:
        case MQTTPubRecPending:
        case MQTTPubRelPending:
        case MQTTPublishDone:
        case MQTTPublishSend:
        case MQTTStateNull:
        default:
            /* Take no action for states that do not require sending an ack. */
            break;
    }

    return packetTypeByte;
}

/*-----------------------------------------------------------*/

static MQTTStatus_t sendPublishAcks( MQTTContext_t * pContext,
                                     uint16_t packetId,
                                     MQTTPublishState_t publishState )
{
    MQTTStatus_t status = MQTTSuccess;
    MQTTPublishState_t newState = MQTTStateNull;
    int32_t bytesSent = 0;
    uint8_t packetTypeByte = 0U;
    MQTTPubAckType_t packetType;
    MQTTFixedBuffer_t localBuffer;
    uint8_t pubAckPacket[ MQTT_PUBLISH_ACK_PACKET_SIZE ];

    localBuffer.pBuffer = pubAckPacket;
    localBuffer.size = MQTT_PUBLISH_ACK_PACKET_SIZE;

    assert( pContext != NULL );

    packetTypeByte = getAckTypeToSend( publishState );

    if( packetTypeByte != 0U )
    {
        packetType = getAckFromPacketType( packetTypeByte );

        status = MQTT_SerializeAck( &localBuffer,
                                    packetTypeByte,
                                    packetId );

        if( status == MQTTSuccess )
        {
            MQTT_PRE_SEND_HOOK( pContext );

            /* Here, we are not using the vector approach for efficiency. There is just one buffer
             * to be sent which can be achieved with a normal send call. */
            bytesSent = sendBuffer( pContext,
                                    localBuffer.pBuffer,
                                    MQTT_PUBLISH_ACK_PACKET_SIZE );
<<<<<<< HEAD

            MQTT_POST_SEND_HOOK( pContext );
=======
>>>>>>> 31defb28
        }

        if( bytesSent == ( int32_t ) MQTT_PUBLISH_ACK_PACKET_SIZE )
        {
            pContext->controlPacketSent = true;

            MQTT_PRE_STATE_UPDATE_HOOK( pContext );

            status = MQTT_UpdateStateAck( pContext,
                                          packetId,
                                          packetType,
                                          MQTT_SEND,
                                          &newState );

            MQTT_POST_STATE_UPDATE_HOOK( pContext );

            if( status != MQTTSuccess )
            {
                LogError( ( "Failed to update state of publish %hu.",
                            ( unsigned short ) packetId ) );
            }
        }
        else
        {
            LogError( ( "Failed to send ACK packet: PacketType=%02x, SentBytes=%ld, "
                        "PacketSize=%lu.",
                        ( unsigned int ) packetTypeByte, ( long int ) bytesSent,
                        MQTT_PUBLISH_ACK_PACKET_SIZE ) );
            status = MQTTSendFailed;
        }
    }

    return status;
}

/*-----------------------------------------------------------*/

static MQTTStatus_t handleKeepAlive( MQTTContext_t * pContext )
{
    MQTTStatus_t status = MQTTSuccess;
    uint32_t now = 0U, packetTxTimeoutMs = 0U;

    assert( pContext != NULL );
    assert( pContext->getTime != NULL );

    now = pContext->getTime();

    packetTxTimeoutMs = 1000U * ( uint32_t ) pContext->keepAliveIntervalSec;

    if( PACKET_TX_TIMEOUT_MS < packetTxTimeoutMs )
    {
        packetTxTimeoutMs = PACKET_TX_TIMEOUT_MS;
    }

    /* If keep alive interval is 0, it is disabled. */
    if( pContext->waitingForPingResp == true )
    {
        /* Has time expired? */
        if( calculateElapsedTime( now, pContext->pingReqSendTimeMs ) >
            MQTT_PINGRESP_TIMEOUT_MS )
        {
            status = MQTTKeepAliveTimeout;
        }
    }
    else
    {
        if( ( packetTxTimeoutMs != 0U ) && ( calculateElapsedTime( now, pContext->lastPacketTxTime ) >= packetTxTimeoutMs ) )
        {
            status = MQTT_Ping( pContext );
        }
        else if( ( PACKET_RX_TIMEOUT_MS != 0U ) && ( calculateElapsedTime( now, pContext->lastPacketRxTime ) >= PACKET_RX_TIMEOUT_MS ) )
        {
            status = MQTT_Ping( pContext );
        }
        else
        {
        }
    }

    return status;
}

/*-----------------------------------------------------------*/

static MQTTStatus_t handleIncomingPublish( MQTTContext_t * pContext,
                                           MQTTPacketInfo_t * pIncomingPacket )
{
    MQTTStatus_t status = MQTTBadParameter;
    MQTTPublishState_t publishRecordState = MQTTStateNull;
    uint16_t packetIdentifier = 0U;
    MQTTPublishInfo_t publishInfo;
    MQTTDeserializedInfo_t deserializedInfo;
    bool duplicatePublish = false;

    assert( pContext != NULL );
    assert( pIncomingPacket != NULL );
    assert( pContext->appCallback != NULL );

    status = MQTT_DeserializePublish( pIncomingPacket, &packetIdentifier, &publishInfo );
    LogInfo( ( "De-serialized incoming PUBLISH packet: DeserializerResult=%s.",
               MQTT_Status_strerror( status ) ) );

    if( ( pContext->incomingPublishRecords == NULL ) &&
        ( publishInfo.qos > MQTTQoS0 ) )
    {
        LogError( ( "Incoming publish has QoS > MQTTQoS0 but incoming "
                    "publish records have not been initialized. Dropping the "
                    "incoming publish. Please call MQTT_InitStatefulQoS to enable "
                    "use of QoS1 and QoS2 publishes." ) );
        status = MQTTRecvFailed;
    }

    if( status == MQTTSuccess )
    {
        MQTT_PRE_STATE_UPDATE_HOOK( pContext );

        status = MQTT_UpdateStatePublish( pContext,
                                          packetIdentifier,
                                          MQTT_RECEIVE,
                                          publishInfo.qos,
                                          &publishRecordState );

        MQTT_POST_STATE_UPDATE_HOOK( pContext );

        if( status == MQTTSuccess )
        {
            LogInfo( ( "State record updated. New state=%s.",
                       MQTT_State_strerror( publishRecordState ) ) );
        }

        /* Different cases in which an incoming publish with duplicate flag is
         * handled are as listed below.
         * 1. No collision - This is the first instance of the incoming publish
         *    packet received or an earlier received packet state is lost. This
         *    will be handled as a new incoming publish for both QoS1 and QoS2
         *    publishes.
         * 2. Collision - The incoming packet was received before and a state
         *    record is present in the state engine. For QoS1 and QoS2 publishes
         *    this case can happen at 2 different cases and handling is
         *    different.
         *    a. QoS1 - If a PUBACK is not successfully sent for the incoming
         *       publish due to a connection issue, it can result in broker
         *       sending out a duplicate publish with dup flag set, when a
         *       session is reestablished. It can result in a collision in
         *       state engine. This will be handled by processing the incoming
         *       publish as a new publish ignoring the
         *       #MQTTStateCollision status from the state engine. The publish
         *       data is not passed to the application.
         *    b. QoS2 - If a PUBREC is not successfully sent for the incoming
         *       publish or the PUBREC sent is not successfully received by the
         *       broker due to a connection issue, it can result in broker
         *       sending out a duplicate publish with dup flag set, when a
         *       session is reestablished. It can result in a collision in
         *       state engine. This will be handled by ignoring the
         *       #MQTTStateCollision status from the state engine. The publish
         *       data is not passed to the application. */
        else if( status == MQTTStateCollision )
        {
            status = MQTTSuccess;
            duplicatePublish = true;

            /* Calculate the state for the ack packet that needs to be sent out
             * for the duplicate incoming publish. */
            publishRecordState = MQTT_CalculateStatePublish( MQTT_RECEIVE,
                                                             publishInfo.qos );

            LogDebug( ( "Incoming publish packet with packet id %hu already exists.",
                        ( unsigned short ) packetIdentifier ) );

            if( publishInfo.dup == false )
            {
                LogError( ( "DUP flag is 0 for duplicate packet (MQTT-3.3.1.-1)." ) );
            }
        }
        else
        {
            LogError( ( "Error in updating publish state for incoming publish with packet id %hu."
                        " Error is %s",
                        ( unsigned short ) packetIdentifier,
                        MQTT_Status_strerror( status ) ) );
        }
    }

    if( status == MQTTSuccess )
    {
        /* Set fields of deserialized struct. */
        deserializedInfo.packetIdentifier = packetIdentifier;
        deserializedInfo.pPublishInfo = &publishInfo;
        deserializedInfo.deserializationResult = status;

        /* Invoke application callback to hand the buffer over to application
         * before sending acks.
         * Application callback will be invoked for all publishes, except for
         * duplicate incoming publishes. */
        if( duplicatePublish == false )
        {
            pContext->appCallback( pContext,
                                   pIncomingPacket,
                                   &deserializedInfo );
        }

        /* Send PUBACK or PUBREC if necessary. */
        status = sendPublishAcks( pContext,
                                  packetIdentifier,
                                  publishRecordState );
    }

    return status;
}

/*-----------------------------------------------------------*/

static MQTTStatus_t handlePublishAcks( MQTTContext_t * pContext,
                                       MQTTPacketInfo_t * pIncomingPacket )
{
    MQTTStatus_t status = MQTTBadResponse;
    MQTTPublishState_t publishRecordState = MQTTStateNull;
    uint16_t packetIdentifier;
    MQTTPubAckType_t ackType;
    MQTTEventCallback_t appCallback;
    MQTTDeserializedInfo_t deserializedInfo;

    assert( pContext != NULL );
    assert( pIncomingPacket != NULL );
    assert( pContext->appCallback != NULL );

    appCallback = pContext->appCallback;

    ackType = getAckFromPacketType( pIncomingPacket->type );
    status = MQTT_DeserializeAck( pIncomingPacket, &packetIdentifier, NULL );
    LogInfo( ( "Ack packet deserialized with result: %s.",
               MQTT_Status_strerror( status ) ) );

    if( status == MQTTSuccess )
    {
        MQTT_PRE_STATE_UPDATE_HOOK( pContext );

        status = MQTT_UpdateStateAck( pContext,
                                      packetIdentifier,
                                      ackType,
                                      MQTT_RECEIVE,
                                      &publishRecordState );

        MQTT_POST_STATE_UPDATE_HOOK( pContext );

        if( status == MQTTSuccess )
        {
            LogInfo( ( "State record updated. New state=%s.",
                       MQTT_State_strerror( publishRecordState ) ) );
        }
        else
        {
            LogError( ( "Updating the state engine for packet id %hu"
                        " failed with error %s.",
                        ( unsigned short ) packetIdentifier,
                        MQTT_Status_strerror( status ) ) );
        }
    }

    if( status == MQTTSuccess )
    {
        /* Set fields of deserialized struct. */
        deserializedInfo.packetIdentifier = packetIdentifier;
        deserializedInfo.deserializationResult = status;
        deserializedInfo.pPublishInfo = NULL;

        /* Invoke application callback to hand the buffer over to application
         * before sending acks. */
        appCallback( pContext, pIncomingPacket, &deserializedInfo );

        /* Send PUBREL or PUBCOMP if necessary. */
        status = sendPublishAcks( pContext,
                                  packetIdentifier,
                                  publishRecordState );
    }

    return status;
}

/*-----------------------------------------------------------*/

static MQTTStatus_t handleIncomingAck( MQTTContext_t * pContext,
                                       MQTTPacketInfo_t * pIncomingPacket,
                                       bool manageKeepAlive )
{
    MQTTStatus_t status = MQTTBadResponse;
    uint16_t packetIdentifier = MQTT_PACKET_ID_INVALID;
    MQTTDeserializedInfo_t deserializedInfo;

    /* We should always invoke the app callback unless we receive a PINGRESP
     * and are managing keep alive, or if we receive an unknown packet. We
     * initialize this to false since the callback must be invoked before
     * sending any PUBREL or PUBCOMP. However, for other cases, we invoke it
     * at the end to reduce the complexity of this function. */
    bool invokeAppCallback = false;
    MQTTEventCallback_t appCallback = NULL;

    assert( pContext != NULL );
    assert( pIncomingPacket != NULL );
    assert( pContext->appCallback != NULL );

    appCallback = pContext->appCallback;

    LogDebug( ( "Received packet of type %02x.",
                ( unsigned int ) pIncomingPacket->type ) );

    switch( pIncomingPacket->type )
    {
        case MQTT_PACKET_TYPE_PUBACK:
        case MQTT_PACKET_TYPE_PUBREC:
        case MQTT_PACKET_TYPE_PUBREL:
        case MQTT_PACKET_TYPE_PUBCOMP:

            /* Handle all the publish acks. The app callback is invoked here. */
            status = handlePublishAcks( pContext, pIncomingPacket );

            break;

        case MQTT_PACKET_TYPE_PINGRESP:
            status = MQTT_DeserializeAck( pIncomingPacket, &packetIdentifier, NULL );
            invokeAppCallback = ( ( status == MQTTSuccess ) && ( manageKeepAlive == false ) ) ? true : false;

            if( ( status == MQTTSuccess ) && ( manageKeepAlive == true ) )
            {
                pContext->waitingForPingResp = false;
            }

            break;

        case MQTT_PACKET_TYPE_SUBACK:
        case MQTT_PACKET_TYPE_UNSUBACK:
            /* Deserialize and give these to the app provided callback. */
            status = MQTT_DeserializeAck( pIncomingPacket, &packetIdentifier, NULL );
            invokeAppCallback = ( ( status == MQTTSuccess ) || ( status == MQTTServerRefused ) ) ? true : false;
            break;

        default:
            /* Bad response from the server. */
            LogError( ( "Unexpected packet type from server: PacketType=%02x.",
                        ( unsigned int ) pIncomingPacket->type ) );
            status = MQTTBadResponse;
            break;
    }

    if( invokeAppCallback == true )
    {
        /* Set fields of deserialized struct. */
        deserializedInfo.packetIdentifier = packetIdentifier;
        deserializedInfo.deserializationResult = status;
        deserializedInfo.pPublishInfo = NULL;
        appCallback( pContext, pIncomingPacket, &deserializedInfo );
        /* In case a SUBACK indicated refusal, reset the status to continue the loop. */
        status = MQTTSuccess;
    }

    return status;
}

/*-----------------------------------------------------------*/

static MQTTStatus_t receiveSingleIteration( MQTTContext_t * pContext,
                                            bool manageKeepAlive )
{
    MQTTStatus_t status = MQTTSuccess;
    MQTTPacketInfo_t incomingPacket = { 0 };
    int32_t recvBytes;
    size_t totalMQTTPacketLength = 0;

    assert( pContext != NULL );
    assert( pContext->networkBuffer.pBuffer != NULL );

    /* Read as many bytes as possible into the network buffer. */
    recvBytes = pContext->transportInterface.recv( pContext->transportInterface.pNetworkContext,
                                                   &( pContext->networkBuffer.pBuffer[ pContext->index ] ),
                                                   pContext->networkBuffer.size - pContext->index );

    if( recvBytes < 0 )
    {
        /* The receive function has failed. Bubble up the error up to the user. */
        status = MQTTRecvFailed;
    }
    else if( recvBytes == 0 )
    {
        /* No more bytes available since the last read. */
        status = MQTTNoDataAvailable;
    }
    else
    {
        /* Update the number of bytes in the MQTT fixed buffer. */
        pContext->index += recvBytes;

        status = MQTT_ProcessIncomingPacketTypeAndLength( pContext->networkBuffer.pBuffer,
                                                          &pContext->index,
                                                          &incomingPacket );

        totalMQTTPacketLength = incomingPacket.remainingLength + incomingPacket.headerLength;
    }

    if( status == MQTTNoDataAvailable )
    {
        if( manageKeepAlive == true )
        {
            /* Assign status so an error can be bubbled up to application,
             * but reset it on success. */
            status = handleKeepAlive( pContext );
        }

        if( status == MQTTSuccess )
        {
            /* Reset the status to indicate that nothing was read
             * from the transport interface. */
            status = MQTTNoDataAvailable;
        }
    }
    else if( status != MQTTSuccess )
    {
        LogError( ( "Receiving incoming packet length failed. Status=%s",
                    MQTT_Status_strerror( status ) ) );
    }
    /* If the MQTT Packet size is bigger than the buffer itself. */
    else if( totalMQTTPacketLength > pContext->networkBuffer.size )
    {
        /* Discard the packet from the buffer and from the socket buffer. */
        status = discardStoredPacket( pContext,
                                      &incomingPacket );
    }
    /* If the total packet is of more length than the bytes we have available. */
    else if( totalMQTTPacketLength > pContext->index )
    {
        status = MQTTNeedMoreBytes;
    }
    else
    {
        /* MISRA else */
    }

    /* Handle received packet. If incomplete data was read then this will not execute. */
    if( status == MQTTSuccess )
    {
        incomingPacket.pRemainingData = &pContext->networkBuffer.pBuffer[ incomingPacket.headerLength ];

        /* PUBLISH packets allow flags in the lower four bits. For other
         * packet types, they are reserved. */
        if( ( incomingPacket.type & 0xF0U ) == MQTT_PACKET_TYPE_PUBLISH )
        {
            status = handleIncomingPublish( pContext, &incomingPacket );
        }
        else
        {
            status = handleIncomingAck( pContext, &incomingPacket, manageKeepAlive );
        }

        /* Update the index to reflect the remaining bytes in the buffer.  */
        pContext->index -= totalMQTTPacketLength;

        /* Move the remaining bytes to the front of the buffer. */
        memmove( pContext->networkBuffer.pBuffer,
                 &( pContext->networkBuffer.pBuffer[ totalMQTTPacketLength ] ),
                 pContext->index );
    }

    if( status == MQTTNoDataAvailable )
    {
        /* No data available is not an error. Reset to MQTTSuccess so the
         * return code will indicate success. */
        status = MQTTSuccess;
    }

    return status;
}

/*-----------------------------------------------------------*/

static MQTTStatus_t validateSubscribeUnsubscribeParams( const MQTTContext_t * pContext,
                                                        const MQTTSubscribeInfo_t * pSubscriptionList,
                                                        size_t subscriptionCount,
                                                        uint16_t packetId )
{
    MQTTStatus_t status = MQTTSuccess;
    size_t iterator;

    /* Validate all the parameters. */
    if( ( pContext == NULL ) || ( pSubscriptionList == NULL ) )
    {
        LogError( ( "Argument cannot be NULL: pContext=%p, "
                    "pSubscriptionList=%p.",
                    ( void * ) pContext,
                    ( void * ) pSubscriptionList ) );
        status = MQTTBadParameter;
    }
    else if( subscriptionCount == 0UL )
    {
        LogError( ( "Subscription count is 0." ) );
        status = MQTTBadParameter;
    }
    else if( packetId == 0U )
    {
        LogError( ( "Packet Id for subscription packet is 0." ) );
        status = MQTTBadParameter;
    }
    else
    {
        if( pContext->incomingPublishRecords == NULL )
        {
            for( iterator = 0; iterator < subscriptionCount; iterator++ )
            {
                if( pSubscriptionList->qos > MQTTQoS0 )
                {
                    LogError( ( "The incoming publish record list is not "
                                "initialised for QoS1/QoS2 records. Please call "
                                " MQTT_InitStatefulQoS to enable use of QoS1 and "
                                " QoS2 packets." ) );
                    status = MQTTBadParameter;
                    break;
                }
            }
        }
    }

    return status;
}

/*-----------------------------------------------------------*/

static TransportOutVector_t * addEncodedStringToVector( uint8_t serailizedLength[ 2 ],
                                                        const char * const string,
                                                        uint16_t length,
                                                        TransportOutVector_t * iterator,
                                                        size_t * updatedLength )
{
    size_t packetLength = 0U;
    const size_t seralizedLengthFieldSize = 2U;

    serailizedLength[ 0 ] = ( ( uint8_t ) ( ( length ) >> 8 ) );
    serailizedLength[ 1 ] = ( ( uint8_t ) ( ( length ) & 0x00ffU ) );

    iterator->iov_base = serailizedLength;
    iterator->iov_len = seralizedLengthFieldSize;
    iterator++;

    iterator->iov_base = string;
    iterator->iov_len = length;
    iterator++;

    packetLength = length + seralizedLengthFieldSize;

    ( *updatedLength ) = ( *updatedLength ) + packetLength;

    return iterator;
}

/*-----------------------------------------------------------*/

static MQTTStatus_t sendSubscribeWithoutCopy( MQTTContext_t * pContext,
                                              const MQTTSubscribeInfo_t * pSubscriptionList,
                                              size_t subscriptionCount,
                                              uint16_t packetId,
                                              size_t remainingLength )
{
    MQTTStatus_t status = MQTTSuccess;
    uint8_t subscribeheader[ 7 ];
    uint8_t * pIndex;
    TransportOutVector_t pIoVector[ MQTT_SUB_UNSUB_MAX_VECTORS ];
    TransportOutVector_t * pIterator;
    uint8_t serializedTopicFieldLength[ 2 ];
    size_t totalPacketLength = 0U;
    size_t ioVectorLength = 0U;
    size_t subscriptionsSent = 0U;
    /* For subscribe, only three vector slots are required per topic string. */
    const size_t subscriptionStringVectorSlots = 3U;

    /* The vector array should be at least three element long as the topic
     * string needs these many vector elements to be stored. */
    assert( MQTT_SUB_UNSUB_MAX_VECTORS >= subscriptionStringVectorSlots );

    pIndex = subscribeheader;
    pIterator = pIoVector;

    pIndex = MQTT_SerializeSubscribeHeader( remainingLength,
                                            pIndex,
                                            packetId );

    /* The header is to be sent first. */
    pIterator->iov_base = subscribeheader;
    pIterator->iov_len = ( size_t ) ( pIndex - subscribeheader );
    pIterator++;
    ioVectorLength++;
    totalPacketLength += ( size_t ) ( pIndex - subscribeheader );

    while( ( status == MQTTSuccess ) && ( subscriptionsSent < subscriptionCount ) )
    {
        /* Check whether the subscription topic (with QoS) will fit in the
         * given vector. */
        while( ( ioVectorLength <= ( MQTT_SUB_UNSUB_MAX_VECTORS - subscriptionStringVectorSlots ) ) &&
               ( subscriptionsSent < subscriptionCount ) )
        {
            /* The topic filter gets sent next. */
            pIterator = addEncodedStringToVector( serializedTopicFieldLength,
                                                  pSubscriptionList[ subscriptionsSent ].pTopicFilter,
                                                  pSubscriptionList[ subscriptionsSent ].topicFilterLength,
                                                  pIterator,
                                                  &totalPacketLength );

            /* Lastly, the QoS gets sent. */
            pIterator->iov_base = &( pSubscriptionList[ subscriptionsSent ].qos );
            pIterator->iov_len = 1U;

            /* Two slots get used by the topic string length and topic string. And
             * one slot gets used by the quality of service. */
            ioVectorLength += subscriptionStringVectorSlots;

            subscriptionsSent++;
        }

        if( sendMessageVector( pContext, pIoVector, ioVectorLength ) != ( int32_t ) totalPacketLength )
        {
            status = MQTTSendFailed;
        }

        /* Update the iterator for the next potential loop iteration. */
        pIterator = pIoVector;
        /* Reset the vector length for the next potential loop iteration. */
        ioVectorLength = 0U;
        /* Reset the packet length for the next potential loop iteration. */
        totalPacketLength = 0U;
    }

    return status;
}

/*-----------------------------------------------------------*/

static MQTTStatus_t sendUnsubscribeWithoutCopy( MQTTContext_t * pContext,
                                                const MQTTSubscribeInfo_t * pSubscriptionList,
                                                size_t subscriptionCount,
                                                uint16_t packetId,
                                                size_t remainingLength )
{
    MQTTStatus_t status = MQTTSuccess;
    uint8_t unsubscribeheader[ 7 ];
    uint8_t * pIndex;
    TransportOutVector_t pIoVector[ MQTT_SUB_UNSUB_MAX_VECTORS ];
    TransportOutVector_t * pIterator;
    uint8_t serializedTopicFieldLength[ 2 ];
    size_t totalPacketLength = 0U;
    size_t unsubscriptionsSent = 0U;
    size_t ioVectorLength = 0U;
    /* For unsubscribe, only two vector slots are required per topic string. */
    const size_t subscriptionStringVectorSlots = 2U;

    /* The vector array should be at least three element long as the topic
     * string needs these many vector elements to be stored. */
    assert( MQTT_SUB_UNSUB_MAX_VECTORS >= subscriptionStringVectorSlots );

    pIndex = unsubscribeheader;
    pIterator = pIoVector;

    pIndex = MQTT_SerializeUnsubscribeHeader( remainingLength,
                                              pIndex,
                                              packetId );

    /* The header is to be sent first. */
    pIterator->iov_base = unsubscribeheader;
    pIterator->iov_len = ( size_t ) ( pIndex - unsubscribeheader );
    totalPacketLength += ( size_t ) ( pIndex - unsubscribeheader );
    pIterator++;
    ioVectorLength++;

    while( ( status == MQTTSuccess ) && ( unsubscriptionsSent < subscriptionCount ) )
    {
        /* Check whether the subscription topic will fit in the given vector. */
        while( ( ioVectorLength <= ( MQTT_SUB_UNSUB_MAX_VECTORS - subscriptionStringVectorSlots ) ) &&
               ( unsubscriptionsSent < subscriptionCount ) )
        {
            /* The topic filter gets sent next. */
            pIterator = addEncodedStringToVector( serializedTopicFieldLength,
                                                  pSubscriptionList[ unsubscriptionsSent ].pTopicFilter,
                                                  pSubscriptionList[ unsubscriptionsSent ].topicFilterLength,
                                                  pIterator,
                                                  &totalPacketLength );

            /* Two slots get used by the topic string length and topic string. And
             * one slot gets used by the quality of service. */
            ioVectorLength += subscriptionStringVectorSlots;

            unsubscriptionsSent++;
        }

        if( sendMessageVector( pContext, pIoVector, ioVectorLength ) != ( int32_t ) totalPacketLength )
        {
            status = MQTTSendFailed;
        }

        /* Update the iterator for the next potential loop iteration. */
        pIterator = pIoVector;
        /* Reset the vector length for the next potential loop iteration. */
        ioVectorLength = 0U;
        /* Reset the packet length for the next potential loop iteration. */
        totalPacketLength = 0U;
    }

    return status;
}

/*-----------------------------------------------------------*/

static MQTTStatus_t sendPublishWithoutCopy( MQTTContext_t * pContext,
                                            const MQTTPublishInfo_t * pPublishInfo,
                                            const uint8_t * pMqttHeader,
                                            size_t headerSize,
                                            uint16_t packetId )
{
    MQTTStatus_t status = MQTTSuccess;
    uint8_t serializedPacketID[ 2 ];
    TransportOutVector_t pIoVector[ 4 ];
    size_t ioVectorLength;
    size_t totalMessageLength;
    const size_t packetIDLength = 2U;

    /* The header is sent first. */
    pIoVector[ 0U ].iov_base = pMqttHeader;
    pIoVector[ 0U ].iov_len = headerSize;
    totalMessageLength = headerSize;

    /* Then the topic name has to be sent. */
    pIoVector[ 1U ].iov_base = pPublishInfo->pTopicName;
    pIoVector[ 1U ].iov_len = pPublishInfo->topicNameLength;
    totalMessageLength += pPublishInfo->topicNameLength;

    /* The next field's index should be 2 as the first two fields
     * have been filled in. */
    ioVectorLength = 2U;

    if( pPublishInfo->qos > MQTTQoS0 )
    {
        /* Encode the packet ID. */
        serializedPacketID[ 0 ] = ( ( uint8_t ) ( ( packetId ) >> 8 ) );
        serializedPacketID[ 1 ] = ( ( uint8_t ) ( ( packetId ) & 0x00ffU ) );

        pIoVector[ ioVectorLength ].iov_base = serializedPacketID;
        pIoVector[ ioVectorLength ].iov_len = packetIDLength;

        ioVectorLength++;
        totalMessageLength += packetIDLength;
    }

    /* Publish packets are allowed to contain no payload. */
    if( pPublishInfo->payloadLength > 0U )
    {
        pIoVector[ ioVectorLength ].iov_base = pPublishInfo->pPayload;
        pIoVector[ ioVectorLength ].iov_len = pPublishInfo->payloadLength;

        ioVectorLength++;
        totalMessageLength += pPublishInfo->payloadLength;
    }

    if( sendMessageVector( pContext, pIoVector, ioVectorLength ) != ( int32_t ) totalMessageLength )
    {
        status = MQTTSendFailed;
    }

    return status;
}

/*-----------------------------------------------------------*/

static void addWillAndConnectInfo( const MQTTConnectInfo_t * pConnectInfo,
                                   const MQTTPublishInfo_t * pWillInfo,
                                   size_t * pTotalMessageLength,
                                   TransportOutVector_t * iterator,
                                   uint8_t serializedTopicLength[ 2 ],
                                   uint8_t serializedPayloadLength[ 2 ],
                                   uint8_t serializedUsernameLength[ 2 ],
                                   uint8_t serializedPasswordLength[ 2 ] )
{
    if( pWillInfo != NULL )
    {
        /* Serialize the topic. */
        iterator = addEncodedStringToVector( serializedTopicLength,
                                             pWillInfo->pTopicName,
                                             pWillInfo->topicNameLength,
                                             iterator,
                                             pTotalMessageLength );

        /* Serialize the payload. */
        iterator = addEncodedStringToVector( serializedPayloadLength,
                                             pWillInfo->pPayload,
                                             ( uint16_t ) pWillInfo->payloadLength,
                                             iterator,
                                             pTotalMessageLength );
    }

    /* Encode the user name if provided. */
    if( pConnectInfo->pUserName != NULL )
    {
        /* Serialize the user name string. */
        iterator = addEncodedStringToVector( serializedUsernameLength,
                                             pConnectInfo->pUserName,
                                             pConnectInfo->userNameLength,
                                             iterator,
                                             pTotalMessageLength );
    }

    /* Encode the password if provided. */
    if( pConnectInfo->pPassword != NULL )
    {
        /* Serialize the user name string. */
        iterator = addEncodedStringToVector( serializedPasswordLength,
                                             pConnectInfo->pPassword,
                                             pConnectInfo->passwordLength,
                                             iterator,
                                             pTotalMessageLength );
    }
}

/*-----------------------------------------------------------*/

static MQTTStatus_t sendConnectWithoutCopy( MQTTContext_t * pContext,
                                            const MQTTConnectInfo_t * pConnectInfo,
                                            const MQTTPublishInfo_t * pWillInfo,
                                            size_t remainingLength )
{
    MQTTStatus_t status = MQTTSuccess;
    TransportOutVector_t * iterator;
    size_t ioVectorLength = 0U;
    size_t totalMessageLength = 0U;
    int32_t bytesSentOrError;

    /* Connect packet header can be of maximum 15 bytes. */
    uint8_t connectPacketHeader[ 15 ];
    uint8_t * pIndex = connectPacketHeader;
    TransportOutVector_t pIoVector[ 11 ];
    uint8_t serializedClientIDLength[ 2 ];
    uint8_t serializedTopicLength[ 2 ];
    uint8_t serializedPayloadLength[ 2 ];
    uint8_t serializedUsernameLength[ 2 ];
    uint8_t serializedPasswordLength[ 2 ];

    iterator = pIoVector;

    /* Validate arguments. */
    if( pConnectInfo == NULL )
    {
        LogError( ( "Argument cannot be NULL: pConnectInfo=%p.",
                    ( void * ) pConnectInfo ) );
        status = MQTTBadParameter;
    }
    else if( ( pWillInfo != NULL ) && ( pWillInfo->pTopicName == NULL ) )
    {
        LogError( ( "pWillInfo->pTopicName cannot be NULL if Will is present." ) );
        status = MQTTBadParameter;
    }
    else
    {
        pIndex = MQTT_SerializeConnectFixedHeader( pIndex,
                                                   pConnectInfo,
                                                   pWillInfo,
                                                   remainingLength );

        assert( ( pIndex - connectPacketHeader ) <= 15 );

        /* The header gets sent first. */
        iterator->iov_base = connectPacketHeader;
        iterator->iov_len = ( size_t ) ( pIndex - connectPacketHeader );
        totalMessageLength += iterator->iov_len;
        iterator++;

        /* Serialize the client ID. */
        iterator = addEncodedStringToVector( serializedClientIDLength,
                                             pConnectInfo->pClientIdentifier,
                                             pConnectInfo->clientIdentifierLength,
                                             iterator,
                                             &totalMessageLength );

        addWillAndConnectInfo( pConnectInfo,
                               pWillInfo,
                               &totalMessageLength,
                               iterator,
                               serializedTopicLength,
                               serializedPayloadLength,
                               serializedUsernameLength,
                               serializedPasswordLength );

        ioVectorLength = ( size_t ) ( iterator - pIoVector );

        bytesSentOrError = sendMessageVector( pContext, pIoVector, ioVectorLength );

        if( bytesSentOrError != ( int32_t ) totalMessageLength )
        {
            status = MQTTSendFailed;
        }
    }

    return status;
}

/*-----------------------------------------------------------*/

static MQTTStatus_t receiveConnack( const MQTTContext_t * pContext,
                                    uint32_t timeoutMs,
                                    bool cleanSession,
                                    MQTTPacketInfo_t * pIncomingPacket,
                                    bool * pSessionPresent )
{
    MQTTStatus_t status = MQTTSuccess;
    MQTTGetCurrentTimeFunc_t getTimeStamp = NULL;
    uint32_t entryTimeMs = 0U, remainingTimeMs = 0U, timeTakenMs = 0U;
    bool breakFromLoop = false;
    uint16_t loopCount = 0U;

    assert( pContext != NULL );
    assert( pIncomingPacket != NULL );
    assert( pContext->getTime != NULL );

    getTimeStamp = pContext->getTime;

    /* Get the entry time for the function. */
    entryTimeMs = getTimeStamp();

    do
    {
        /* Transport read for incoming CONNACK packet type and length.
         * MQTT_GetIncomingPacketTypeAndLength is a blocking call and it is
         * returned after a transport receive timeout, an error, or a successful
         * receive of packet type and length. */
        status = MQTT_GetIncomingPacketTypeAndLength( pContext->transportInterface.recv,
                                                      pContext->transportInterface.pNetworkContext,
                                                      pIncomingPacket );

        /* The loop times out based on 2 conditions.
         * 1. If timeoutMs is greater than 0:
         *    Loop times out based on the timeout calculated by getTime()
         *    function.
         * 2. If timeoutMs is 0:
         *    Loop times out based on the maximum number of retries config
         *    MQTT_MAX_CONNACK_RECEIVE_RETRY_COUNT. This config will control
         *    maximum the number of retry attempts to read the CONNACK packet.
         *    A value of 0 for the config will try once to read CONNACK. */
        if( timeoutMs > 0U )
        {
            breakFromLoop = ( calculateElapsedTime( getTimeStamp(), entryTimeMs ) >= timeoutMs ) ? true : false;
        }
        else
        {
            breakFromLoop = ( loopCount >= MQTT_MAX_CONNACK_RECEIVE_RETRY_COUNT ) ? true : false;
            loopCount++;
        }

        /* Loop until there is data to read or if we have exceeded the timeout/retries. */
    } while( ( status == MQTTNoDataAvailable ) && ( breakFromLoop == false ) );

    if( status == MQTTSuccess )
    {
        /* Time taken in this function so far. */
        timeTakenMs = calculateElapsedTime( getTimeStamp(), entryTimeMs );

        if( timeTakenMs < timeoutMs )
        {
            /* Calculate remaining time for receiving the remainder of
             * the packet. */
            remainingTimeMs = timeoutMs - timeTakenMs;
        }

        /* Reading the remainder of the packet by transport recv.
         * Attempt to read once even if the timeout has expired.
         * Invoking receivePacket with remainingTime as 0 would attempt to
         * recv from network once. If using retries, the remainder of the
         * CONNACK packet is tried to be read only once. Reading once would be
         * good as the packet type and remaining length was already read. Hence,
         * the probability of the remaining 2 bytes available to read is very high. */
        if( pIncomingPacket->type == MQTT_PACKET_TYPE_CONNACK )
        {
            status = receivePacket( pContext,
                                    *pIncomingPacket,
                                    remainingTimeMs );
        }
        else
        {
            LogError( ( "Incorrect packet type %X received while expecting"
                        " CONNACK(%X).",
                        ( unsigned int ) pIncomingPacket->type,
                        MQTT_PACKET_TYPE_CONNACK ) );
            status = MQTTBadResponse;
        }
    }

    if( status == MQTTSuccess )
    {
        /* Update the packet info pointer to the buffer read. */
        pIncomingPacket->pRemainingData = pContext->networkBuffer.pBuffer;

        /* Deserialize CONNACK. */
        status = MQTT_DeserializeAck( pIncomingPacket, NULL, pSessionPresent );
    }

    /* If a clean session is requested, a session present should not be set by
     * broker. */
    if( status == MQTTSuccess )
    {
        if( ( cleanSession == true ) && ( *pSessionPresent == true ) )
        {
            LogError( ( "Unexpected session present flag in CONNACK response from broker."
                        " CONNECT request with clean session was made with broker." ) );
            status = MQTTBadResponse;
        }
    }

    if( status == MQTTSuccess )
    {
        LogDebug( ( "Received MQTT CONNACK successfully from broker." ) );
    }
    else
    {
        LogError( ( "CONNACK recv failed with status = %s.",
                    MQTT_Status_strerror( status ) ) );
    }

    return status;
}

/*-----------------------------------------------------------*/

static MQTTStatus_t handleSessionResumption( MQTTContext_t * pContext,
                                             bool sessionPresent )
{
    MQTTStatus_t status = MQTTSuccess;
    MQTTStateCursor_t cursor = MQTT_STATE_CURSOR_INITIALIZER;
    uint16_t packetId = MQTT_PACKET_ID_INVALID;
    MQTTPublishState_t state = MQTTStateNull;

    assert( pContext != NULL );

    if( sessionPresent == true )
    {
        /* Get the next packet ID for which a PUBREL need to be resent. */
        packetId = MQTT_PubrelToResend( pContext, &cursor, &state );

        /* Resend all the PUBREL acks after session is reestablished. */
        while( ( packetId != MQTT_PACKET_ID_INVALID ) &&
               ( status == MQTTSuccess ) )
        {
            status = sendPublishAcks( pContext, packetId, state );

            packetId = MQTT_PubrelToResend( pContext, &cursor, &state );
        }
    }
    else
    {
        /* Clear any existing records if a new session is established. */
        if( pContext->outgoingPublishRecordMaxCount > 0 )
        {
            ( void ) memset( pContext->outgoingPublishRecords,
                             0x00,
                             pContext->outgoingPublishRecordMaxCount * sizeof( *pContext->outgoingPublishRecords ) );
        }

        if( pContext->incomingPublishRecordMaxCount > 0 )
        {
            ( void ) memset( pContext->incomingPublishRecords,
                             0x00,
                             pContext->incomingPublishRecordMaxCount * sizeof( *pContext->incomingPublishRecords ) );
        }
    }

    return status;
}

static MQTTStatus_t validatePublishParams( const MQTTContext_t * pContext,
                                           const MQTTPublishInfo_t * pPublishInfo,
                                           uint16_t packetId )
{
    MQTTStatus_t status = MQTTSuccess;

    /* Validate arguments. */
    if( ( pContext == NULL ) || ( pPublishInfo == NULL ) )
    {
        LogError( ( "Argument cannot be NULL: pContext=%p, "
                    "pPublishInfo=%p.",
                    ( void * ) pContext,
                    ( void * ) pPublishInfo ) );
        status = MQTTBadParameter;
    }
    else if( ( pPublishInfo->qos != MQTTQoS0 ) && ( packetId == 0U ) )
    {
        LogError( ( "Packet Id is 0 for PUBLISH with QoS=%u.",
                    ( unsigned int ) pPublishInfo->qos ) );
        status = MQTTBadParameter;
    }
    else if( ( pPublishInfo->payloadLength > 0U ) && ( pPublishInfo->pPayload == NULL ) )
    {
        LogError( ( "A nonzero payload length requires a non-NULL payload: "
                    "payloadLength=%lu, pPayload=%p.",
                    ( unsigned long ) pPublishInfo->payloadLength,
                    pPublishInfo->pPayload ) );
        status = MQTTBadParameter;
    }
    else if( ( pContext->outgoingPublishRecords == NULL ) && ( pPublishInfo->qos > MQTTQoS0 ) )
    {
        LogError( ( "Trying to publish a QoS > MQTTQoS0 packet when outgoing publishes "
                    "for QoS1/QoS2 have not been enabled. Please, call MQTT_InitStatefulQoS "
                    "to initialize and enable the use of QoS1/QoS2 publishes." ) );
        status = MQTTBadParameter;
    }
    else
    {
        /* MISRA else */
    }

    return status;
}

/*-----------------------------------------------------------*/

MQTTStatus_t MQTT_Init( MQTTContext_t * pContext,
                        const TransportInterface_t * pTransportInterface,
                        MQTTGetCurrentTimeFunc_t getTimeFunction,
                        MQTTEventCallback_t userCallback,
                        const MQTTFixedBuffer_t * pNetworkBuffer )
{
    MQTTStatus_t status = MQTTSuccess;

    /* Validate arguments. */
    if( ( pContext == NULL ) || ( pTransportInterface == NULL ) ||
        ( pNetworkBuffer == NULL ) )
    {
        LogError( ( "Argument cannot be NULL: pContext=%p, "
                    "pTransportInterface=%p, "
                    "pNetworkBuffer=%p",
                    ( void * ) pContext,
                    ( void * ) pTransportInterface,
                    ( void * ) pNetworkBuffer ) );
        status = MQTTBadParameter;
    }
    else if( getTimeFunction == NULL )
    {
        LogError( ( "Invalid parameter: getTimeFunction is NULL" ) );
        status = MQTTBadParameter;
    }
    else if( userCallback == NULL )
    {
        LogError( ( "Invalid parameter: userCallback is NULL" ) );
        status = MQTTBadParameter;
    }
    else if( pTransportInterface->recv == NULL )
    {
        LogError( ( "Invalid parameter: pTransportInterface->recv is NULL" ) );
        status = MQTTBadParameter;
    }
    else if( pTransportInterface->send == NULL )
    {
        LogError( ( "Invalid parameter: pTransportInterface->send is NULL" ) );
        status = MQTTBadParameter;
    }
    else
    {
        ( void ) memset( pContext, 0x00, sizeof( MQTTContext_t ) );

        pContext->connectStatus = MQTTNotConnected;
        pContext->transportInterface = *pTransportInterface;
        pContext->getTime = getTimeFunction;
        pContext->appCallback = userCallback;
        pContext->networkBuffer = *pNetworkBuffer;

        /* Zero is not a valid packet ID per MQTT spec. Start from 1. */
        pContext->nextPacketId = 1;
    }

    return status;
}

/*-----------------------------------------------------------*/

MQTTStatus_t MQTT_InitStatefulQoS( MQTTContext_t * pContext,
                                   MQTTPubAckInfo_t * pOutgoingPublishRecords,
                                   size_t outgoingPublishCount,
                                   MQTTPubAckInfo_t * pIncomingPublishRecords,
                                   size_t incomingPublishCount )
{
    MQTTStatus_t status = MQTTSuccess;

    if( pContext == NULL )
    {
        LogError( ( "Argument cannot be NULL: pContext=%p\n",
                    ( void * ) pContext ) );
        status = MQTTBadParameter;
    }
    else if( ( outgoingPublishCount == 0 ) ^
             ( pOutgoingPublishRecords == NULL ) )
    {
        LogError( ( "Arguments do not match: pOutgoingPublishRecords=%p, "
                    "outgoingPublishCount=%u",
                    pOutgoingPublishRecords,
                    outgoingPublishCount ) );
        status = MQTTBadParameter;
    }
    else if( ( incomingPublishCount == 0 ) ^
             ( pIncomingPublishRecords == NULL ) )
    {
        LogError( ( "Arguments do not match: pIncomingPublishRecords=%p, "
                    "incomingPublishCount=%u",
                    pIncomingPublishRecords,
                    incomingPublishCount ) );
        status = MQTTBadParameter;
    }
    else if( pContext->appCallback == NULL )
    {
        LogError( ( "MQTT_InitStatefulQoS must be called only after MQTT_Init has"
                    " been called succesfully.\n" ) );
        status = MQTTBadParameter;
    }
    else
    {
        pContext->incomingPublishRecordMaxCount = incomingPublishCount;
        pContext->incomingPublishRecords = pIncomingPublishRecords;
        pContext->outgoingPublishRecordMaxCount = outgoingPublishCount;
        pContext->outgoingPublishRecords = pOutgoingPublishRecords;
    }

    return status;
}

/*-----------------------------------------------------------*/

MQTTStatus_t MQTT_CancelCallback( MQTTContext_t * pContext,
                                  uint16_t packetId )
{
    MQTTStatus_t status = MQTTSuccess;

<<<<<<< HEAD
    MQTT_PRE_STATE_UPDATE_HOOK( pContext );

    status = MQTT_RemoveStateRecord( pContext,
                                     packetId );
=======
    if( pContext == NULL )
    {
        LogWarn( ( "pContext is NULL\n" ) );
        status = MQTTBadParameter;
    }
    else if( pContext->outgoingPublishRecords == NULL )
    {
        LogError( ( "QoS1/QoS2 is not initialized for use. Please, "
                    "call MQTT_InitStatefulQoS to enable QoS1 and QoS2 "
                    "publishes.\n" ) );
        status = MQTTBadParameter;
    }
    else
    {
        status = MQTT_RemoveStateRecord( pContext,
                                         packetId );
    }
>>>>>>> 31defb28

    MQTT_POST_STATE_UPDATE_HOOK( pContext );

    return status;
}

/*-----------------------------------------------------------*/

MQTTStatus_t MQTT_Connect( MQTTContext_t * pContext,
                           const MQTTConnectInfo_t * pConnectInfo,
                           const MQTTPublishInfo_t * pWillInfo,
                           uint32_t timeoutMs,
                           bool * pSessionPresent )
{
    size_t remainingLength = 0UL, packetSize = 0UL;
    MQTTStatus_t status = MQTTSuccess;
    MQTTPacketInfo_t incomingPacket = { 0 };

    incomingPacket.type = ( uint8_t ) 0;

    if( ( pContext == NULL ) || ( pConnectInfo == NULL ) || ( pSessionPresent == NULL ) )
    {
        LogError( ( "Argument cannot be NULL: pContext=%p, "
                    "pConnectInfo=%p, pSessionPresent=%p.",
                    ( void * ) pContext,
                    ( void * ) pConnectInfo,
                    ( void * ) pSessionPresent ) );
        status = MQTTBadParameter;
    }

    if( status == MQTTSuccess )
    {
        /* Get MQTT connect packet size and remaining length. */
        status = MQTT_GetConnectPacketSize( pConnectInfo,
                                            pWillInfo,
                                            &remainingLength,
                                            &packetSize );
        LogDebug( ( "CONNECT packet size is %lu and remaining length is %lu.",
                    ( unsigned long ) packetSize,
                    ( unsigned long ) remainingLength ) );
    }

    if( status == MQTTSuccess )
    {
        MQTT_PRE_SEND_HOOK( pContext );

        status = sendConnectWithoutCopy( pContext,
                                         pConnectInfo,
                                         pWillInfo,
                                         remainingLength );

        MQTT_POST_SEND_HOOK( pContext );
    }

    /* Read CONNACK from transport layer. */
    if( status == MQTTSuccess )
    {
        status = receiveConnack( pContext,
                                 timeoutMs,
                                 pConnectInfo->cleanSession,
                                 &incomingPacket,
                                 pSessionPresent );
    }

    if( status == MQTTSuccess )
    {
        /* Resend PUBRELs when reestablishing a session, or clear records for new sessions. */
        status = handleSessionResumption( pContext, *pSessionPresent );
    }

    if( status == MQTTSuccess )
    {
        LogInfo( ( "MQTT connection established with the broker." ) );
        pContext->connectStatus = MQTTConnected;
        /* Initialize keep-alive fields after a successful connection. */
        pContext->keepAliveIntervalSec = pConnectInfo->keepAliveSeconds;
        pContext->waitingForPingResp = false;
        pContext->pingReqSendTimeMs = 0U;
    }
    else
    {
        LogError( ( "MQTT connection failed with status = %s.",
                    MQTT_Status_strerror( status ) ) );
    }

    return status;
}

/*-----------------------------------------------------------*/

MQTTStatus_t MQTT_Subscribe( MQTTContext_t * pContext,
                             const MQTTSubscribeInfo_t * pSubscriptionList,
                             size_t subscriptionCount,
                             uint16_t packetId )
{
    size_t remainingLength = 0UL, packetSize = 0UL;

    /* Validate arguments. */
    MQTTStatus_t status = validateSubscribeUnsubscribeParams( pContext,
                                                              pSubscriptionList,
                                                              subscriptionCount,
                                                              packetId );

    if( status == MQTTSuccess )
    {
        /* Get the remaining length and packet size.*/
        status = MQTT_GetSubscribePacketSize( pSubscriptionList,
                                              subscriptionCount,
                                              &remainingLength,
                                              &packetSize );
        LogDebug( ( "SUBSCRIBE packet size is %lu and remaining length is %lu.",
                    ( unsigned long ) packetSize,
                    ( unsigned long ) remainingLength ) );
    }

    if( status == MQTTSuccess )
    {
        MQTT_PRE_SEND_HOOK( pContext );

        /* Send MQTT SUBSCRIBE packet. */
        status = sendSubscribeWithoutCopy( pContext,
                                           pSubscriptionList,
                                           subscriptionCount,
                                           packetId,
                                           remainingLength );

        MQTT_POST_SEND_HOOK( pContext );
    }

    return status;
}

/*-----------------------------------------------------------*/

MQTTStatus_t MQTT_Publish( MQTTContext_t * pContext,
                           const MQTTPublishInfo_t * pPublishInfo,
                           uint16_t packetId )
{
    size_t headerSize = 0UL, remainingLength = 0UL, packetSize = 0UL;
    MQTTPublishState_t publishStatus = MQTTStateNull;
    bool stateUpdateHookExecuted = false;

    /* 1 header byte + 4 bytes (maximum) required for encoding the length +
     * 2 bytes for topic string. */
    uint8_t mqttHeader[ 7 ];

    /* Validate arguments. */
    MQTTStatus_t status = validatePublishParams( pContext, pPublishInfo, packetId );

    if( status == MQTTSuccess )
    {
        /* Get the remaining length and packet size.*/
        status = MQTT_GetPublishPacketSize( pPublishInfo,
                                            &remainingLength,
                                            &packetSize );
    }

    if( status == MQTTSuccess )
    {
        status = MQTT_SerializePublishHeaderWithoutTopic( pPublishInfo,
                                                          remainingLength,
                                                          mqttHeader,
                                                          &headerSize );
    }

    if( ( status == MQTTSuccess ) && ( pPublishInfo->qos > MQTTQoS0 ) )
    {
        MQTT_PRE_STATE_UPDATE_HOOK( pContext );

        /* Set the flag so that the corresponding hook can be called later. */
        stateUpdateHookExecuted = true;

        status = MQTT_ReserveState( pContext,
                                    packetId,
                                    pPublishInfo->qos );

        /* State already exists for a duplicate packet.
         * If a state doesn't exist, it will be handled as a new publish in
         * state engine. */
        if( ( status == MQTTStateCollision ) && ( pPublishInfo->dup == true ) )
        {
            status = MQTTSuccess;
        }
    }

    if( status == MQTTSuccess )
    {
        /* Take the mutex as multiple send calls are required for sending this
         * packet. */
        MQTT_PRE_SEND_HOOK( pContext );

        status = sendPublishWithoutCopy( pContext,
                                         pPublishInfo,
                                         mqttHeader,
                                         headerSize,
                                         packetId );

        /* Give the mutex away for the next taker. */
        MQTT_POST_SEND_HOOK( pContext );
    }

    if( ( status == MQTTSuccess ) &&
        ( pPublishInfo->qos > MQTTQoS0 ) )
    {
        /* Update state machine after PUBLISH is sent.
         * Only to be done for QoS1 or QoS2. */
        status = MQTT_UpdateStatePublish( pContext,
                                          packetId,
                                          MQTT_SEND,
                                          pPublishInfo->qos,
                                          &publishStatus );

        if( status != MQTTSuccess )
        {
            LogError( ( "Update state for publish failed with status %s."
                        " However PUBLISH packet was sent to the broker."
                        " Any further handling of ACKs for the packet Id"
                        " will fail.",
                        MQTT_Status_strerror( status ) ) );
        }
    }

    if( stateUpdateHookExecuted == true )
    {
        /* Regardless of the status, if the mutex was taken due to the
         * packet being of QoS > QoS0, then it should be relinquished. */
        MQTT_POST_STATE_UPDATE_HOOK( pContext );
    }

    if( status != MQTTSuccess )
    {
        LogError( ( "MQTT PUBLISH failed with status %s.",
                    MQTT_Status_strerror( status ) ) );
    }

    return status;
}

/*-----------------------------------------------------------*/

MQTTStatus_t MQTT_Ping( MQTTContext_t * pContext )
{
    int32_t bytesSent = 0;
    MQTTStatus_t status = MQTTSuccess;
    size_t packetSize = 0U;
    /* MQTT ping packets are of fixed length. */
    uint8_t pingreqPacket[ 2U ];
    MQTTFixedBuffer_t localBuffer;

    localBuffer.pBuffer = pingreqPacket;
    localBuffer.size = 2U;

    if( pContext == NULL )
    {
        LogError( ( "pContext is NULL." ) );
        status = MQTTBadParameter;
    }

    if( status == MQTTSuccess )
    {
        /* Get MQTT PINGREQ packet size. */
        status = MQTT_GetPingreqPacketSize( &packetSize );

        if( status == MQTTSuccess )
        {
            LogDebug( ( "MQTT PINGREQ packet size is %lu.",
                        ( unsigned long ) packetSize ) );
        }
        else
        {
            LogError( ( "Failed to get the PINGREQ packet size." ) );
        }
    }

    if( status == MQTTSuccess )
    {
        /* Serialize MQTT PINGREQ. */
        status = MQTT_SerializePingreq( &localBuffer );
    }

    if( status == MQTTSuccess )
    {
        /* Take the mutex as the send call should not be interrupted in
         * between. */
        MQTT_PRE_SEND_HOOK( pContext );

        /* Send the serialized PINGREQ packet to transport layer.
         * Here, we do not use the vectored IO approach for efficiency as the
         * Ping packet does not have numerous fields which need to be copied
         * from the user provided buffers. Thus it can be sent directly. */
        bytesSent = sendBuffer( pContext,
                                localBuffer.pBuffer,
                                2U );
<<<<<<< HEAD

        /* Give the mutex away. */
        MQTT_POST_SEND_HOOK( pContext );
=======
>>>>>>> 31defb28

        /* It is an error to not send the entire PINGREQ packet. */
        if( bytesSent < ( int32_t ) packetSize )
        {
            LogError( ( "Transport send failed for PINGREQ packet." ) );
            status = MQTTSendFailed;
        }
        else
        {
            pContext->pingReqSendTimeMs = pContext->lastPacketTxTime;
            pContext->waitingForPingResp = true;
            LogDebug( ( "Sent %ld bytes of PINGREQ packet.",
                        ( long int ) bytesSent ) );
        }
    }

    return status;
}

/*-----------------------------------------------------------*/

MQTTStatus_t MQTT_Unsubscribe( MQTTContext_t * pContext,
                               const MQTTSubscribeInfo_t * pSubscriptionList,
                               size_t subscriptionCount,
                               uint16_t packetId )
{
    size_t remainingLength = 0UL, packetSize = 0UL;

    /* Validate arguments. */
    MQTTStatus_t status = validateSubscribeUnsubscribeParams( pContext,
                                                              pSubscriptionList,
                                                              subscriptionCount,
                                                              packetId );

    if( status == MQTTSuccess )
    {
        /* Get the remaining length and packet size.*/
        status = MQTT_GetUnsubscribePacketSize( pSubscriptionList,
                                                subscriptionCount,
                                                &remainingLength,
                                                &packetSize );
        LogDebug( ( "UNSUBSCRIBE packet size is %lu and remaining length is %lu.",
                    ( unsigned long ) packetSize,
                    ( unsigned long ) remainingLength ) );
    }

    if( status == MQTTSuccess )
    {
        /* Take the mutex because the below call should not be interrupted. */
        MQTT_PRE_SEND_HOOK( pContext );

        status = sendUnsubscribeWithoutCopy( pContext,
                                             pSubscriptionList,
                                             subscriptionCount,
                                             packetId,
                                             remainingLength );

        /* Give the mutex away. */
        MQTT_POST_SEND_HOOK( pContext );
    }

    return status;
}

/*-----------------------------------------------------------*/

MQTTStatus_t MQTT_Disconnect( MQTTContext_t * pContext )
{
    size_t packetSize = 0U;
    int32_t bytesSent = 0;
    MQTTStatus_t status = MQTTSuccess;
    MQTTFixedBuffer_t localBuffer;
    uint8_t disconnectPacket[ 2U ];

    localBuffer.pBuffer = disconnectPacket;
    localBuffer.size = 2U;

    /* Validate arguments. */
    if( pContext == NULL )
    {
        LogError( ( "pContext cannot be NULL." ) );
        status = MQTTBadParameter;
    }

    if( status == MQTTSuccess )
    {
        /* Get MQTT DISCONNECT packet size. */
        status = MQTT_GetDisconnectPacketSize( &packetSize );
        LogDebug( ( "MQTT DISCONNECT packet size is %lu.",
                    ( unsigned long ) packetSize ) );
    }

    if( status == MQTTSuccess )
    {
        /* Serialize MQTT DISCONNECT packet. */
        status = MQTT_SerializeDisconnect( &localBuffer );
    }

    if( status == MQTTSuccess )
    {
        /* Take the mutex because the below call should not be interrupted. */
        MQTT_PRE_SEND_HOOK( pContext );

        /* Here we do not use vectors as the disconnect packet has fixed fields
         * which do not reside in user provided buffers. Thus, it can be sent
         * using a simple send call. */
        bytesSent = sendBuffer( pContext,
                                localBuffer.pBuffer,
                                packetSize );
<<<<<<< HEAD

        /* Give the mutex away. */
        MQTT_POST_SEND_HOOK( pContext );
=======
>>>>>>> 31defb28

        if( bytesSent < ( int32_t ) packetSize )
        {
            LogError( ( "Transport send failed for DISCONNECT packet." ) );
            status = MQTTSendFailed;
        }
        else
        {
            LogDebug( ( "Sent %ld bytes of DISCONNECT packet.",
                        ( long int ) bytesSent ) );
        }
    }

    if( status == MQTTSuccess )
    {
        LogInfo( ( "Disconnected from the broker." ) );
        pContext->connectStatus = MQTTNotConnected;
    }

    return status;
}

/*-----------------------------------------------------------*/

MQTTStatus_t MQTT_ProcessLoop( MQTTContext_t * pContext )
{
    MQTTStatus_t status = MQTTBadParameter;

    if( pContext == NULL )
    {
        LogError( ( "Invalid input parameter: MQTT Context cannot be NULL." ) );
    }
    else if( pContext->getTime == NULL )
    {
        LogError( ( "Invalid input parameter: MQTT Context must have valid getTime." ) );
    }
    else if( pContext->networkBuffer.pBuffer == NULL )
    {
        LogError( ( "Invalid input parameter: The MQTT context's networkBuffer must not be NULL." ) );
    }
    else
    {
        pContext->controlPacketSent = false;
        status = receiveSingleIteration( pContext, true );
    }

    return status;
}

/*-----------------------------------------------------------*/

MQTTStatus_t MQTT_ReceiveLoop( MQTTContext_t * pContext )
{
    MQTTStatus_t status = MQTTBadParameter;

    if( pContext == NULL )
    {
        LogError( ( "Invalid input parameter: MQTT Context cannot be NULL." ) );
    }
    else if( pContext->getTime == NULL )
    {
        LogError( ( "Invalid input parameter: MQTT Context must have a valid getTime function." ) );
    }
    else if( pContext->networkBuffer.pBuffer == NULL )
    {
        LogError( ( "Invalid input parameter: MQTT context's networkBuffer must not be NULL." ) );
    }
    else
    {
        status = receiveSingleIteration( pContext, false );
    }

    return status;
}

/*-----------------------------------------------------------*/

uint16_t MQTT_GetPacketId( MQTTContext_t * pContext )
{
    uint16_t packetId = 0U;

    if( pContext != NULL )
    {
        packetId = pContext->nextPacketId;

        /* A packet ID of zero is not a valid packet ID. When the max ID
         * is reached the next one should start at 1. */
        if( pContext->nextPacketId == ( uint16_t ) UINT16_MAX )
        {
            pContext->nextPacketId = 1;
        }
        else
        {
            pContext->nextPacketId++;
        }
    }

    return packetId;
}

/*-----------------------------------------------------------*/

MQTTStatus_t MQTT_MatchTopic( const char * pTopicName,
                              const uint16_t topicNameLength,
                              const char * pTopicFilter,
                              const uint16_t topicFilterLength,
                              bool * pIsMatch )
{
    MQTTStatus_t status = MQTTSuccess;
    bool topicFilterStartsWithWildcard = false;
    bool matchStatus = false;

    if( ( pTopicName == NULL ) || ( topicNameLength == 0u ) )
    {
        LogError( ( "Invalid paramater: Topic name should be non-NULL and its "
                    "length should be > 0: TopicName=%p, TopicNameLength=%hu",
                    ( void * ) pTopicName,
                    ( unsigned short ) topicNameLength ) );

        status = MQTTBadParameter;
    }
    else if( ( pTopicFilter == NULL ) || ( topicFilterLength == 0u ) )
    {
        LogError( ( "Invalid paramater: Topic filter should be non-NULL and "
                    "its length should be > 0: TopicName=%p, TopicFilterLength=%hu",
                    ( void * ) pTopicFilter,
                    ( unsigned short ) topicFilterLength ) );
        status = MQTTBadParameter;
    }
    else if( pIsMatch == NULL )
    {
        LogError( ( "Invalid paramater: Output parameter, pIsMatch, is NULL" ) );
        status = MQTTBadParameter;
    }
    else
    {
        /* Check for an exact match if the incoming topic name and the registered
         * topic filter length match. */
        if( topicNameLength == topicFilterLength )
        {
            matchStatus = ( strncmp( pTopicName, pTopicFilter, topicNameLength ) == 0 ) ? true : false;
        }

        if( matchStatus == false )
        {
            /* If an exact match was not found, match against wildcard characters in
             * topic filter.*/

            /* Determine if topic filter starts with a wildcard. */
            topicFilterStartsWithWildcard = ( ( pTopicFilter[ 0 ] == '+' ) ||
                                              ( pTopicFilter[ 0 ] == '#' ) ) ? true : false;

            /* Note: According to the MQTT 3.1.1 specification, incoming PUBLISH topic names
             * starting with "$" character cannot be matched against topic filter starting with
             * a wildcard, i.e. for example, "$SYS/sport" cannot be matched with "#" or
             * "+/sport" topic filters. */
            if( !( ( pTopicName[ 0 ] == '$' ) && ( topicFilterStartsWithWildcard == true ) ) )
            {
                matchStatus = matchTopicFilter( pTopicName, topicNameLength, pTopicFilter, topicFilterLength );
            }
        }

        /* Update the output parameter with the match result. */
        *pIsMatch = matchStatus;
    }

    return status;
}

/*-----------------------------------------------------------*/

MQTTStatus_t MQTT_GetSubAckStatusCodes( const MQTTPacketInfo_t * pSubackPacket,
                                        uint8_t ** pPayloadStart,
                                        size_t * pPayloadSize )
{
    MQTTStatus_t status = MQTTSuccess;

    if( pSubackPacket == NULL )
    {
        LogError( ( "Invalid parameter: pSubackPacket is NULL." ) );
        status = MQTTBadParameter;
    }
    else if( pPayloadStart == NULL )
    {
        LogError( ( "Invalid parameter: pPayloadStart is NULL." ) );
        status = MQTTBadParameter;
    }
    else if( pPayloadSize == NULL )
    {
        LogError( ( "Invalid parameter: pPayloadSize is NULL." ) );
        status = MQTTBadParameter;
    }
    else if( pSubackPacket->type != MQTT_PACKET_TYPE_SUBACK )
    {
        LogError( ( "Invalid parameter: Input packet is not a SUBACK packet: "
                    "ExpectedType=%02x, InputType=%02x",
                    ( int ) MQTT_PACKET_TYPE_SUBACK,
                    ( int ) pSubackPacket->type ) );
        status = MQTTBadParameter;
    }
    else if( pSubackPacket->pRemainingData == NULL )
    {
        LogError( ( "Invalid parameter: pSubackPacket->pRemainingData is NULL" ) );
        status = MQTTBadParameter;
    }

    /* A SUBACK must have a remaining length of at least 3 to accommodate the
     * packet identifier and at least 1 return code. */
    else if( pSubackPacket->remainingLength < 3U )
    {
        LogError( ( "Invalid parameter: Packet remaining length is invalid: "
                    "Should be greater than 2 for SUBACK packet: InputRemainingLength=%lu",
                    ( unsigned long ) pSubackPacket->remainingLength ) );
        status = MQTTBadParameter;
    }
    else
    {
        /* According to the MQTT 3.1.1 protocol specification, the "Remaining Length" field is a
         * length of the variable header (2 bytes) plus the length of the payload.
         * Therefore, we add 2 positions for the starting address of the payload, and
         * subtract 2 bytes from the remaining length for the length of the payload.*/
        *pPayloadStart = pSubackPacket->pRemainingData + ( ( uint16_t ) sizeof( uint16_t ) );
        *pPayloadSize = pSubackPacket->remainingLength - sizeof( uint16_t );
    }

    return status;
}

/*-----------------------------------------------------------*/

const char * MQTT_Status_strerror( MQTTStatus_t status )
{
    const char * str = NULL;

    switch( status )
    {
        case MQTTSuccess:
            str = "MQTTSuccess";
            break;

        case MQTTBadParameter:
            str = "MQTTBadParameter";
            break;

        case MQTTNoMemory:
            str = "MQTTNoMemory";
            break;

        case MQTTSendFailed:
            str = "MQTTSendFailed";
            break;

        case MQTTRecvFailed:
            str = "MQTTRecvFailed";
            break;

        case MQTTBadResponse:
            str = "MQTTBadResponse";
            break;

        case MQTTServerRefused:
            str = "MQTTServerRefused";
            break;

        case MQTTNoDataAvailable:
            str = "MQTTNoDataAvailable";
            break;

        case MQTTIllegalState:
            str = "MQTTIllegalState";
            break;

        case MQTTStateCollision:
            str = "MQTTStateCollision";
            break;

        case MQTTKeepAliveTimeout:
            str = "MQTTKeepAliveTimeout";
            break;

        default:
            str = "Invalid MQTT Status code";
            break;
    }

    return str;
}

/*-----------------------------------------------------------*/<|MERGE_RESOLUTION|>--- conflicted
+++ resolved
@@ -1292,11 +1292,8 @@
             bytesSent = sendBuffer( pContext,
                                     localBuffer.pBuffer,
                                     MQTT_PUBLISH_ACK_PACKET_SIZE );
-<<<<<<< HEAD
 
             MQTT_POST_SEND_HOOK( pContext );
-=======
->>>>>>> 31defb28
         }
 
         if( bytesSent == ( int32_t ) MQTT_PUBLISH_ACK_PACKET_SIZE )
@@ -2525,12 +2522,6 @@
 {
     MQTTStatus_t status = MQTTSuccess;
 
-<<<<<<< HEAD
-    MQTT_PRE_STATE_UPDATE_HOOK( pContext );
-
-    status = MQTT_RemoveStateRecord( pContext,
-                                     packetId );
-=======
     if( pContext == NULL )
     {
         LogWarn( ( "pContext is NULL\n" ) );
@@ -2545,12 +2536,13 @@
     }
     else
     {
+        MQTT_PRE_STATE_UPDATE_HOOK( pContext );
+        
         status = MQTT_RemoveStateRecord( pContext,
                                          packetId );
-    }
->>>>>>> 31defb28
-
-    MQTT_POST_STATE_UPDATE_HOOK( pContext );
+
+        MQTT_POST_STATE_UPDATE_HOOK( pContext );
+    }
 
     return status;
 }
@@ -2842,12 +2834,9 @@
         bytesSent = sendBuffer( pContext,
                                 localBuffer.pBuffer,
                                 2U );
-<<<<<<< HEAD
 
         /* Give the mutex away. */
         MQTT_POST_SEND_HOOK( pContext );
-=======
->>>>>>> 31defb28
 
         /* It is an error to not send the entire PINGREQ packet. */
         if( bytesSent < ( int32_t ) packetSize )
@@ -2957,12 +2946,9 @@
         bytesSent = sendBuffer( pContext,
                                 localBuffer.pBuffer,
                                 packetSize );
-<<<<<<< HEAD
 
         /* Give the mutex away. */
         MQTT_POST_SEND_HOOK( pContext );
-=======
->>>>>>> 31defb28
 
         if( bytesSent < ( int32_t ) packetSize )
         {
