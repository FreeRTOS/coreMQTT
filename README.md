# coreMQTT Client Library

This repository contains the coreMQTT library that has been optimized for a low memory footprint.  The coreMQTT library is fully compliant with the [MQTT 3.1.1](http://docs.oasis-open.org/mqtt/mqtt/v3.1.1/mqtt-v3.1.1.html) standard.  It has no dependencies on any additional libraries other than the standard C library, a customer-implemented network transport interface, and *optionally* a user-implemented platform time function.  This library is distributed under the [MIT Open Source License](LICENSE).

<<<<<<< HEAD
This library has gone through code quality checks including for [GNU Complexity](https://www.gnu.org/software/complexity/manual/complexity.html) and [MISRA coding standard](https://www.misra.org.uk/MISRAHome/MISRAC2012/tabid/196/Default.aspx).  Deviations to the MISRA C:2012 guidelines are documented under [MISRA Deviations](MISRA.md). This library has also undergone both static code analysis from [Coverity statical analysis](https://scan.coverity.com/) and validation of memory safety and functional correctness proof through the [AWS CBMC automated reasoning tool](https://www.youtube.com/watch?v=YwQHAPRhQkI&feature=youtu.be&t=1721).  

## Building Unit Tests

### MQTT Config File
=======
## MQTT Config File
>>>>>>> 2da16ada

The MQTT client library exposes build configuration macros that are required for building the library.
A list of all the configurations and their default values are defined in [core_mqtt_config_defaults.h](https://github.com/FreeRTOS/coreMQTT/blob/master/source/include/core_mqtt_config_defaults.h). 
To provide custom values for the configuration macros, a custom config file named `core_mqtt_config.h` can be
provided by the application to the library.

By default, a `core_mqtt_config.h` custom config is required to build the library. To disable this requirement
and build the library with default configuration values, provide `MQTT_DO_NOT_USE_CUSTOM_CONFIG` as a compile time preprocessor macro.

**Thus, the MQTT library can be built by either**:
* Defining a `core_mqtt_config.h` file in the application, and adding it to the include directories list of the library  
**OR**
* Defining the `MQTT_DO_NOT_USE_CUSTOM_CONFIG` preprocessor macro for the library build.

## Building the Library

The [mqttFilePaths.cmake](https://github.com/FreeRTOS/coreMQTT/blob/master/mqttFilePaths.cmake) file contains the information of all source files and the header include path required to build the MQTT library.

As mentioned in the previous section, either a custom config file (i.e. `core_mqtt_config.h`) OR `MQTT_DO_NOT_USE_CUSTOM_CONFIG` macro needs to be provided to build the MQTT library.

For a CMake example of building the MQTT library with the `mqttFilePaths.cmake` file, refer to the `coverity_analysis` library target in [test/CMakeLists.txt](https://github.com/FreeRTOS/coreMQTT/blob/master/test/CMakeLists.txt) file.

## Building Unit Tests

### Platform Prerequisites

- For building the library, **CMake 3.13.0 or later** and a **C90 compiler**.
- For running unit tests, **Ruby 2.0.0** or later is additionally required for the CMock test framework (that we use).
- For running the coverage target, **gcov** and **lcov** are additionally required.

### Steps to build **Unit Tests**

1. Go to the root directory of this repository.

1. Run the *cmake* command: `cmake -S test -B build -DBUILD_CLONE_SUBMODULES=ON `

1. Run this command to build the library and unit tests: `make -C build all`

1. The generated test executables will be present in `build/bin/tests` folder.

1. Run `cd build && ctest` to execute all tests and view the test run summary.

## Reference examples

The AWS IoT Embedded C-SDK repository contains demos of using the MQTT client library [here](https://github.com/aws/aws-iot-device-sdk-embedded-C/tree/master/demos/mqtt) on a POSIX platform. These can be used as reference examples for the library API.

## Generating documentation

The Doxygen references were created using Doxygen version 1.8.20. To generate the
Doxygen pages, please run the following command from the root of this repository:

```shell
doxygen docs/doxygen/config.doxyfile
```<|MERGE_RESOLUTION|>--- conflicted
+++ resolved
@@ -2,15 +2,9 @@
 
 This repository contains the coreMQTT library that has been optimized for a low memory footprint.  The coreMQTT library is fully compliant with the [MQTT 3.1.1](http://docs.oasis-open.org/mqtt/mqtt/v3.1.1/mqtt-v3.1.1.html) standard.  It has no dependencies on any additional libraries other than the standard C library, a customer-implemented network transport interface, and *optionally* a user-implemented platform time function.  This library is distributed under the [MIT Open Source License](LICENSE).
 
-<<<<<<< HEAD
 This library has gone through code quality checks including for [GNU Complexity](https://www.gnu.org/software/complexity/manual/complexity.html) and [MISRA coding standard](https://www.misra.org.uk/MISRAHome/MISRAC2012/tabid/196/Default.aspx).  Deviations to the MISRA C:2012 guidelines are documented under [MISRA Deviations](MISRA.md). This library has also undergone both static code analysis from [Coverity statical analysis](https://scan.coverity.com/) and validation of memory safety and functional correctness proof through the [AWS CBMC automated reasoning tool](https://www.youtube.com/watch?v=YwQHAPRhQkI&feature=youtu.be&t=1721).  
 
-## Building Unit Tests
-
-### MQTT Config File
-=======
 ## MQTT Config File
->>>>>>> 2da16ada
 
 The MQTT client library exposes build configuration macros that are required for building the library.
 A list of all the configurations and their default values are defined in [core_mqtt_config_defaults.h](https://github.com/FreeRTOS/coreMQTT/blob/master/source/include/core_mqtt_config_defaults.h). 
