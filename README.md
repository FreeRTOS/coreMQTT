# coreMQTT Client Library
<<<<<<< HEAD

This repository contains the coreMQTT library that has been optimized for a low memory footprint.  The coreMQTT library is fully compliant with the [MQTT 3.1.1](http://docs.oasis-open.org/mqtt/mqtt/v3.1.1/mqtt-v3.1.1.html) standard.  It has no dependencies on any additional libraries other than the standard C library, a customer-implemented network transport interface, and *optionally* a user-implemented platform time function.  This library is distributed under the [MIT Open Source License](LICENSE).

This library has gone through code quality checks including for overly-complex functions that have a [GNU Complexity](https://www.gnu.org/software/complexity/manual/complexity.html) score over 8 and for deviations to the [MISRA coding standard](https://www.misra.org.uk/MISRAHome/MISRAC2012/tabid/196/Default.aspx).  Deviations from the MISRA C:2012 guidelines are documented under [MISRA Deviations](MISRA.md). This library has also undergone both static code analysis from [Coverity static analysis](https://scan.coverity.com/) and validation of memory safety and functional correctness proof through the  [CBMC automated reasoning tool](https://www.youtube.com/watch?v=YwQHAPRhQkI&feature=youtu.be&t=1721).  

=======

This repository contains the coreMQTT library that has been optimized for a low memory footprint.  The coreMQTT library is fully compliant with the [MQTT 3.1.1](http://docs.oasis-open.org/mqtt/mqtt/v3.1.1/mqtt-v3.1.1.html) standard.  It has no dependencies on any additional libraries other than the standard C library, a customer-implemented network transport interface, and *optionally* a user-implemented platform time function.  This library is distributed under the [MIT Open Source License](LICENSE).

This library has gone through code quality checks including for [GNU Complexity](https://www.gnu.org/software/complexity/manual/complexity.html) and [MISRA coding standard](https://www.misra.org.uk/MISRAHome/MISRAC2012/tabid/196/Default.aspx).  Deviations to the MISRA C:2012 guidelines are documented under [MISRA Deviations](MISRA.md). This library has also undergone both static code analysis from [Coverity statical analysis](https://scan.coverity.com/) and validation of memory safety and functional correctness proof through the [AWS CBMC automated reasoning tool](https://www.youtube.com/watch?v=YwQHAPRhQkI&feature=youtu.be&t=1721).  
>>>>>>> b375d6d0

## MQTT Config File

The MQTT client library exposes build configuration macros that are required for building the library.
A list of all the configurations and their default values are defined in [core_mqtt_config_defaults.h](https://github.com/FreeRTOS/coreMQTT/blob/master/source/include/core_mqtt_config_defaults.h). 
To provide custom values for the configuration macros, a custom config file named `core_mqtt_config.h` can be
provided by the application to the library.

By default, a `core_mqtt_config.h` custom config is required to build the library. To disable this requirement
and build the library with default configuration values, provide `MQTT_DO_NOT_USE_CUSTOM_CONFIG` as a compile time preprocessor macro.

**Thus, the MQTT library can be built by either**:
* Defining a `core_mqtt_config.h` file in the application, and adding it to the include directories list of the library  
**OR**
* Defining the `MQTT_DO_NOT_USE_CUSTOM_CONFIG` preprocessor macro for the library build.

## Building the Library

The [mqttFilePaths.cmake](https://github.com/FreeRTOS/coreMQTT/blob/master/mqttFilePaths.cmake) file contains the information of all source files and the header include path required to build the MQTT library.

As mentioned in the previous section, either a custom config file (i.e. `core_mqtt_config.h`) OR `MQTT_DO_NOT_USE_CUSTOM_CONFIG` macro needs to be provided to build the MQTT library.

For a CMake example of building the MQTT library with the `mqttFilePaths.cmake` file, refer to the `coverity_analysis` library target in [test/CMakeLists.txt](https://github.com/FreeRTOS/coreMQTT/blob/master/test/CMakeLists.txt) file.

## Building Unit Tests

### Platform Prerequisites

- For building the library, **CMake 3.13.0 or later** and a **C90 compiler**.
- For running unit tests, **Ruby 2.0.0** or later is additionally required for the CMock test framework (that we use).
- For running the coverage target, **gcov** and **lcov** are additionally required.

### Steps to build **Unit Tests**

1. Go to the root directory of this repository.

1. Run the *cmake* command: `cmake -S test -B build -DBUILD_CLONE_SUBMODULES=ON `

1. Run this command to build the library and unit tests: `make -C build all`

1. The generated test executables will be present in `build/bin/tests` folder.

1. Run `cd build && ctest` to execute all tests and view the test run summary.

## Reference examples

The AWS IoT Embedded C-SDK repository contains demos of using the MQTT client library [here](https://github.com/aws/aws-iot-device-sdk-embedded-C/tree/master/demos/mqtt) on a POSIX platform. These can be used as reference examples for the library API.

## Generating documentation

The Doxygen references were created using Doxygen version 1.8.20. To generate the
Doxygen pages, please run the following command from the root of this repository:

```shell
doxygen docs/doxygen/config.doxyfile
```<|MERGE_RESOLUTION|>--- conflicted
+++ resolved
@@ -1,16 +1,8 @@
 # coreMQTT Client Library
-<<<<<<< HEAD
 
 This repository contains the coreMQTT library that has been optimized for a low memory footprint.  The coreMQTT library is fully compliant with the [MQTT 3.1.1](http://docs.oasis-open.org/mqtt/mqtt/v3.1.1/mqtt-v3.1.1.html) standard.  It has no dependencies on any additional libraries other than the standard C library, a customer-implemented network transport interface, and *optionally* a user-implemented platform time function.  This library is distributed under the [MIT Open Source License](LICENSE).
 
 This library has gone through code quality checks including for overly-complex functions that have a [GNU Complexity](https://www.gnu.org/software/complexity/manual/complexity.html) score over 8 and for deviations to the [MISRA coding standard](https://www.misra.org.uk/MISRAHome/MISRAC2012/tabid/196/Default.aspx).  Deviations from the MISRA C:2012 guidelines are documented under [MISRA Deviations](MISRA.md). This library has also undergone both static code analysis from [Coverity static analysis](https://scan.coverity.com/) and validation of memory safety and functional correctness proof through the  [CBMC automated reasoning tool](https://www.youtube.com/watch?v=YwQHAPRhQkI&feature=youtu.be&t=1721).  
-
-=======
-
-This repository contains the coreMQTT library that has been optimized for a low memory footprint.  The coreMQTT library is fully compliant with the [MQTT 3.1.1](http://docs.oasis-open.org/mqtt/mqtt/v3.1.1/mqtt-v3.1.1.html) standard.  It has no dependencies on any additional libraries other than the standard C library, a customer-implemented network transport interface, and *optionally* a user-implemented platform time function.  This library is distributed under the [MIT Open Source License](LICENSE).
-
-This library has gone through code quality checks including for [GNU Complexity](https://www.gnu.org/software/complexity/manual/complexity.html) and [MISRA coding standard](https://www.misra.org.uk/MISRAHome/MISRAC2012/tabid/196/Default.aspx).  Deviations to the MISRA C:2012 guidelines are documented under [MISRA Deviations](MISRA.md). This library has also undergone both static code analysis from [Coverity statical analysis](https://scan.coverity.com/) and validation of memory safety and functional correctness proof through the [AWS CBMC automated reasoning tool](https://www.youtube.com/watch?v=YwQHAPRhQkI&feature=youtu.be&t=1721).  
->>>>>>> b375d6d0
 
 ## MQTT Config File
 
