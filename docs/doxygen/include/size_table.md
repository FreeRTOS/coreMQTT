<table>
    <tr>
        <td colspan="3"><center><b>Code Size of coreMQTT (example generated with GCC for ARM Cortex-M)</b></center></td>
    </tr>
    <tr>
        <td><b>File</b></td>
        <td><b><center>With -O1 Optimization</center></b></td>
        <td><b><center>With -Os Optimization</center></b></td>
    </tr>
    <tr>
        <td>core_mqtt.c</td>
        <td><center>3.5K</center></td>
        <td><center>3.1K</center></td>
    </tr>
    <tr>
        <td>core_mqtt_state.c</td>
        <td><center>1.5K</center></td>
        <td><center>1.1K</center></td>
    </tr>
    <tr>
        <td>core_mqtt_serializer.c</td>
        <td><center>2.7K</center></td>
        <td><center>2.1K</center></td>
    </tr>
    <tr>
        <td><b>Total estimates</b></td>
<<<<<<< HEAD
        <td><b><center>7.6K</center></b></td>
        <td><b><center>6.3K</center></b></td>
=======
        <td><b><center>7.3K</center></b></td>
        <td><b><center>5.9K</center></b></td>
>>>>>>> be0e5288
    </tr>
</table><|MERGE_RESOLUTION|>--- conflicted
+++ resolved
@@ -24,12 +24,7 @@
     </tr>
     <tr>
         <td><b>Total estimates</b></td>
-<<<<<<< HEAD
         <td><b><center>7.6K</center></b></td>
         <td><b><center>6.3K</center></b></td>
-=======
-        <td><b><center>7.3K</center></b></td>
-        <td><b><center>5.9K</center></b></td>
->>>>>>> be0e5288
     </tr>
 </table>