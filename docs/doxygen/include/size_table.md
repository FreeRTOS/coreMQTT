<table>
    <tr>
        <td colspan="3"><center><b>Code Size of coreMQTT (example generated with GCC for ARM Cortex-M)</b></center></td>
    </tr>
    <tr>
        <td><b>File</b></td>
        <td><b><center>With -O1 Optimization</center></b></td>
        <td><b><center>With -Os Optimization</center></b></td>
    </tr>
    <tr>
        <td>core_mqtt.c</td>
<<<<<<< HEAD
        <td><center>3.7K</center></td>
        <td><center>3.2K</center></td>
=======
        <td><center>3.9K</center></td>
        <td><center>3.3K</center></td>
>>>>>>> 31defb28
    </tr>
    <tr>
        <td>core_mqtt_state.c</td>
        <td><center>1.6K</center></td>
        <td><center>1.2K</center></td>
    </tr>
    <tr>
        <td>core_mqtt_serializer.c</td>
        <td><center>2.8K</center></td>
        <td><center>2.2K</center></td>
    </tr>
    <tr>
        <td><b>Total estimates</b></td>
<<<<<<< HEAD
        <td><b><center>8.0K</center></b></td>
        <td><b><center>6.5K</center></b></td>
=======
        <td><b><center>8.3K</center></b></td>
        <td><b><center>6.7K</center></b></td>
>>>>>>> 31defb28
    </tr>
</table><|MERGE_RESOLUTION|>--- conflicted
+++ resolved
@@ -9,13 +9,8 @@
     </tr>
     <tr>
         <td>core_mqtt.c</td>
-<<<<<<< HEAD
-        <td><center>3.7K</center></td>
-        <td><center>3.2K</center></td>
-=======
         <td><center>3.9K</center></td>
         <td><center>3.3K</center></td>
->>>>>>> 31defb28
     </tr>
     <tr>
         <td>core_mqtt_state.c</td>
@@ -29,12 +24,7 @@
     </tr>
     <tr>
         <td><b>Total estimates</b></td>
-<<<<<<< HEAD
-        <td><b><center>8.0K</center></b></td>
-        <td><b><center>6.5K</center></b></td>
-=======
         <td><b><center>8.3K</center></b></td>
         <td><b><center>6.7K</center></b></td>
->>>>>>> 31defb28
     </tr>
 </table>