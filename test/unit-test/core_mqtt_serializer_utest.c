--- conflicted
+++ resolved
@@ -1364,7 +1364,6 @@
     padAndResetBuffer( buffer, sizeof( buffer ) );
     status = MQTT_SerializeConnect( &connectInfo, NULL,NULL,NULL, remainingLength, &fixedBuffer );
     TEST_ASSERT_EQUAL( MQTTSuccess, status );
-<<<<<<< HEAD
     checkBufferOverflow( buffer, sizeof( buffer ) );
 
     /* Serialize connect with LWT. */
@@ -1473,14 +1472,6 @@
     status = MQTT_SerializeConnect( &connectInfo, &willInfo,&propBuffer, NULL, remainingLength, &fixedBuffer );
     TEST_ASSERT_EQUAL( MQTTSuccess, status );
 
-=======
-    TEST_ASSERT_EQUAL_INT( 33, remainingLength );
-    TEST_ASSERT_EQUAL_INT( 35, packetSize );
-
-    size_t propLen = MQTT_MAX_REMAINING_LENGTH + 1;
-    status = MQTT_GetConnectPacketSize( &connectInfo, NULL, propLen, 0, &remainingLength, &packetSize );
-    TEST_ASSERT_EQUAL( MQTTBadParameter, status );
->>>>>>> 148535ea
 }
 
 void test_RemaininglengthLimit( void )
@@ -2131,11 +2122,7 @@
 
     /* / *Invalid Reason code* / */
     maxPacketSize = 60U;
-<<<<<<< HEAD
     status = MQTT_GetDisconnectPacketSize(NULL, &remainingLength, &packetSize, maxPacketSize, MQTT_REASON_SUBACK_GRANTED_QOS1);
-=======
-    status = MQTT_GetDisconnectPacketSize( &remainingLength, &packetSize, maxPacketSize, 0, MQTT_REASON_SUBACK_GRANTED_QOS1 );
->>>>>>> 148535ea
     TEST_ASSERT_EQUAL_INT( MQTTBadParameter, status );
 
     /*Valid parameters*/
@@ -2291,30 +2278,17 @@
     status = MQTT_GetSubscribePacketSize( NULL, 1, NULL, &remainingLength, &packetSize, MQTT_MAX_PACKET_SIZE );
     TEST_ASSERT_EQUAL_INT( MQTTBadParameter, status );
 
-<<<<<<< HEAD
     status = MQTT_GetSubscribePacketSize(&subscribeInfo , 0, NULL, &remainingLength, &packetSize,  MQTT_MAX_PACKET_SIZE); 
     TEST_ASSERT_EQUAL_INT(MQTTBadParameter, status); 
-=======
-    status = MQTT_GetSubscribePacketSize( &subscribeInfo, 0, &remainingLength, &packetSize, 0, MQTT_MAX_PACKET_SIZE );
-    TEST_ASSERT_EQUAL_INT( MQTTBadParameter, status );
->>>>>>> 148535ea
 
     subscribeInfo.topicFilterLength = 13;
     subscribeInfo.pTopicFilter = "example/topic";
     /*Invalid max packet size*/
-<<<<<<< HEAD
-    status = MQTT_GetSubscribePacketSize(&subscribeInfo , 1,NULL,  &remainingLength, &packetSize, 1); 
+    status = MQTT_GetSubscribePacketSize(&subscribeInfo , 1,NULL,  &remainingLength, &packetSize, 1);  
     TEST_ASSERT_EQUAL_INT(MQTTBadParameter, status);
 
-    status = MQTT_GetSubscribePacketSize(&subscribeInfo , 1,NULL,  &remainingLength, &packetSize, 0); 
+    status = MQTT_GetSubscribePacketSize(&subscribeInfo , 1,NULL,  &remainingLength, &packetSize, 0);  
     TEST_ASSERT_EQUAL_INT(MQTTBadParameter, status);
-=======
-    status = MQTT_GetSubscribePacketSize( &subscribeInfo, 1, &remainingLength, &packetSize, 0, 1 );
-    TEST_ASSERT_EQUAL_INT( MQTTBadParameter, status );
-
-    status = MQTT_GetSubscribePacketSize( &subscribeInfo, 1, &remainingLength, &packetSize, 0, 0 );
-    TEST_ASSERT_EQUAL_INT( MQTTBadParameter, status );
->>>>>>> 148535ea
 }
 
 void test_MQTTV5_GetSubscribePacketSize_HappyPath( void )
