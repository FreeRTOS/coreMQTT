--- conflicted
+++ resolved
@@ -9068,7 +9068,6 @@
     TEST_ASSERT_EQUAL( MQTTSuccess, status );
 }
 
-<<<<<<< HEAD
 void test_ResendUnackedPublishesWithNotConnected( void )
 {
     MQTTContext_t mqttContext = { 0 };
@@ -9081,7 +9080,44 @@
     MQTTFixedBuffer_t networkBuffer = { 0 };
     MQTTPacketInfo_t incomingPacket = { 0 };
     uint16_t packetIdentifier = 1;
-=======
+
+    setupTransportInterface( &transport );
+    setupNetworkBuffer( &networkBuffer );
+
+    memset( &mqttContext, 0x0, sizeof( mqttContext ) );
+    memset( &connectInfo, 0x00, sizeof( connectInfo ) );
+    status = MQTT_Init( &mqttContext, &transport, getTime, eventCallback, &networkBuffer );
+    TEST_ASSERT_EQUAL( MQTTSuccess, status );
+
+    /**
+     * Test : One packet found in ack pending state, Transport Send failed and 
+     * connectStatus is set to MQTTNotConnected during the retrieveFunction using a stub.
+     */
+    
+    MQTT_GetConnectPacketSize_IgnoreAndReturn( MQTTSuccess );
+    connectInfo.keepAliveSeconds = MQTT_SAMPLE_KEEPALIVE_INTERVAL_S;
+    incomingPacket.type = MQTT_PACKET_TYPE_CONNACK;
+    incomingPacket.remainingLength = 2;
+    MQTT_SerializeConnectFixedHeader_Stub( MQTT_SerializeConnectFixedHeader_cb );
+
+    sessionPresentResult = false;
+    mqttContext.connectStatus = MQTTNotConnected;
+    mqttContext.keepAliveIntervalSec = 0;
+    mqttContext.transportInterface.send = transportSendFailure;
+    MQTT_GetIncomingPacketTypeAndLength_ExpectAnyArgsAndReturn( MQTTSuccess );
+    MQTT_GetIncomingPacketTypeAndLength_ReturnThruPtr_pIncomingPacket( &incomingPacket );
+    MQTT_DeserializeAck_ExpectAnyArgsAndReturn( MQTTSuccess );
+    MQTT_DeserializeAck_ReturnThruPtr_pSessionPresent( &sessionPresent );
+    MQTT_PubrelToResend_ExpectAnyArgsAndReturn( MQTT_PACKET_TYPE_INVALID );
+    MQTT_PublishToResend_ExpectAnyArgsAndReturn( packetIdentifier );
+
+    mqttContext.retrieveFunction = retrieveFunctionNotConnected  ; 
+
+    status = MQTT_Connect( &mqttContext, &connectInfo, NULL, timeout, &sessionPresentResult, NULL, NULL );
+    TEST_ASSERT_EQUAL_INT( MQTTSendFailed, status );
+
+}
+
 void test_eventCallbackFailed( void )
 {
     MQTTContext_t mqttContext = { 0 };
@@ -9133,47 +9169,12 @@
     TransportInterface_t transport = { 0 };
     MQTTFixedBuffer_t networkBuffer = { 0 };
     ProcessLoopReturns_t expectParams = { 0 };
->>>>>>> b3fe686d
 
     setupTransportInterface( &transport );
     setupNetworkBuffer( &networkBuffer );
 
     memset( &mqttContext, 0x0, sizeof( mqttContext ) );
     memset( &connectInfo, 0x00, sizeof( connectInfo ) );
-<<<<<<< HEAD
-    status = MQTT_Init( &mqttContext, &transport, getTime, eventCallback, &networkBuffer );
-    TEST_ASSERT_EQUAL( MQTTSuccess, status );
-
-    /**
-     * Test : One packet found in ack pending state, Transport Send failed and 
-     * connectStatus is set to MQTTNotConnected during the retrieveFunction using a stub.
-     */
-    
-    MQTT_GetConnectPacketSize_IgnoreAndReturn( MQTTSuccess );
-    connectInfo.keepAliveSeconds = MQTT_SAMPLE_KEEPALIVE_INTERVAL_S;
-    incomingPacket.type = MQTT_PACKET_TYPE_CONNACK;
-    incomingPacket.remainingLength = 2;
-    MQTT_SerializeConnectFixedHeader_Stub( MQTT_SerializeConnectFixedHeader_cb );
-
-    sessionPresentResult = false;
-    mqttContext.connectStatus = MQTTNotConnected;
-    mqttContext.keepAliveIntervalSec = 0;
-    mqttContext.transportInterface.send = transportSendFailure;
-    MQTT_GetIncomingPacketTypeAndLength_ExpectAnyArgsAndReturn( MQTTSuccess );
-    MQTT_GetIncomingPacketTypeAndLength_ReturnThruPtr_pIncomingPacket( &incomingPacket );
-    MQTT_DeserializeAck_ExpectAnyArgsAndReturn( MQTTSuccess );
-    MQTT_DeserializeAck_ReturnThruPtr_pSessionPresent( &sessionPresent );
-    MQTT_PubrelToResend_ExpectAnyArgsAndReturn( MQTT_PACKET_TYPE_INVALID );
-    MQTT_PublishToResend_ExpectAnyArgsAndReturn( packetIdentifier );
-
-    mqttContext.retrieveFunction = retrieveFunctionNotConnected  ; 
-
-    status = MQTT_Connect( &mqttContext, &connectInfo, NULL, timeout, &sessionPresentResult, NULL, NULL );
-    TEST_ASSERT_EQUAL_INT( MQTTSendFailed, status );
-
-}
-
-=======
     MQTT_Init( &mqttContext, &transport, getTime, eventCallbackFail, &networkBuffer );
 
     mqttContext.connectStatus = MQTTConnected;
@@ -9345,6 +9346,4 @@
     
     status = MQTT_Connect( &mqttContext, &connectInfo, NULL, 0,&sessionPresent, NULL, NULL);
     TEST_ASSERT_EQUAL( MQTTEventCallbackFailed, status );
-
-}
->>>>>>> b3fe686d
+}