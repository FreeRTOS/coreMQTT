/*
 * coreMQTT <DEVELOPMENT BRANCH>
 * Copyright (C) 2020 Amazon.com, Inc. or its affiliates.  All Rights Reserved.
 *
 * SPDX-License-Identifier: MIT
 *
 * Permission is hereby granted, free of charge, to any person obtaining a copy of
 * this software and associated documentation files (the "Software"), to deal in
 * the Software without restriction, including without limitation the rights to
 * use, copy, modify, merge, publish, distribute, sublicense, and/or sell copies of
 * the Software, and to permit persons to whom the Software is furnished to do so,
 * subject to the following conditions:
 *
 * The above copyright notice and this permission notice shall be included in all
 * copies or substantial portions of the Software.
 *
 * THE SOFTWARE IS PROVIDED "AS IS", WITHOUT WARRANTY OF ANY KIND, EXPRESS OR
 * IMPLIED, INCLUDING BUT NOT LIMITED TO THE WARRANTIES OF MERCHANTABILITY, FITNESS
 * FOR A PARTICULAR PURPOSE AND NONINFRINGEMENT. IN NO EVENT SHALL THE AUTHORS OR
 * COPYRIGHT HOLDERS BE LIABLE FOR ANY CLAIM, DAMAGES OR OTHER LIABILITY, WHETHER
 * IN AN ACTION OF CONTRACT, TORT OR OTHERWISE, ARISING FROM, OUT OF OR IN
 * CONNECTION WITH THE SOFTWARE OR THE USE OR OTHER DEALINGS IN THE SOFTWARE.
 */

/**
 * @file core_mqtt_utest.c
 * @brief Unit tests for functions in core_mqtt.h.
 */
#include <string.h>
#include <stdbool.h>
#include <stdint.h>

#include "unity.h"

/* Include paths for public enums, structures, and macros. */

/* #include "mock_core_mqttv5_serializer.h" */
/* #include "mock_core_mqttv5_state.h" */

#include "mock_core_mqtt_serializer.h"
#include "mock_core_mqtt_state.h"
#include "core_mqtt_config_defaults.h"

#include "core_mqtt.h"

/* Set network context to double pointer to buffer (uint8_t**). */
struct NetworkContext
{
    uint8_t ** buffer;
};

static MQTTStatus_t validateSubscribeReturn = MQTTSuccess;

/**
 * @brief MQTT client identifier.
 */
#define MQTT_CLIENT_IDENTIFIER                 "testclient"

/**
 * @brief A valid starting packet ID per MQTT spec. Start from 1.
 */
#define MQTT_FIRST_VALID_PACKET_ID             ( 1 )

/**
 * @brief A PINGREQ packet is always 2 bytes in size, defined by MQTT 3.1.1 spec.
 */
#define MQTT_PACKET_PINGREQ_SIZE               ( 2U )

/**
 * @brief A packet type not handled by MQTT_ProcessLoop.
 */
#define MQTT_PACKET_TYPE_INVALID               ( 0U )

/**
 * @brief Number of milliseconds in a second.
 */
#define MQTT_ONE_SECOND_TO_MS                  ( 1000U )

/**
 * @brief Length of the MQTT network buffer.
 */
#define MQTT_TEST_BUFFER_LENGTH                ( 128 )

/**
 * @brief Sample keep-alive interval that should be greater than 0.
 */
#define MQTT_SAMPLE_KEEPALIVE_INTERVAL_S       ( 1U )

/**
 * @brief Length of time spent for single test case with
 * multiple iterations spent in the process loop for coverage.
 */
#define MQTT_SAMPLE_PROCESS_LOOP_TIMEOUT_MS    ( 1U )

/**
 * @brief Zero timeout in the process loop implies one iteration.
 */
#define MQTT_NO_TIMEOUT_MS                     ( 0U )

/**
 * @brief Sample length of remaining serialized data.
 */
#define MQTT_SAMPLE_REMAINING_LENGTH           ( 64 )

/**
 * @brief Subtract this value from max value of global entry time
 * for the timer overflow test.
 */
#define MQTT_OVERFLOW_OFFSET                   ( 3 )

/**
 * @brief The number of times the "getTime()" function is called
 * within a single iteration of the #MQTT_ProcessLoop.
 *
 * This constant is used for the timer overflow test which checks
 * that the API can support normal behavior even if the timer
 * overflows.
 *
 * @note Currently, there are 6 calls within a single iteration.
 * This can change when the implementation changes which would be
 * caught through unit test failure.
 */
#define MQTT_TIMER_CALLS_PER_ITERATION         ( 6 )

/**
 * @brief Timeout for the timer overflow test.
 */
#define MQTT_TIMER_OVERFLOW_TIMEOUT_MS         ( 10 )

/**
 * @brief A sample network context that we set to NULL.
 */
#define MQTT_SAMPLE_NETWORK_CONTEXT            ( NULL )

/**
 * @brief Sample topic filter to subscribe to.
 */
#define MQTT_SAMPLE_TOPIC_FILTER               "iot"

/**
 * @brief Length of sample topic filter.
 */
#define MQTT_SAMPLE_TOPIC_FILTER_LENGTH        ( sizeof( MQTT_SAMPLE_TOPIC_FILTER ) - 1 )

/**
 * @brief Sample topic filter to subscribe to.
 */
#define MQTT_SAMPLE_TOPIC_FILTER1              "TopicFilter2"

/**
 * @brief Length of sample topic filter.
 */
#define MQTT_SAMPLE_TOPIC_FILTER_LENGTH1       ( sizeof( MQTT_SAMPLE_TOPIC_FILTER1 ) - 1 )

/**
 * @brief Sample topic filter to subscribe to.
 */
#define MQTT_SAMPLE_TOPIC_FILTER2              "SomeTopic"

/**
 * @brief Length of sample topic filter.
 */
#define MQTT_SAMPLE_TOPIC_FILTER_LENGTH2       ( sizeof( MQTT_SAMPLE_TOPIC_FILTER2 ) - 1 )

/**
 * @brief Sample topic filter to subscribe to.
 */
#define MQTT_SAMPLE_TOPIC_FILTER3              "iotTopicFilter"

/**
 * @brief Length of sample topic filter.
 */
#define MQTT_SAMPLE_TOPIC_FILTER_LENGTH3       ( sizeof( MQTT_SAMPLE_TOPIC_FILTER3 ) - 1 )


#define   TEST_TOPIC_ALIAS                     ( 2U )
#define   TEST_MSG_EXPIRY                      ( 100U )
#define   TEST_CONTENT_TYPE_LENGTH             ( 2 )
#define   TEST_CONTENT_TYPE                    ( "ab" )
#define   TEST_RESPONSE_TOPIC_LENGTH           ( 10 )
#define   TEST_RESPONSE_TOPIC                  ( "aaaaaaaaaa" )
#define   TEST_CORRELATION_DATA_LENGTH         ( 5 )
#define   TEST_CORRELATION_DATA                ( "abcde" )

/**
 * @brief Return values of mocked calls in MQTT_ProcessLoop(). Used by
 * `expectProcessLoopCalls`
 */
typedef struct ProcessLoopReturns
{
    MQTTStatus_t deserializeStatus;           /**< @brief Status after deserializing incoming packet. */
    MQTTPublishState_t stateAfterDeserialize; /**< @brief Publish state after deserializing incoming packet. */
    MQTTStatus_t updateStateStatus;           /**< @brief Status after updating publish state. */
    MQTTStatus_t serializeStatus;             /**< @brief Status after serializing a publish ack to send. */
    MQTTPublishState_t stateAfterSerialize;   /**< @brief Publish state after serializing an ack to send. */
    MQTTStatus_t processLoopStatus;           /**< @brief Return value of the process loop. */
    bool incomingPublish;                     /**< @brief Whether the incoming packet is a publish. */
    MQTTPublishInfo_t * pPubInfo;             /**< @brief Publish information to be returned by the deserializer. */
    uint32_t timeoutMs;                       /**< @brief The timeout value to call MQTT_ProcessLoop API with. */
} ProcessLoopReturns_t;

/**
 * @brief An opaque structure provided by the library to the #MQTTStorePacketForRetransmit function when using #MQTTStorePacketForRetransmit.
 */
struct MQTTVec
{
    TransportOutVector_t * pVector; /**< Pointer to transport vector. USER SHOULD NOT ACCESS THIS DIRECTLY - IT IS AN INTERNAL DETAIL AND CAN CHANGE. */
    size_t vectorLen;               /**< Length of the transport vector. USER SHOULD NOT ACCESS THIS DIRECTLY - IT IS AN INTERNAL DETAIL AND CAN CHANGE. */
};

/**
 * @brief Time at the beginning of each test. Note that this is not updated with
 * a real clock. Instead, we simply increment this variable.
 */
static uint32_t globalEntryTime = 0;

/**
 * @brief A static buffer used by the MQTT library for storing packet data.
 */
static uint8_t mqttBuffer[ MQTT_TEST_BUFFER_LENGTH ] = { 0 };

/**
 * @brief A static buffer used by the MQTT library for storing publishes for retransmiting purpose.
 */
static uint8_t * publishCopyBuffer = NULL;

/**
 * @brief Size of the publishCopyBuffer array
 */
static size_t publishCopyBufferSize = 0;

/**
 * @brief A flag to indicate whether event callback is called from
 * MQTT_ProcessLoop.
 */
static bool isEventCallbackInvoked = false;
static bool receiveOnce = false;
static MQTTStatus_t modifyIncomingPacketStatus = MQTTSuccess;

static const uint8_t SubscribeHeader[] =
{
    MQTT_PACKET_TYPE_SUBSCRIBE,                  /* Subscribe header. */
    0x10, 0x10,                                  /* Packet Length. */
    ( MQTT_FIRST_VALID_PACKET_ID >> 8 ),
    ( ( MQTT_FIRST_VALID_PACKET_ID ) & 0x00ffU ) /* Packet ID. */
};
static const size_t SubscribeHeaderLength = 5U;

static const uint8_t UnsubscribeHeader[] =
{
    MQTT_PACKET_TYPE_UNSUBSCRIBE,                /* Subscribe header. */
    0x12, 0x15,                                  /* Packet Length. */
    ( MQTT_FIRST_VALID_PACKET_ID >> 8 ),
    ( ( MQTT_FIRST_VALID_PACKET_ID ) & 0x00ffU ) /* Packet ID. */
};
static const size_t UnsubscribeHeaderLength = 5U;


/* ============================   UNITY FIXTURES ============================ */

/* Called before each test method. */
void setUp()
{
    memset( mqttBuffer, 0x0, sizeof( mqttBuffer ) );
    MQTT_State_strerror_IgnoreAndReturn( "DUMMY_MQTT_STATE" );

    globalEntryTime = 0;
}

/* Called after each test method. */
void tearDown()
{
}

/* Called at the beginning of the whole suite. */
void suiteSetUp()
{
    receiveOnce = 0;
}

/* Called at the end of the whole suite. */
int suiteTearDown( int numFailures )
{
    return numFailures;
}

/**
 * @brief Mock successful transport send, and write data into buffer for
 * verification.
 */
static int32_t mockSend( NetworkContext_t * pNetworkContext,
                         const void * pMessage,
                         size_t bytesToSend )
{
    const uint8_t * buffer = ( const uint8_t * ) pMessage;
    /* Treat network context as pointer to buffer for mocking. */
    uint8_t * mockNetwork = *( pNetworkContext->buffer );
    size_t bytesSent = 0;

    while( bytesSent++ < bytesToSend )
    {
        /* Write single byte and advance buffer. */
        *mockNetwork++ = *buffer++;
    }

    /* Move stream by bytes sent. */
    *( pNetworkContext->buffer ) = mockNetwork;

    return bytesToSend;
}

/* ========================================================================== */

/**
 * @brief A mocked timer query function that increments on every call. This
 * guarantees that only a single iteration runs in the ProcessLoop for ease
 * of testing.
 */
static uint32_t getTime( void )
{
    return globalEntryTime++;
}

static int32_t getTimeMockCallLimit = -1;

/**
 * @brief A mocked timer query function that increments on every call. This
 * guarantees that only a single iteration runs in the ProcessLoop for ease
 * of testing. Additionally, this tests whether the number of calls to this
 * function have exceeded than the set limit and asserts.
 */
static uint32_t getTimeMock( void )
{
    TEST_ASSERT_GREATER_THAN_INT32( -1, getTimeMockCallLimit-- );
    return globalEntryTime++;
}

static int32_t getTimeMockBigTimeStepCallLimit = -1;

/**
 * @brief A mocked timer query function that increments by MQTT_SEND_TIMEOUT_MS
 * to simulate the time consumed by a long running high priority task on every
 * call. Additionally, this tests whether the number of calls to this function
 * have exceeded than the set limit and asserts.
 */
static uint32_t getTimeMockBigTimeStep( void )
{
    TEST_ASSERT_GREATER_THAN_INT32( -1, getTimeMockBigTimeStepCallLimit-- );

    globalEntryTime += MQTT_SEND_TIMEOUT_MS;
    return globalEntryTime;
}

/**
 * @brief Mocked MQTT event callback.
 *
 * @param[in] pContext MQTT context pointer.
 * @param[in] pPacketInfo Packet Info pointer for the incoming packet.
 * @param[in] pDeserializedInfo Deserialized information from the incoming packet.
 */
static void eventCallback( MQTTContext_t * pContext,
                           MQTTPacketInfo_t * pPacketInfo,
                           MQTTDeserializedInfo_t * pDeserializedInfo,
                           MQTTSuccessFailReasonCode_t * pReasonCode,
                           MQTTPropBuilder_t * sendPropsBuffer,
                           MQTTPropBuilder_t * getPropsBuffer )
{
    ( void ) pContext;
    ( void ) pPacketInfo;
    ( void ) pDeserializedInfo;
    ( void ) pReasonCode;
    ( void ) sendPropsBuffer;
    ( void ) getPropsBuffer;

    /* Update the global state to indicate that event callback is invoked. */
    isEventCallbackInvoked = true;
    sendPropsBuffer->pBuffer = NULL;
}

/**
 * @brief Mocked MQTT event callback.
 *
 * @param[in] pContext MQTT context pointer.
 * @param[in] pPacketInfo Packet Info pointer for the incoming packet.
 * @param[in] pDeserializedInfo Deserialized information from the incoming packet.
 */

MQTTReasonCodeInfo_t GlobalAckInfo;


static void eventCallback2( MQTTContext_t * pContext,
                            MQTTPacketInfo_t * pPacketInfo,
                            MQTTDeserializedInfo_t * pDeserializedInfo,
                            MQTTSuccessFailReasonCode_t * pReasonCode,
                            MQTTPropBuilder_t * sendPropsBuffer,
                            MQTTPropBuilder_t * getPropsBuffer )
{
    ( void ) pContext;
    ( void ) pPacketInfo;
    ( void ) pDeserializedInfo;
    ( void ) getPropsBuffer;


    uint8_t buf[ 13 ];
    buf[ 0 ] = 0x26;
    buf[ 1 ] = 0x00;
    buf[ 2 ] = 0x02;
    buf[ 3 ] = 'a';
    buf[ 4 ] = 'b';
    buf[ 5 ] = 0x00;
    buf[ 6 ] = 0x02;
    buf[ 7 ] = 'c';
    buf[ 8 ] = 'd';
    buf[ 9 ] = 0x1F;
    buf[ 10 ] = 0x00;
    buf[ 11 ] = 0x01;
    buf[ 12 ] = 'e';

    *pReasonCode = MQTT_REASON_PUBREC_SUCCESS;
    sendPropsBuffer->pBuffer = buf;
    sendPropsBuffer->currentIndex = 13;
    isEventCallbackInvoked = true;
}
static void eventCallback3( MQTTContext_t * pContext,
                            MQTTPacketInfo_t * pPacketInfo,
                            MQTTDeserializedInfo_t * pDeserializedInfo,
                            MQTTSuccessFailReasonCode_t * pReasonCode,
                            MQTTPropBuilder_t * sendPropsBuffer,
                            MQTTPropBuilder_t * getPropsBuffer )
{
    ( void ) pContext;
    ( void ) pPacketInfo;
    ( void ) pDeserializedInfo;
    ( void ) pReasonCode;
    ( void ) sendPropsBuffer;
    ( void ) getPropsBuffer;

    isEventCallbackInvoked = true;

    *pReasonCode = MQTT_REASON_PUBREC_NOT_AUTHORIZED;
    sendPropsBuffer->pBuffer = NULL;
    sendPropsBuffer->currentIndex = 0;
    pDeserializedInfo->packetIdentifier = 0;
}

static void eventCallbackInvalidRC( MQTTContext_t * pContext,
                                    MQTTPacketInfo_t * pPacketInfo,
                                    MQTTDeserializedInfo_t * pDeserializedInfo,
                                    MQTTSuccessFailReasonCode_t * pReasonCode,
                                    MQTTPropBuilder_t * sendPropsBuffer,
                                    MQTTPropBuilder_t * getPropsBuffer )
{
    ( void ) pContext;
    ( void ) pPacketInfo;
    ( void ) pDeserializedInfo;
    ( void ) pReasonCode;
    ( void ) sendPropsBuffer;
    ( void ) getPropsBuffer;

    isEventCallbackInvoked = true;

    *pReasonCode = MQTT_REASON_SUBACK_GRANTED_QOS1;
    uint8_t buf[ 13 ];
    buf[ 0 ] = 0x26;
    buf[ 1 ] = 0x00;
    buf[ 2 ] = 0x02;
    buf[ 3 ] = 'a';
    buf[ 4 ] = 'b';
    buf[ 5 ] = 0x00;
    buf[ 6 ] = 0x02;
    buf[ 7 ] = 'c';
    buf[ 8 ] = 'd';
    buf[ 9 ] = 0x1F;
    buf[ 10 ] = 0x00;
    buf[ 11 ] = 0x01;
    buf[ 12 ] = 'e';

    sendPropsBuffer->pBuffer = buf;
    sendPropsBuffer->currentIndex = 13;
    pDeserializedInfo->packetIdentifier = 0;
}

/**
 * @brief Mocked MQTT event callback, sets connectStatus in pContext to NULL.
 * Only used for testing purposes, the callback should not modify the connectProperties.
 *
 * @param[in] pContext MQTT context pointer.
 * @param[in] pPacketInfo Packet Info pointer for the incoming packet.
 * @param[in] pDeserializedInfo Deserialized information from the incoming packet.
 */
static void eventCallbackConnectProperties( MQTTContext_t * pContext,
                                            MQTTPacketInfo_t * pPacketInfo,
                                            MQTTDeserializedInfo_t * pDeserializedInfo,
                                            MQTTSuccessFailReasonCode_t * pReasonCode,
                                            MQTTPropBuilder_t * sendPropsBuffer,
                                            MQTTPropBuilder_t * getPropsBuffer )
{
    ( void ) pPacketInfo;
    ( void ) pDeserializedInfo;
    ( void ) pReasonCode;
    ( void ) sendPropsBuffer;
    ( void ) getPropsBuffer;

    /* Update the global state to indicate that event callback is invoked. */
    pContext->connectStatus = MQTTNotConnected;
    isEventCallbackInvoked = true;
    sendPropsBuffer->pBuffer = NULL;
}

/**
 * @brief Mocked MQTT event callback.
 *
 * @param[in] pContext MQTT context pointer.
 * @param[in] pPacketInfo Packet Info pointer for the incoming packet.
 * @param[in] pDeserializedInfo Deserialized information from the incoming packet.
 */
static void eventCallback4( MQTTContext_t * pContext,
                            MQTTPacketInfo_t * pPacketInfo,
                            MQTTDeserializedInfo_t * pDeserializedInfo,
                            MQTTSuccessFailReasonCode_t * pReasonCode,
                            MQTTPropBuilder_t * sendPropsBuffer,
                            MQTTPropBuilder_t * getPropsBuffer )
{
    ( void ) pContext;
    ( void ) pPacketInfo;
    ( void ) pDeserializedInfo;
    ( void ) getPropsBuffer;
    uint8_t buf[ 10 ];

    /* Update the global state to indicate that event callback is invoked. */
    *pReasonCode = MQTT_REASON_PUBREC_IMPLEMENTATION_SPECIFIC_ERROR;
    isEventCallbackInvoked = true;
    sendPropsBuffer->pBuffer = buf;
    sendPropsBuffer->currentIndex = 0;
}

static uint8_t * MQTTV5_SerializeAckFixed_cb( uint8_t * pIndex,
                                              uint8_t packetType,
                                              uint16_t packetId,
                                              size_t remainingLength,
                                              MQTTSuccessFailReasonCode_t reasonCode,
                                              int numcallbacks )
{
    ( void ) packetType;
    ( void ) packetId;
    ( void ) remainingLength;
    ( void ) reasonCode;
    ( void ) numcallbacks;

    return pIndex;
}

MQTTStatus_t MQTT_SerializeAck_StubSuccess( const MQTTFixedBuffer_t * pFixedBuffer,
                                            uint8_t packetType,
                                            uint16_t packetId )
{
    ( void ) pFixedBuffer;
    ( void ) packetType;
    ( void ) packetId;
    return MQTTSuccess;
}

static uint8_t * MQTTV5_SerializeDisconnectFixed_cb( uint8_t * pIndex,
                                                     MQTTSuccessFailReasonCode_t reasonCode,
                                                     size_t remainingLength,
                                                     int numcallbacks )
{
    ( void ) pIndex;
    ( void ) reasonCode;
    ( void ) remainingLength;
    ( void ) numcallbacks;

    return pIndex;
}



/**
 * @brief Mocked successful transport writev.
 *
 * @param[in] tcpSocket TCP socket.
 * @param[in] pMessage vectors to send
 * @param[in] bytesToWrite number of vectors
 *
 * @return Number of bytes sent; negative value on error;
 * 0 for timeout or 0 bytes sent.
 */
static int32_t transportWritevSuccess( NetworkContext_t * pNetworkContext,
                                       TransportOutVector_t * pIoVectorIterator,
                                       size_t vectorsToBeSent )
{
    TEST_ASSERT_EQUAL( MQTT_SAMPLE_NETWORK_CONTEXT, pNetworkContext );
    int32_t bytesToWrite = 0;
    size_t i;

    for( i = 0; i < vectorsToBeSent; ++i )
    {
        bytesToWrite += pIoVectorIterator->iov_len;
        pIoVectorIterator++;
    }

    return bytesToWrite;
}

/**
 * @brief Mocked successful publish store function.
 *
 * @param[in] pContext initialised mqtt context.
 * @param[in] packetId packet id
 * @param[in] pIoVec array of transportout vectors
 * @param[in] ioVecCount number of vectors in the array
 *
 * @return true if store is successful else false
 */
bool publishStoreCallbackSuccess( struct MQTTContext * pContext,
                                  uint16_t packetId,
                                  MQTTVec_t * pMqttVec )
{
    ( void ) pContext;
    ( void ) packetId;
    ( void ) pMqttVec;

    return true;
}

/**
 * @brief Mocked failed publish store function.
 *
 * @param[in] pContext initialised mqtt context.
 * @param[in] packetId packet id
 * @param[in] pIoVec array of transportout vectors
 * @param[in] ioVecCount number of vectors in the array
 *
 * @return true if store is successful else false
 */
bool publishStoreCallbackFailed( struct MQTTContext * pContext,
                                 uint16_t packetId,
                                 MQTTVec_t * pMqttVec )
{
    ( void ) pContext;
    ( void ) packetId;
    ( void ) pMqttVec;

    return false;
}

/**
 * @brief Mocked successful publish retrieve function.
 *
 * @param[in] pContext initialised mqtt context.
 * @param[in] packetId packet id
 * @param[in] pIoVec array of transportout vectors
 * @param[in] ioVecCount number of vectors in the array
 *
 * @return true if retrieve is successful else false
 */
bool publishRetrieveCallbackSuccess( struct MQTTContext * pContext,
                                     uint16_t packetId,
                                     uint8_t ** pPacket,
                                     size_t * pPacketSize )
{
    ( void ) pContext;
    ( void ) packetId;

    *pPacket = publishCopyBuffer;
    *pPacketSize = publishCopyBufferSize;

    return true;
}

/**
 * @brief Mocked publish retrieve function. Succeeds once then fails
 *
 * @param[in] pContext initialised mqtt context.
 * @param[in] packetId packet id
 * @param[in] pIoVec array of transportout vectors
 * @param[in] ioVecCount number of vectors in the array
 *
 * @return true if retrieve is successful else false
 */
bool publishRetrieveCallbackSuccessThenFail( struct MQTTContext * pContext,
                                             uint16_t packetId,
                                             uint8_t ** pPacket,
                                             size_t * pPacketSize )
{
    ( void ) pContext;
    ( void ) packetId;

    bool ret = true;
    static int count = 0;

    *pPacket = publishCopyBuffer;
    *pPacketSize = publishCopyBufferSize;

    if( count != 0 )
    {
        count = 0;
        ret = false;
    }

    count++;

    return ret;
}

/**
 * @brief Mocked failed publish retrieve function.
 *
 * @param[in] pContext initialised mqtt context.
 * @param[in] packetId packet id
 * @param[in] pIoVec array of transportout vectors
 * @param[in] ioVecCount number of vectors in the array
 *
 * @return true if retrieve is successful else false
 */
bool publishRetrieveCallbackFailed( struct MQTTContext * pContext,
                                    uint16_t packetId,
                                    uint8_t ** pPacket,
                                    size_t * pPacketSize )
{
    ( void ) pContext;
    ( void ) packetId;
    ( void ) pPacket;
    ( void ) pPacketSize;

    return false;
}

/**
 * @brief Mocked publish clear function.
 *
 * @param[in] pContext initialised mqtt context.
 * @param[in] packetId packet id
 *
 * @return true if clear is successful else false
 */
void publishClearCallback( struct MQTTContext * pContext,
                           uint16_t packetId )
{
    ( void ) pContext;
    ( void ) packetId;
}

static void verifyEncodedTopicString( TransportOutVector_t * pIoVectorIterator,
                                      char * pTopicFilter,
                                      size_t topicFilterLength,
                                      MQTTQoS_t topicQos,
                                      int32_t * pBytesToWrite )
{
    /* Encoded topic length. */
    uint8_t serializedLength[ 2 ];
    const uint8_t * buffer;
    size_t length;

    serializedLength[ 0 ] = ( uint8_t ) ( topicFilterLength >> 8 );
    serializedLength[ 1 ] = ( uint8_t ) ( topicFilterLength & 0x00ffU );

    buffer = pIoVectorIterator[ 0 ].iov_base;
    length = pIoVectorIterator[ 0 ].iov_len;

    TEST_ASSERT_EQUAL( 2U, length );
    TEST_ASSERT_EQUAL_UINT8_ARRAY( serializedLength, buffer, 2U );
    ( *pBytesToWrite ) += length;

    buffer = pIoVectorIterator[ 1 ].iov_base;
    length = pIoVectorIterator[ 1 ].iov_len;

    /* Encoded topic string. */
    TEST_ASSERT_EQUAL( topicFilterLength, length );
    TEST_ASSERT_EQUAL_UINT8_ARRAY( pTopicFilter, buffer, topicFilterLength );
    ( *pBytesToWrite ) += length;

    buffer = pIoVectorIterator[ 2 ].iov_base;
    length = pIoVectorIterator[ 2 ].iov_len;

    /* Encoded QoS. */
    TEST_ASSERT_EQUAL( 1U, length );
    TEST_ASSERT_EQUAL_UINT8( topicQos, *buffer );
    ( *pBytesToWrite ) += length;
}

static void verifyEncodedTopicStringUnsubscribe( TransportOutVector_t * pIoVectorIterator,
                                                 char * pTopicFilter,
                                                 size_t topicFilterLength,
                                                 int32_t * pBytesToWrite )
{
    /* Encoded topic length. */
    uint8_t serializedLength[ 2 ];
    const uint8_t * buffer;
    size_t length;

    serializedLength[ 0 ] = ( uint8_t ) ( topicFilterLength >> 8 );
    serializedLength[ 1 ] = ( uint8_t ) ( topicFilterLength & 0x00ffU );

    buffer = pIoVectorIterator[ 0 ].iov_base;
    length = pIoVectorIterator[ 0 ].iov_len;

    TEST_ASSERT_EQUAL( 2U, length );
    TEST_ASSERT_EQUAL_UINT8_ARRAY( serializedLength, buffer, 2U );
    ( *pBytesToWrite ) += length;

    buffer = pIoVectorIterator[ 1 ].iov_base;
    length = pIoVectorIterator[ 1 ].iov_len;

    /* Encoded topic string. */
    TEST_ASSERT_EQUAL( topicFilterLength, length );
    TEST_ASSERT_EQUAL_UINT8_ARRAY( pTopicFilter, buffer, topicFilterLength );
    ( *pBytesToWrite ) += length;
}

/**
 * @brief Mocked transport writev to verify correct subscription
 * packet.
 *
 * @param[in] tcpSocket TCP socket.
 * @param[in] pMessage vectors to send
 * @param[in] bytesToWrite number of vectors
 *
 * @return Number of bytes sent; negative value on error;
 * 0 for timeout or 0 bytes sent.
 */
static int32_t transportWritevSubscribeSuccess( NetworkContext_t * pNetworkContext,
                                                TransportOutVector_t * pIoVectorIterator,
                                                size_t vectorsToBeSent )
{
    TEST_ASSERT_EQUAL( MQTT_SAMPLE_NETWORK_CONTEXT, pNetworkContext );
    int32_t bytesToWrite = 0;
    static int writeCount = 0;
    const uint8_t * buffer;
    size_t length;

    /* The header. */
    if( writeCount == 0 )
    {
        TEST_ASSERT_EQUAL( 5, vectorsToBeSent );

        buffer = pIoVectorIterator->iov_base;
        length = pIoVectorIterator->iov_len;

        TEST_ASSERT_EQUAL( length, SubscribeHeaderLength );
        TEST_ASSERT_EQUAL_UINT8_ARRAY( ( uint8_t * ) SubscribeHeader, buffer, SubscribeHeaderLength );

        bytesToWrite += length;
        pIoVectorIterator++;
        /* Property Length */
        buffer = pIoVectorIterator[ 0 ].iov_base;
        length = pIoVectorIterator[ 0 ].iov_len;

        TEST_ASSERT_EQUAL( 1, length );
        TEST_ASSERT_EQUAL_UINT8( 0x00, *buffer );

        bytesToWrite += length;
        pIoVectorIterator++;

        /* First topic filter. */
        verifyEncodedTopicString( pIoVectorIterator,
                                  MQTT_SAMPLE_TOPIC_FILTER,
                                  MQTT_SAMPLE_TOPIC_FILTER_LENGTH,
                                  MQTTQoS1,
                                  &bytesToWrite );

        writeCount++;

        pIoVectorIterator += 3;
    }
    else if( writeCount == 1 )
    {
        TEST_ASSERT_EQUAL( 6, vectorsToBeSent );

        /* Second topic filter. */
        verifyEncodedTopicString( pIoVectorIterator,
                                  MQTT_SAMPLE_TOPIC_FILTER1,
                                  MQTT_SAMPLE_TOPIC_FILTER_LENGTH1,
                                  MQTTQoS2,
                                  &bytesToWrite );

        pIoVectorIterator += 3;

        /* Third topic filter. */
        verifyEncodedTopicString( pIoVectorIterator,
                                  MQTT_SAMPLE_TOPIC_FILTER2,
                                  MQTT_SAMPLE_TOPIC_FILTER_LENGTH2,
                                  MQTTQoS0,
                                  &bytesToWrite );

        writeCount++;
    }
    else if( writeCount == 2 )
    {
        TEST_ASSERT_EQUAL( 3, vectorsToBeSent );

        /* Fourth topic filter. */
        verifyEncodedTopicString( pIoVectorIterator,
                                  MQTT_SAMPLE_TOPIC_FILTER3,
                                  MQTT_SAMPLE_TOPIC_FILTER_LENGTH3,
                                  MQTTQoS1,
                                  &bytesToWrite );

        writeCount++;
    }
    else
    {
        bytesToWrite = -1;
    }

    return bytesToWrite;
}

/**
 * @brief Mocked transport writev to verify correct subscription
 * packet.
 *
 * @param[in] tcpSocket TCP socket.
 * @param[in] pMessage vectors to send
 * @param[in] bytesToWrite number of vectors
 *
 * @return Number of bytes sent; negative value on error;
 * 0 for timeout or 0 bytes sent.
 */
static int32_t transportWritevUnsubscribeSuccess( NetworkContext_t * pNetworkContext,
                                                  TransportOutVector_t * pIoVectorIterator,
                                                  size_t vectorsToBeSent )
{
    TEST_ASSERT_EQUAL( MQTT_SAMPLE_NETWORK_CONTEXT, pNetworkContext );
    int32_t bytesToWrite = 0;
    static int writeCount = 0;
    const uint8_t * buffer;
    size_t length;

    /* The header. */
    if( writeCount == 0 )
    {
        TEST_ASSERT_EQUAL( 6, vectorsToBeSent );

        buffer = pIoVectorIterator->iov_base;
        length = pIoVectorIterator->iov_len;

        TEST_ASSERT_EQUAL( length, UnsubscribeHeaderLength );
        TEST_ASSERT_EQUAL_UINT8_ARRAY( ( uint8_t * ) UnsubscribeHeader, buffer, UnsubscribeHeaderLength );

        bytesToWrite += length;
        pIoVectorIterator++;

        buffer = pIoVectorIterator[ 0 ].iov_base;
        length = pIoVectorIterator[ 0 ].iov_len;

        TEST_ASSERT_EQUAL( 1, length );
        TEST_ASSERT_EQUAL_UINT8( 0x00, *buffer );

        bytesToWrite += length;
        pIoVectorIterator++;

        /* First topic filter. */
        verifyEncodedTopicStringUnsubscribe( pIoVectorIterator,
                                             MQTT_SAMPLE_TOPIC_FILTER,
                                             MQTT_SAMPLE_TOPIC_FILTER_LENGTH,
                                             &bytesToWrite );

        pIoVectorIterator += 2;

        /* Second topic filter. */
        verifyEncodedTopicStringUnsubscribe( pIoVectorIterator,
                                             MQTT_SAMPLE_TOPIC_FILTER1,
                                             MQTT_SAMPLE_TOPIC_FILTER_LENGTH1,
                                             &bytesToWrite );

        writeCount++;
    }
    else if( writeCount == 1 )
    {
        TEST_ASSERT_EQUAL( 4, vectorsToBeSent );

        /* Third topic filter. */
        verifyEncodedTopicStringUnsubscribe( pIoVectorIterator,
                                             MQTT_SAMPLE_TOPIC_FILTER2,
                                             MQTT_SAMPLE_TOPIC_FILTER_LENGTH2,
                                             &bytesToWrite );

        pIoVectorIterator += 2;

        /* Fourth topic filter. */
        verifyEncodedTopicStringUnsubscribe( pIoVectorIterator,
                                             MQTT_SAMPLE_TOPIC_FILTER3,
                                             MQTT_SAMPLE_TOPIC_FILTER_LENGTH3,
                                             &bytesToWrite );

        writeCount++;
    }
    else
    {
        bytesToWrite = -1;
    }

    return bytesToWrite;
}

/**
 * @brief Mocked failed transport writev.
 *
 * @param[in] tcpSocket TCP socket.
 * @param[in] pMessage vectors to send
 * @param[in] bytesToWrite number of vectors
 *
 * @return Number of bytes sent; negative value on error;
 * 0 for timeout or 0 bytes sent.
 */
static int32_t transportWritevFail( NetworkContext_t * pNetworkContext,
                                    TransportOutVector_t * pIoVectorIterator,
                                    size_t vectorsToBeSent )
{
    TEST_ASSERT_EQUAL( MQTT_SAMPLE_NETWORK_CONTEXT, pNetworkContext );
    int32_t bytesToWrite = 0;
    size_t i;

    for( i = 0; i < vectorsToBeSent; ++i )
    {
        bytesToWrite += pIoVectorIterator->iov_len;
        pIoVectorIterator++;
    }

    return bytesToWrite + 3;
}

static int32_t transportWritevError( NetworkContext_t * pNetworkContext,
                                     TransportOutVector_t * pIoVectorIterator,
                                     size_t vectorsToBeSent )
{
    ( void ) vectorsToBeSent;
    ( void ) pIoVectorIterator;

    TEST_ASSERT_EQUAL( MQTT_SAMPLE_NETWORK_CONTEXT, pNetworkContext );

    return -1;
}

/**
 * @brief Mocked successful transport send.
 *
 * @param[in] tcpSocket TCP socket.
 * @param[in] pMessage Data to send.
 * @param[in] bytesToWrite Length of data to send.
 *
 * @return Number of bytes sent; negative value on error;
 * 0 for timeout or 0 bytes sent.
 */
static int32_t transportSendSuccess( NetworkContext_t * pNetworkContext,
                                     const void * pBuffer,
                                     size_t bytesToWrite )
{
    TEST_ASSERT_EQUAL( MQTT_SAMPLE_NETWORK_CONTEXT, pNetworkContext );
    ( void ) pBuffer;
    return bytesToWrite;
}

/**
 * @brief Mocked failed transport send.
 */
static int32_t transportSendFailure( NetworkContext_t * pNetworkContext,
                                     const void * pBuffer,
                                     size_t bytesToWrite )
{
    ( void ) pNetworkContext;
    ( void ) pBuffer;
    ( void ) bytesToWrite;
    LogError( ( "transportSendFailure" ) );
    return -1;
}

/**
 * @brief Mocked transport send that always returns 0 bytes sent.
 */
static int32_t transportSendNoBytes( NetworkContext_t * pNetworkContext,
                                     const void * pBuffer,
                                     size_t bytesToWrite )
{
    ( void ) pNetworkContext;
    ( void ) pBuffer;
    ( void ) bytesToWrite;
    return 0;
}

/**
 * @brief Mocked transport send that succeeds then fails.
 */
static int32_t transportSendSucceedThenFail( NetworkContext_t * pNetworkContext,
                                             const void * pMessage,
                                             size_t bytesToSend )
{
    int32_t retVal = bytesToSend;
    static int counter = 0;

    ( void ) pNetworkContext;
    ( void ) pMessage;

    if( counter++ )
    {
        retVal = -1;
        counter = 0;
    }

    return retVal;
}

/**
 * @brief Mocked transport send that succeeds when sending connect then fails after that.
 */
static int32_t transportSendSucceedThenFailAfterConnect( NetworkContext_t * pNetworkContext,
                                                         const void * pMessage,
                                                         size_t bytesToSend )
{
    int32_t retVal = bytesToSend;
    static int counter = 0;

    ( void ) pNetworkContext;
    ( void ) pMessage;

    counter++;

    if( counter == 4 )
    {
        retVal = -1;
        counter = 0;
    }

    LogError( ( "transportSendSucceedThenFailAfterConnect: %d", retVal ) );
    return retVal;
}

/**
 * @brief Mocked transport send that only sends half of the bytes.
 */
static int32_t transportWritevPartialByte( NetworkContext_t * pNetworkContext,
                                           TransportOutVector_t * pIoVectorIterator,
                                           size_t vectorsToBeSent )
{
    int32_t bytesToWrite = 0;
    size_t i;

    ( void ) pNetworkContext;

    for( i = 0; i < vectorsToBeSent; ++i )
    {
        bytesToWrite += pIoVectorIterator->iov_len;
        pIoVectorIterator++;
    }

    if( bytesToWrite > 1 )
    {
        bytesToWrite /= 2;
    }

    return bytesToWrite;
}

/**
 * @brief Mocked successful transport read.
 *
 * @param[in] tcpSocket TCP socket.
 * @param[out] pBuffer Buffer for receiving data.
 * @param[in] bytesToRead Size of pBuffer.
 *
 * @return Number of bytes received; negative value on error.
 */
static int32_t transportRecvSuccess( NetworkContext_t * pNetworkContext,
                                     void * pBuffer,
                                     size_t bytesToRead )
{
    TEST_ASSERT_EQUAL( MQTT_SAMPLE_NETWORK_CONTEXT, pNetworkContext );
    ( void ) pBuffer;
    return bytesToRead;
}

static int32_t transportRecvOneSuccessOneFail( NetworkContext_t * pNetworkContext,
                                               void * pBuffer,
                                               size_t bytesToRead )
{
    TEST_ASSERT_EQUAL( MQTT_SAMPLE_NETWORK_CONTEXT, pNetworkContext );
    ( void ) pBuffer;

    if( receiveOnce == false )
    {
        receiveOnce = true;
        return bytesToRead;
    }
    else
    {
        return -1;
    }
}

/**
 * @brief Mocked failed transport read.
 */
static int32_t transportRecvFailure( NetworkContext_t * pNetworkContext,
                                     void * pBuffer,
                                     size_t bytesToRead )
{
    ( void ) pNetworkContext;
    ( void ) pBuffer;
    ( void ) bytesToRead;
    return -1;
}

/**
 * @brief Mocked transport reading one byte at a time.
 */
static int32_t transportRecvOneByte( NetworkContext_t * pNetworkContext,
                                     void * pBuffer,
                                     size_t bytesToRead )
{
    ( void ) pNetworkContext;
    ( void ) pBuffer;
    ( void ) bytesToRead;
    return 1;
}


/**
 * @brief Initialize the transport interface with the mocked functions for
 * send and receive.
 *
 * @brief param[in] pTransport The transport interface to use with the context.
 */
static void setupTransportInterface( TransportInterface_t * pTransport )
{
    pTransport->pNetworkContext = MQTT_SAMPLE_NETWORK_CONTEXT;
    pTransport->send = transportSendSuccess;
    pTransport->recv = transportRecvSuccess;
    pTransport->writev = transportWritevSuccess;
}

/**
 * @brief Initialize pNetworkBuffer using static buffer.
 *
 * @param[in] pNetworkBuffer Network buffer provided for the context.
 */
static void setupNetworkBuffer( MQTTFixedBuffer_t * const pNetworkBuffer )
{
    pNetworkBuffer->pBuffer = mqttBuffer;
    pNetworkBuffer->size = MQTT_TEST_BUFFER_LENGTH;
}

static int32_t transportRecvNoData( NetworkContext_t * pNetworkContext,
                                    void * pBuffer,
                                    size_t bytesToRead )
{
    ( void ) pNetworkContext;
    ( void ) pBuffer;
    ( void ) bytesToRead;
    return 0;
}

/**
 * @brief A mocked timer function that could be used on a device with no system
 * time.
 */
static uint32_t getTimeDummy( void )
{
    return 0;
}

/**
 * @brief Zero out a #ProcessLoopReturns_t.
 *
 * @param[in] pExpectParams Pointer to struct to reset.
 */
static void resetProcessLoopParams( ProcessLoopReturns_t * pExpectParams )
{
    pExpectParams->deserializeStatus = MQTTSuccess;
    pExpectParams->stateAfterDeserialize = MQTTStateNull;
    pExpectParams->updateStateStatus = MQTTSuccess;
    pExpectParams->serializeStatus = MQTTSuccess;
    pExpectParams->stateAfterSerialize = MQTTStateNull;
    pExpectParams->processLoopStatus = MQTTSuccess;
    pExpectParams->incomingPublish = false;
    pExpectParams->pPubInfo = NULL;
    pExpectParams->timeoutMs = MQTT_NO_TIMEOUT_MS;
}

/**
 * @brief create default ackPropsBuilder
 *
 * @param[out] pAckPropsBuilder ackPropsBuilder to initialize
 */
static void setupackPropsBuilder( MQTTPropBuilder_t * pAckPropsBuilder )
{
    uint8_t ackPropsBuf[ 500 ];
    size_t ackPropsBufLength = sizeof( ackPropsBuf );

    pAckPropsBuilder->pBuffer = ackPropsBuf;
    pAckPropsBuilder->currentIndex = 0;
    pAckPropsBuilder->bufferLength = ackPropsBufLength;
    pAckPropsBuilder->fieldSet = 0;
}

/**
 * @brief create default context
 *
 * @param[out] context to initialize
 */
static void setUPContext( MQTTContext_t * mqttContext )
{
    MQTTStatus_t mqttStatus;
    static TransportInterface_t transport = { 0 };
    static MQTTFixedBuffer_t networkBuffer = { 0 };
    static MQTTPubAckInfo_t incomingRecords[ 10 ] = { 0 };
    static MQTTPubAckInfo_t outgoingRecords[ 10 ] = { 0 };

    setupTransportInterface( &transport );
    setupNetworkBuffer( &networkBuffer );

    memset( mqttContext, 0x0, sizeof( MQTTContext_t ) );

    uint8_t ackPropsBuf[ 500 ];
    size_t ackPropsBufLength = sizeof( ackPropsBuf );

    mqttStatus = MQTT_Init( mqttContext,
                            &transport,
                            getTime,
                            eventCallback,
                            &networkBuffer );
    TEST_ASSERT_EQUAL( MQTTSuccess, mqttStatus );
    MQTTPropBuilder_t ackPropsBuffer;
    setupackPropsBuilder( &ackPropsBuffer );
    mqttContext->ackPropsBuffer = ackPropsBuffer;
    MQTT_PropertyBuilder_Init_ExpectAnyArgsAndReturn( MQTTSuccess );
    mqttStatus = MQTT_InitStatefulQoS( mqttContext,
                                       outgoingRecords,
                                       10,
                                       incomingRecords,
                                       10, ackPropsBuf, ackPropsBufLength );
    TEST_ASSERT_EQUAL( MQTTSuccess, mqttStatus );
}

uint8_t currentPacketType;

/**
 * @brief This helper function is used to expect any calls from the process loop
 * to mocked functions belonging to an external header file. Its parameters
 * are used to provide return values for these mocked functions.
 */
static void expectProcessLoopCalls( MQTTContext_t * const pContext,
                                    ProcessLoopReturns_t * pExpectParams )
{
    MQTTStatus_t mqttStatus = MQTTSuccess;
    MQTTPacketInfo_t incomingPacket = { 0 };
    size_t pingreqSize = MQTT_PACKET_PINGREQ_SIZE;
    bool expectMoreCalls = true;
    /* Copy values passed in the parameter struct. */
    MQTTStatus_t deserializeStatus = pExpectParams->deserializeStatus;
    MQTTPublishState_t stateAfterDeserialize = pExpectParams->stateAfterDeserialize;
    MQTTStatus_t updateStateStatus = pExpectParams->updateStateStatus;
    MQTTStatus_t serializeStatus = pExpectParams->serializeStatus;
    MQTTPublishState_t stateAfterSerialize = pExpectParams->stateAfterSerialize;
    MQTTStatus_t processLoopStatus = pExpectParams->processLoopStatus;
    bool incomingPublish = pExpectParams->incomingPublish;
    MQTTPublishInfo_t * pPubInfo = pExpectParams->pPubInfo;
    uint32_t packetTxTimeoutMs = 0U;

    /* Modify incoming packet depending on type to be tested. */
    incomingPacket.type = currentPacketType;
    incomingPacket.remainingLength = MQTT_SAMPLE_REMAINING_LENGTH;
    incomingPacket.headerLength = MQTT_SAMPLE_REMAINING_LENGTH;

    MQTT_ProcessIncomingPacketTypeAndLength_ExpectAnyArgsAndReturn( MQTTSuccess );
    MQTT_ProcessIncomingPacketTypeAndLength_ReturnThruPtr_pIncomingPacket( &incomingPacket );

    /* More calls are expected only with the following packet types. */
    if( ( currentPacketType != MQTT_PACKET_TYPE_PUBLISH ) &&
        ( currentPacketType != MQTT_PACKET_TYPE_PUBACK ) &&
        ( currentPacketType != MQTT_PACKET_TYPE_PUBREC ) &&
        ( currentPacketType != MQTT_PACKET_TYPE_PUBREL ) &&
        ( currentPacketType != MQTT_PACKET_TYPE_PUBCOMP ) &&
        ( currentPacketType != MQTT_PACKET_TYPE_PINGRESP ) &&
        ( currentPacketType != MQTT_PACKET_TYPE_SUBACK ) &&
        ( currentPacketType != MQTT_PACKET_TYPE_UNSUBACK ) )
    {
        expectMoreCalls = false;
    }

    /* When no data is available, the process loop tries to send a PINGREQ. */
    if( modifyIncomingPacketStatus == MQTTNoDataAvailable )
    {
        packetTxTimeoutMs = 1000U * ( uint32_t ) pContext->keepAliveIntervalSec;

        if( PACKET_TX_TIMEOUT_MS < packetTxTimeoutMs )
        {
            packetTxTimeoutMs = PACKET_TX_TIMEOUT_MS;
        }

        if( pContext->waitingForPingResp == false )
        {
            if( ( ( packetTxTimeoutMs != 0U ) &&
                  ( ( globalEntryTime - pContext->lastPacketTxTime ) >= packetTxTimeoutMs ) ) ||
                ( ( PACKET_RX_TIMEOUT_MS != 0U ) &&
                  ( ( globalEntryTime - pContext->lastPacketRxTime ) >= PACKET_RX_TIMEOUT_MS ) ) )
            {
                MQTT_GetPingreqPacketSize_ExpectAnyArgsAndReturn( MQTTSuccess );
                /* Replace pointer parameter being passed to the method. */
                MQTT_GetPingreqPacketSize_ReturnThruPtr_pPacketSize( &pingreqSize );
                MQTT_SerializePingreq_ExpectAnyArgsAndReturn( serializeStatus );
            }
        }

        expectMoreCalls = false;
    }

    /* Deserialize based on the packet type (PUB or ACK) being received. */
    if( expectMoreCalls )
    {
        if( incomingPublish )
        {
            MQTT_DeserializePublish_ExpectAnyArgsAndReturn( deserializeStatus );

            if( pPubInfo != NULL )
            {
                MQTT_DeserializePublish_ReturnThruPtr_pPublishInfo( pPubInfo );
            }
        }
        else if( currentPacketType == MQTT_PACKET_TYPE_PINGRESP )
        {
            MQTT_DeserializeAck_ExpectAnyArgsAndReturn( deserializeStatus );
        }
        else if( ( currentPacketType == MQTT_PACKET_TYPE_SUBACK ) || ( currentPacketType == MQTT_PACKET_TYPE_UNSUBACK ) )
        {
            MQTT_DeserializeAck_ExpectAnyArgsAndReturn( deserializeStatus );
        }
        else
        {
            MQTT_DeserializeAck_ExpectAnyArgsAndReturn( deserializeStatus );
        }

        if( ( deserializeStatus != MQTTSuccess ) ||
            ( currentPacketType == MQTT_PACKET_TYPE_PINGRESP ) ||
            ( currentPacketType == MQTT_PACKET_TYPE_SUBACK ) ||
            ( currentPacketType == MQTT_PACKET_TYPE_UNSUBACK ) )
        {
            expectMoreCalls = false;
        }
    }

    /* Update state based on the packet type (PUB or ACK) being received. */
    if( expectMoreCalls )
    {
        if( incomingPublish )
        {
            MQTT_UpdateStatePublish_ExpectAnyArgsAndReturn( updateStateStatus );
            MQTT_UpdateStatePublish_ReturnThruPtr_pNewState( &stateAfterDeserialize );
        }
        else
        {
            MQTT_UpdateStateAck_ExpectAnyArgsAndReturn( updateStateStatus );
            MQTT_UpdateStateAck_ReturnThruPtr_pNewState( &stateAfterDeserialize );
        }

        if( stateAfterDeserialize == MQTTPublishDone )
        {
            expectMoreCalls = false;
        }
        else
        {
            switch( updateStateStatus )
            {
                case MQTTSuccess:
                    expectMoreCalls = true;
                    break;

                case MQTTStateCollision:
                    /* Execution will continue regardless of the dup flag. */
                    expectMoreCalls = true;
                    MQTT_CalculateStatePublish_ExpectAnyArgsAndReturn( stateAfterDeserialize );
                    break;

                default:
                    expectMoreCalls = false;
            }
        }
    }

    /* Serialize the packet to be sent in response to the received packet. */
    if( expectMoreCalls )
    {
        if( ( updateStateStatus != MQTTStateCollision ) && ( pContext->ackPropsBuffer.pBuffer != NULL ) )
        {
            MQTT_ValidatePublishAckProperties_ExpectAnyArgsAndReturn( MQTTSuccess );
            MQTT_SerializeAckFixed_Stub( MQTTV5_SerializeAckFixed_cb );
            MQTT_GetAckPacketSize_ExpectAnyArgsAndReturn( serializeStatus );
        }
        else
        {
            MQTT_SerializeAck_ExpectAnyArgsAndReturn( serializeStatus );
        }

        if( serializeStatus != MQTTSuccess )
        {
            expectMoreCalls = false;
        }
    }

    if( expectMoreCalls && ( pContext->connectStatus != MQTTConnected ) )
    {
        expectMoreCalls = false;
    }

    /* Update the state based on the sent packet. */
    if( expectMoreCalls )
    {
        MQTT_UpdateStateAck_ExpectAnyArgsAndReturn( ( stateAfterSerialize == MQTTStateNull ) ?
                                                    MQTTIllegalState : MQTTSuccess );
        MQTT_UpdateStateAck_ReturnThruPtr_pNewState( &stateAfterSerialize );
    }

    /* Expect the above calls when running MQTT_ProcessLoop. */

    mqttStatus = MQTT_ProcessLoop( pContext );
    TEST_ASSERT_EQUAL( processLoopStatus, mqttStatus );

    /* Any final assertions to end the test. */
    if( mqttStatus == MQTTSuccess )
    {
        if( currentPacketType == MQTT_PACKET_TYPE_PUBLISH )
        {
            TEST_ASSERT_TRUE( pContext->controlPacketSent );
        }

        if( currentPacketType == MQTT_PACKET_TYPE_PINGRESP )
        {
            TEST_ASSERT_FALSE( pContext->waitingForPingResp );
        }
    }
}

/* ========================================================================== */

/**
 * @brief Test that MQTT_Init is able to update the context object correctly.
 */
void test_MQTT_Init_Happy_Path( void )
{
    MQTTStatus_t mqttStatus = { 0 };
    MQTTContext_t context = { 0 };
    TransportInterface_t transport = { 0 };
    MQTTFixedBuffer_t networkBuffer = { 0 };

    setupTransportInterface( &transport );
    setupNetworkBuffer( &networkBuffer );

    mqttStatus = MQTT_Init( &context, &transport, getTime, eventCallback, &networkBuffer );
    TEST_ASSERT_EQUAL( MQTTSuccess, mqttStatus );
    TEST_ASSERT_EQUAL( MQTTNotConnected, context.connectStatus );
    TEST_ASSERT_EQUAL( MQTT_FIRST_VALID_PACKET_ID, context.nextPacketId );
    TEST_ASSERT_EQUAL_PTR( getTime, context.getTime );
    TEST_ASSERT_EQUAL_PTR( eventCallback, context.appCallback );
    /* These Unity assertions take pointers and compare their contents. */
    TEST_ASSERT_EQUAL_MEMORY( &transport, &context.transportInterface, sizeof( transport ) );
    TEST_ASSERT_EQUAL_MEMORY( &networkBuffer, &context.networkBuffer, sizeof( networkBuffer ) );
}

/**
 * @brief Test that any NULL parameter causes MQTT_Init to return MQTTBadParameter.
 */
void test_MQTT_Init_Invalid_Params( void )
{
    MQTTStatus_t mqttStatus = { 0 };
    MQTTContext_t context = { 0 };
    TransportInterface_t transport = { 0 };
    MQTTFixedBuffer_t networkBuffer = { 0 };

    setupTransportInterface( &transport );
    setupNetworkBuffer( &networkBuffer );

    /* Check that MQTTBadParameter is returned if any NULL parameters are passed. */
    mqttStatus = MQTT_Init( NULL, &transport, getTime, eventCallback, &networkBuffer );
    TEST_ASSERT_EQUAL( MQTTBadParameter, mqttStatus );

    mqttStatus = MQTT_Init( &context, NULL, getTime, eventCallback, &networkBuffer );
    TEST_ASSERT_EQUAL( MQTTBadParameter, mqttStatus );

    mqttStatus = MQTT_Init( &context, &transport, getTime, eventCallback, NULL );
    TEST_ASSERT_EQUAL( MQTTBadParameter, mqttStatus );

    /* Test if NULL is passed for any of the function pointers. */
    mqttStatus = MQTT_Init( &context, &transport, NULL, eventCallback, &networkBuffer );
    TEST_ASSERT_EQUAL( MQTTBadParameter, mqttStatus );

    mqttStatus = MQTT_Init( &context, &transport, getTime, NULL, &networkBuffer );
    TEST_ASSERT_EQUAL( MQTTBadParameter, mqttStatus );

    transport.recv = NULL;
    mqttStatus = MQTT_Init( &context, &transport, getTime, eventCallback, &networkBuffer );
    TEST_ASSERT_EQUAL( MQTTBadParameter, mqttStatus );

    transport.recv = transportRecvSuccess;
    transport.send = NULL;
    mqttStatus = MQTT_Init( &context, &transport, getTime, eventCallback, &networkBuffer );
    TEST_ASSERT_EQUAL( MQTTBadParameter, mqttStatus );
}

/* ========================================================================== */

/**
 * @brief Test that NULL parameter causes MQTT_CheckConnectStatus to return MQTTBadParameter.
 */
void test_MQTT_CheckConnectStatus_invalid_params( void )
{
    MQTTStatus_t mqttStatus = { 0 };

    mqttStatus = MQTT_CheckConnectStatus( NULL );
    TEST_ASSERT_EQUAL( MQTTBadParameter, mqttStatus );
}

/**
 * @brief Test that MQTT_CheckConnectStatus returns correct status corresponding to the connection status.
 */
void test_MQTT_CheckConnectStatus_return_correct_status( void )
{
    MQTTStatus_t mqttStatus = { 0 };
    MQTTContext_t context = { 0 };
    TransportInterface_t transport = { 0 };
    MQTTFixedBuffer_t networkBuffer = { 0 };

    setupTransportInterface( &transport );
    setupNetworkBuffer( &networkBuffer );

    context.connectStatus = MQTTConnected;
    mqttStatus = MQTT_CheckConnectStatus( &context );
    TEST_ASSERT_EQUAL( MQTTStatusConnected, mqttStatus );

    context.connectStatus = MQTTNotConnected;
    mqttStatus = MQTT_CheckConnectStatus( &context );
    TEST_ASSERT_EQUAL( MQTTStatusNotConnected, mqttStatus );

    context.connectStatus = MQTTDisconnectPending;
    mqttStatus = MQTT_CheckConnectStatus( &context );
    TEST_ASSERT_EQUAL( MQTTStatusDisconnectPending, mqttStatus );
}

/* ========================================================================== */

/**
 * @brief Test that any NULL parameter causes MQTT_InitRetransmits to return MQTTBadParameter.
 */
void test_MQTT_InitRetransmits_Invalid_Params( void )
{
    MQTTStatus_t mqttStatus = { 0 };
    MQTTContext_t context = { 0 };
    TransportInterface_t transport = { 0 };
    MQTTFixedBuffer_t networkBuffer = { 0 };

    setupTransportInterface( &transport );
    setupNetworkBuffer( &networkBuffer );

    /* Check that MQTTBadParameter is returned if any NULL parameters are passed. */
    mqttStatus = MQTT_InitRetransmits( NULL, publishStoreCallbackSuccess,
                                       publishRetrieveCallbackSuccess,
                                       publishClearCallback );
    TEST_ASSERT_EQUAL( MQTTBadParameter, mqttStatus );

    mqttStatus = MQTT_InitRetransmits( &context, NULL,
                                       publishRetrieveCallbackSuccess,
                                       publishClearCallback );
    TEST_ASSERT_EQUAL( MQTTBadParameter, mqttStatus );

    mqttStatus = MQTT_InitRetransmits( &context, publishStoreCallbackSuccess,
                                       NULL,
                                       publishClearCallback );
    TEST_ASSERT_EQUAL( MQTTBadParameter, mqttStatus );

    mqttStatus = MQTT_InitRetransmits( &context, publishStoreCallbackSuccess,
                                       publishRetrieveCallbackSuccess,
                                       NULL );
    TEST_ASSERT_EQUAL( MQTTBadParameter, mqttStatus );
}

/* ========================================================================== */

static uint8_t * MQTT_SerializeConnectFixedHeader_cb( uint8_t * pIndex,
                                                      const MQTTConnectInfo_t * pConnectInfo,
                                                      const MQTTPublishInfo_t * pWillInfo,
                                                      size_t remainingLength,
                                                      int numcallbacks )
{
    ( void ) pConnectInfo;
    ( void ) pWillInfo;
    ( void ) remainingLength;
    ( void ) numcallbacks;

    return pIndex;
}

/**
 * @brief Test MQTT_Connect, when the status is already MQTTConnected.
 */
void test_MQTT_Connect_sendConnect_already_connected( void )
{
    MQTTContext_t mqttContext = { 0 };
    MQTTConnectInfo_t connectInfo = { 0 };
    uint32_t timeout = 2;
    bool sessionPresent;
    MQTTStatus_t status;
    TransportInterface_t transport = { 0 };
    MQTTFixedBuffer_t networkBuffer = { 0 };
    size_t remainingLength;
    size_t packetSize;

    memset( &mqttContext, 0x0, sizeof( mqttContext ) );
    MQTT_Init( &mqttContext, &transport, getTime, eventCallback, &networkBuffer );

    /* set MQTT Connection status as connected*/
    mqttContext.connectStatus = MQTTConnected;

    MQTT_SerializeConnectFixedHeader_Stub( MQTT_SerializeConnectFixedHeader_cb );
    MQTT_GetConnectPacketSize_ExpectAnyArgsAndReturn( MQTTSuccess );
    MQTT_GetConnectPacketSize_IgnoreArg_pPacketSize();
    MQTT_GetConnectPacketSize_IgnoreArg_pRemainingLength();
    MQTT_GetConnectPacketSize_ReturnThruPtr_pPacketSize( &packetSize );
    MQTT_GetConnectPacketSize_ReturnThruPtr_pRemainingLength( &remainingLength );

    status = MQTT_Connect( &mqttContext, &connectInfo, NULL, timeout, &sessionPresent, NULL, NULL );

    TEST_ASSERT_EQUAL_INT( MQTTStatusConnected, status );
}

/**
 * @brief Test MQTT_Connect, when the status is MQTTDisconnectPending.
 */
void test_MQTT_Connect_sendConnect_disconnect_pending( void )
{
    MQTTContext_t mqttContext = { 0 };
    MQTTConnectInfo_t connectInfo = { 0 };
    uint32_t timeout = 2;
    bool sessionPresent;
    MQTTStatus_t status;
    TransportInterface_t transport = { 0 };
    MQTTFixedBuffer_t networkBuffer = { 0 };
    size_t remainingLength;
    size_t packetSize;

    memset( &mqttContext, 0x0, sizeof( mqttContext ) );
    MQTT_Init( &mqttContext, &transport, getTime, eventCallback, &networkBuffer );

    /* set MQTT Connection status as connected*/
    mqttContext.connectStatus = MQTTDisconnectPending;

    MQTT_SerializeConnectFixedHeader_Stub( MQTT_SerializeConnectFixedHeader_cb );
    MQTT_GetConnectPacketSize_ExpectAnyArgsAndReturn( MQTTSuccess );
    MQTT_GetConnectPacketSize_IgnoreArg_pPacketSize();
    MQTT_GetConnectPacketSize_IgnoreArg_pRemainingLength();
    MQTT_GetConnectPacketSize_ReturnThruPtr_pPacketSize( &packetSize );
    MQTT_GetConnectPacketSize_ReturnThruPtr_pRemainingLength( &remainingLength );

    status = MQTT_Connect( &mqttContext, &connectInfo, NULL, timeout, &sessionPresent, NULL, NULL );

    TEST_ASSERT_EQUAL_INT( MQTTStatusDisconnectPending, status );
}

/**
 * @brief Test MQTT_Connect, except for receiving the CONNACK.
 */
void test_MQTT_Connect_sendConnect_writev_error( void )
{
    MQTTContext_t mqttContext = { 0 };
    MQTTConnectInfo_t connectInfo = { 0 };
    uint32_t timeout = 2;
    bool sessionPresent;
    MQTTStatus_t status;
    TransportInterface_t transport = { 0 };
    MQTTFixedBuffer_t networkBuffer = { 0 };
    size_t remainingLength;
    size_t packetSize;

    setupTransportInterface( &transport );
    transport.writev = transportWritevError;
    setupNetworkBuffer( &networkBuffer );

    memset( &mqttContext, 0x0, sizeof( mqttContext ) );
    MQTT_Init( &mqttContext, &transport, getTime, eventCallback, &networkBuffer );

    /* Test network send failure from timeout in calling transport send. */
    mqttContext.transportInterface.send = transportSendNoBytes; /* Use mock send that always returns zero bytes. */
    MQTT_SerializeConnectFixedHeader_Stub( MQTT_SerializeConnectFixedHeader_cb );
    MQTT_GetConnectPacketSize_ExpectAnyArgsAndReturn( MQTTSuccess );
    MQTT_GetConnectPacketSize_IgnoreArg_pPacketSize();
    MQTT_GetConnectPacketSize_IgnoreArg_pRemainingLength();
    MQTT_GetConnectPacketSize_ReturnThruPtr_pPacketSize( &packetSize );
    MQTT_GetConnectPacketSize_ReturnThruPtr_pRemainingLength( &remainingLength );

    status = MQTT_Connect( &mqttContext, &connectInfo, NULL, timeout, &sessionPresent, NULL, NULL );

    TEST_ASSERT_EQUAL_INT( MQTTSendFailed, status );
}


/**
 * @brief Test MQTT_Connect, except for receiving the CONNACK.
 */
void test_MQTT_Connect_sendConnect1( void )
{
    MQTTContext_t mqttContext = { 0 };
    MQTTConnectInfo_t connectInfo = { 0 };
    uint32_t timeout = 2;
    bool sessionPresent;
    MQTTStatus_t status;
    TransportInterface_t transport = { 0 };
    MQTTFixedBuffer_t networkBuffer = { 0 };
    size_t remainingLength;
    size_t packetSize;

    setupTransportInterface( &transport );
    transport.writev = NULL;
    setupNetworkBuffer( &networkBuffer );

    memset( &mqttContext, 0x0, sizeof( mqttContext ) );
    MQTT_Init( &mqttContext, &transport, getTime, eventCallback, &networkBuffer );

    /* Test network send failure from timeout in calling transport send. */
    mqttContext.transportInterface.send = transportSendNoBytes; /* Use mock send that always returns zero bytes. */
    MQTT_SerializeConnectFixedHeader_Stub( MQTT_SerializeConnectFixedHeader_cb );
    MQTT_GetConnectPacketSize_ExpectAnyArgsAndReturn( MQTTSuccess );
    MQTT_GetConnectPacketSize_IgnoreArg_pPacketSize();
    MQTT_GetConnectPacketSize_IgnoreArg_pRemainingLength();
    MQTT_GetConnectPacketSize_ReturnThruPtr_pPacketSize( &packetSize );
    MQTT_GetConnectPacketSize_ReturnThruPtr_pRemainingLength( &remainingLength );

    status = MQTT_Connect( &mqttContext, &connectInfo, NULL, timeout, &sessionPresent, NULL, NULL );

    TEST_ASSERT_EQUAL_INT( MQTTSendFailed, status );
}

/**
 * @brief Test MQTT_Connect, except for receiving the CONNACK.
 */
void test_MQTT_Connect_WillInfoWrong( void )
{
    MQTTContext_t mqttContext = { 0 };
    MQTTConnectInfo_t connectInfo = { 0 };
    uint32_t timeout = 2;
    bool sessionPresent;
    MQTTStatus_t status;
    TransportInterface_t transport = { 0 };
    MQTTFixedBuffer_t networkBuffer = { 0 };
    size_t remainingLength;
    size_t packetSize;
    MQTTPublishInfo_t willInfo;

    setupTransportInterface( &transport );
    transport.writev = transportWritevFail;
    setupNetworkBuffer( &networkBuffer );

    memset( &mqttContext, 0x0, sizeof( mqttContext ) );
    memset( &willInfo, 0, sizeof( MQTTPublishInfo_t ) );
    MQTT_Init( &mqttContext, &transport, getTime, eventCallback, &networkBuffer );

    /* Test network send failure from timeout in calling transport send. */
    mqttContext.transportInterface.send = transportSendNoBytes; /* Use mock send that always returns zero bytes. */
    MQTT_SerializeConnectFixedHeader_Stub( MQTT_SerializeConnectFixedHeader_cb );
    MQTT_GetConnectPacketSize_ExpectAnyArgsAndReturn( MQTTSuccess );
    MQTT_GetConnectPacketSize_IgnoreArg_pPacketSize();
    MQTT_GetConnectPacketSize_IgnoreArg_pRemainingLength();
    MQTT_GetConnectPacketSize_ReturnThruPtr_pPacketSize( &packetSize );
    MQTT_GetConnectPacketSize_ReturnThruPtr_pRemainingLength( &remainingLength );

    status = MQTT_Connect( &mqttContext, &connectInfo, &willInfo, timeout, &sessionPresent, NULL, NULL );

    TEST_ASSERT_EQUAL_INT( MQTTBadParameter, status );
}

/**
 * @brief Test MQTT_Connect, except for receiving the CONNACK.
 */
void test_MQTT_Connect_sendConnect2( void )
{
    MQTTContext_t mqttContext = { 0 };
    MQTTConnectInfo_t connectInfo = { 0 };
    uint32_t timeout = 2;
    bool sessionPresent;
    MQTTStatus_t status;
    TransportInterface_t transport = { 0 };
    MQTTFixedBuffer_t networkBuffer = { 0 };
    size_t remainingLength;
    size_t packetSize;

    setupTransportInterface( &transport );
    transport.writev = NULL;
    setupNetworkBuffer( &networkBuffer );

    memset( &mqttContext, 0x0, sizeof( mqttContext ) );
    MQTT_Init( &mqttContext, &transport, getTime, eventCallback, &networkBuffer );

    /* Transport send failed when sending CONNECT. */

    /* Choose 10 bytes variable header + 1 byte payload for the remaining
     * length of the CONNECT. The packet size needs to be nonzero for this test
     * as that is the amount of bytes used in the call to send the packet. */
    packetSize = 13;
    remainingLength = 11;
    mqttContext.transportInterface.send = transportSendFailure;
    mqttContext.transportInterface.writev = NULL;
    MQTT_SerializeConnectFixedHeader_Stub( MQTT_SerializeConnectFixedHeader_cb );
    MQTT_GetConnectPacketSize_ExpectAnyArgsAndReturn( MQTTSuccess );
    MQTT_GetConnectPacketSize_IgnoreArg_pPacketSize();
    MQTT_GetConnectPacketSize_IgnoreArg_pRemainingLength();
    MQTT_GetConnectPacketSize_ReturnThruPtr_pPacketSize( &packetSize );
    MQTT_GetConnectPacketSize_ReturnThruPtr_pRemainingLength( &remainingLength );

    status = MQTT_Connect( &mqttContext, &connectInfo, NULL, timeout, &sessionPresent, NULL, NULL );

    TEST_ASSERT_EQUAL_INT( MQTTSendFailed, status );
}

/**
 * @brief Test MQTT_Connect, except for receiving the CONNACK.
 */
void test_MQTT_Connect_ProperWIllInfo( void )
{
    MQTTContext_t mqttContext = { 0 };
    MQTTConnectInfo_t connectInfo = { 0 };
    uint32_t timeout = 2;
    bool sessionPresent;
    MQTTStatus_t status;
    TransportInterface_t transport = { 0 };
    MQTTFixedBuffer_t networkBuffer = { 0 };
    size_t remainingLength;
    size_t packetSize;
    MQTTPublishInfo_t willInfo;

    setupTransportInterface( &transport );
    transport.writev = NULL;
    setupNetworkBuffer( &networkBuffer );

    memset( &mqttContext, 0x0, sizeof( mqttContext ) );
    memset( &willInfo, 0, sizeof( MQTTPublishInfo_t ) );

    willInfo.pTopicName = "MQTTTopic";
    willInfo.topicNameLength = strlen( willInfo.pTopicName );
    willInfo.pPayload = "MQTTPayload";
    willInfo.payloadLength = strlen( willInfo.pPayload );

    connectInfo.pUserName = "MQTTUser";
    connectInfo.userNameLength = strlen( connectInfo.pUserName );
    connectInfo.pPassword = "NotSafePassword";
    connectInfo.passwordLength = strlen( connectInfo.pPassword );

    MQTT_Init( &mqttContext, &transport, getTime, eventCallback, &networkBuffer );

    /* Transport send failed when sending CONNECT. */

    /* Choose 10 bytes variable header + 1 byte payload for the remaining
     * length of the CONNECT. The packet size needs to be nonzero for this test
     * as that is the amount of bytes used in the call to send the packet. */
    packetSize = 13;
    remainingLength = 11;
    mqttContext.transportInterface.send = transportSendFailure;
    MQTT_SerializeConnectFixedHeader_Stub( MQTT_SerializeConnectFixedHeader_cb );
    MQTT_GetConnectPacketSize_ExpectAnyArgsAndReturn( MQTTSuccess );
    MQTT_GetConnectPacketSize_IgnoreArg_pPacketSize();
    MQTT_GetConnectPacketSize_IgnoreArg_pRemainingLength();
    MQTT_GetConnectPacketSize_ReturnThruPtr_pPacketSize( &packetSize );
    MQTT_GetConnectPacketSize_ReturnThruPtr_pRemainingLength( &remainingLength );

    status = MQTT_Connect( &mqttContext, &connectInfo, &willInfo, timeout, &sessionPresent, NULL, NULL );

    TEST_ASSERT_EQUAL_INT( MQTTSendFailed, status );
}

/**
 * @brief Test MQTT_Connect, with no payload in will message.
 */
void test_MQTT_Connect_ProperWIllInfoWithNoPayload( void )
{
    MQTTContext_t mqttContext = { 0 };
    MQTTConnectInfo_t connectInfo = { 0 };
    uint32_t timeout = 2;
    bool sessionPresent;
    MQTTStatus_t status;
    TransportInterface_t transport = { 0 };
    MQTTFixedBuffer_t networkBuffer = { 0 };
    size_t remainingLength;
    size_t packetSize;
    MQTTPublishInfo_t willInfo;

    setupTransportInterface( &transport );
    transport.writev = NULL;
    setupNetworkBuffer( &networkBuffer );

    memset( &mqttContext, 0x0, sizeof( mqttContext ) );
    memset( &willInfo, 0, sizeof( MQTTPublishInfo_t ) );

    willInfo.pTopicName = "MQTTTopic";
    willInfo.topicNameLength = strlen( willInfo.pTopicName );

    connectInfo.pUserName = "MQTTUser";
    connectInfo.userNameLength = strlen( connectInfo.pUserName );
    connectInfo.pPassword = "NotSafePassword";
    connectInfo.passwordLength = strlen( connectInfo.pPassword );

    MQTT_Init( &mqttContext, &transport, getTime, eventCallback, &networkBuffer );

    /* Transport send failed when sending CONNECT. */

    /* Choose 10 bytes variable header + 1 byte payload for the remaining
     * length of the CONNECT. The packet size needs to be nonzero for this test
     * as that is the amount of bytes used in the call to send the packet. */
    packetSize = 13;
    remainingLength = 11;
    mqttContext.transportInterface.send = transportSendFailure;
    MQTT_SerializeConnectFixedHeader_Stub( MQTT_SerializeConnectFixedHeader_cb );
    MQTT_GetConnectPacketSize_ExpectAnyArgsAndReturn( MQTTSuccess );
    MQTT_GetConnectPacketSize_IgnoreArg_pPacketSize();
    MQTT_GetConnectPacketSize_IgnoreArg_pRemainingLength();
    MQTT_GetConnectPacketSize_ReturnThruPtr_pPacketSize( &packetSize );
    MQTT_GetConnectPacketSize_ReturnThruPtr_pRemainingLength( &remainingLength );

    status = MQTT_Connect( &mqttContext, &connectInfo, &willInfo, timeout, &sessionPresent, NULL, NULL );

    TEST_ASSERT_EQUAL_INT( MQTTSendFailed, status );
}

/**
 * @brief Test MQTT_Connect, with payload in will message but the length is
 * zero.
 */
void test_MQTT_Connect_ProperWIllInfoWithPayloadButZeroLength( void )
{
    MQTTContext_t mqttContext = { 0 };
    MQTTConnectInfo_t connectInfo = { 0 };
    uint32_t timeout = 2;
    bool sessionPresent;
    MQTTStatus_t status;
    TransportInterface_t transport = { 0 };
    MQTTFixedBuffer_t networkBuffer = { 0 };
    size_t remainingLength;
    size_t packetSize;
    MQTTPublishInfo_t willInfo;

    setupTransportInterface( &transport );
    transport.writev = NULL;
    setupNetworkBuffer( &networkBuffer );

    memset( &mqttContext, 0x0, sizeof( mqttContext ) );
    memset( &willInfo, 0, sizeof( MQTTPublishInfo_t ) );

    willInfo.pTopicName = "MQTTTopic";
    willInfo.topicNameLength = strlen( willInfo.pTopicName );
    willInfo.pPayload = "Payload";
    willInfo.payloadLength = 0;

    connectInfo.pUserName = "MQTTUser";
    connectInfo.userNameLength = strlen( connectInfo.pUserName );
    connectInfo.pPassword = "NotSafePassword";
    connectInfo.passwordLength = strlen( connectInfo.pPassword );

    MQTT_Init( &mqttContext, &transport, getTime, eventCallback, &networkBuffer );

    /* Transport send failed when sending CONNECT. */

    /* Choose 10 bytes variable header + 1 byte payload for the remaining
     * length of the CONNECT. The packet size needs to be nonzero for this test
     * as that is the amount of bytes used in the call to send the packet. */
    packetSize = 13;
    remainingLength = 11;
    mqttContext.transportInterface.send = transportSendFailure;
    MQTT_SerializeConnectFixedHeader_Stub( MQTT_SerializeConnectFixedHeader_cb );
    MQTT_GetConnectPacketSize_ExpectAnyArgsAndReturn( MQTTSuccess );
    MQTT_GetConnectPacketSize_IgnoreArg_pPacketSize();
    MQTT_GetConnectPacketSize_IgnoreArg_pRemainingLength();
    MQTT_GetConnectPacketSize_ReturnThruPtr_pPacketSize( &packetSize );
    MQTT_GetConnectPacketSize_ReturnThruPtr_pRemainingLength( &remainingLength );

    status = MQTT_Connect( &mqttContext, &connectInfo, &willInfo, timeout, &sessionPresent, NULL, NULL );

    TEST_ASSERT_EQUAL_INT( MQTTSendFailed, status );
}

void test_MQTT_Connect3()
{
    MQTTContext_t mqttContext = { 0 };
    MQTTConnectInfo_t connectInfo = { 0 };
    bool sessionPresent = false;
    MQTTStatus_t status;
    TransportInterface_t transport = { 0 };
    MQTTFixedBuffer_t networkBuffer = { 0 };

    setupTransportInterface( &transport );
    setupNetworkBuffer( &networkBuffer );

    memset( &mqttContext, 0x0, sizeof( mqttContext ) );
<<<<<<< HEAD
    MqttPropBuilder_t ackPropsBuilder;
    uint8_t ackPropsBuf[ 500 ];
    size_t ackPropsBufLength = sizeof( ackPropsBuf );
    MQTT_PropertyBuilder_Init( &( ackPropsBuilder ), ackPropsBuf, ackPropsBufLength );
=======
>>>>>>> ca7427a7

    MQTT_Init( &mqttContext, &transport, getTime, eventCallback, &networkBuffer );
/*  No connect Properties */
    MQTT_GetConnectPacketSize_ExpectAnyArgsAndReturn( MQTTBadParameter );
    status = MQTT_Connect( &mqttContext, &connectInfo, NULL, 0U, &sessionPresent, NULL, NULL );
    TEST_ASSERT_EQUAL_INT( MQTTBadParameter, status );
}

/**
 * @brief Test MQTT_Connect, except for receiving the CONNACK.
 */
void test_MQTT_Connect_sendConnect4( void )
{
    MQTTContext_t mqttContext = { 0 };
    MQTTConnectInfo_t connectInfo = { 0 };
    uint32_t timeout = 2;
    bool sessionPresent;
    MQTTStatus_t status;
    TransportInterface_t transport = { 0 };
    MQTTFixedBuffer_t networkBuffer = { 0 };

    setupTransportInterface( &transport );
    setupNetworkBuffer( &networkBuffer );

    memset( &mqttContext, 0x0, sizeof( mqttContext ) );
    MQTT_Init( &mqttContext, &transport, getTime, eventCallback, &networkBuffer );

    /* Check parameters */
    status = MQTT_Connect( NULL, &connectInfo, NULL, timeout, &sessionPresent, NULL, NULL );
    TEST_ASSERT_EQUAL_INT( MQTTBadParameter, status );

    status = MQTT_Connect( &mqttContext, NULL, NULL, timeout, &sessionPresent, NULL, NULL );
    TEST_ASSERT_EQUAL_INT( MQTTBadParameter, status );

    status = MQTT_Connect( &mqttContext, &connectInfo, NULL, timeout, NULL, NULL, NULL );
    TEST_ASSERT_EQUAL_INT( MQTTBadParameter, status );
}

/**
 * @brief Test MQTT_Connect, except for receiving the CONNACK.
 */
void test_MQTT_Connect_sendConnect5( void )
{
    MQTTContext_t mqttContext = { 0 };
    MQTTConnectInfo_t connectInfo = { 0 };
    uint32_t timeout = 2;
    bool sessionPresent;
    MQTTStatus_t status;
    TransportInterface_t transport = { 0 };
    MQTTFixedBuffer_t networkBuffer = { 0 };
    size_t remainingLength;
    size_t packetSize;

    setupTransportInterface( &transport );
    setupNetworkBuffer( &networkBuffer );

    memset( &mqttContext, 0x0, sizeof( mqttContext ) );
    MQTT_Init( &mqttContext, &transport, getTime, eventCallback, &networkBuffer );

    /* Send the CONNECT successfully. This provides branch coverage for sendPacket. */
    mqttContext.transportInterface.send = transportSendSuccess;
    MQTT_SerializeConnectFixedHeader_Stub( MQTT_SerializeConnectFixedHeader_cb );
    MQTT_GetConnectPacketSize_ExpectAnyArgsAndReturn( MQTTSuccess );
    MQTT_GetConnectPacketSize_ReturnThruPtr_pPacketSize( &packetSize );
    MQTT_GetConnectPacketSize_ReturnThruPtr_pRemainingLength( &remainingLength );

    /* We know the send was successful if MQTT_GetIncomingPacketTypeAndLength()
     * is called. */
    MQTT_GetIncomingPacketTypeAndLength_ExpectAnyArgsAndReturn( MQTTRecvFailed );

    status = MQTT_Connect( &mqttContext, &connectInfo, NULL, timeout, &sessionPresent, NULL, NULL );

    TEST_ASSERT_EQUAL_INT( MQTTRecvFailed, status );
}

/**
 * @brief Test MQTT_Connect, except for receiving the CONNACK.
 */
void test_MQTT_Connect_sendConnect6( void )
{
    MQTTContext_t mqttContext = { 0 };
    MQTTConnectInfo_t connectInfo = { 0 };
    uint32_t timeout = 2;
    bool sessionPresent;
    MQTTStatus_t status;
    TransportInterface_t transport = { 0 };
    MQTTFixedBuffer_t networkBuffer = { 0 };

    setupTransportInterface( &transport );
    setupNetworkBuffer( &networkBuffer );

    memset( &mqttContext, 0x0, sizeof( mqttContext ) );
    MQTT_Init( &mqttContext, &transport, getTime, eventCallback, &networkBuffer );

    connectInfo.pClientIdentifier = MQTT_CLIENT_IDENTIFIER;
    connectInfo.clientIdentifierLength = sizeof( MQTT_CLIENT_IDENTIFIER ) - 1;

    MQTT_GetConnectPacketSize_ExpectAnyArgsAndReturn( MQTTSuccess );
    MQTT_SerializeConnectFixedHeader_Stub( MQTT_SerializeConnectFixedHeader_cb );
    MQTT_GetIncomingPacketTypeAndLength_ExpectAnyArgsAndReturn( 2 );

    status = MQTT_Connect( &mqttContext, &connectInfo, NULL, timeout, &sessionPresent, NULL, NULL );

    TEST_ASSERT_EQUAL_INT( MQTTNoMemory, status );
}

void test_MQTT_Connect_error_path()
{
    MQTTContext_t mqttContext = { 0 };
    MQTTConnectInfo_t connectInfo = { 0 };
    MQTTPublishInfo_t willInfo = { 0 };
    uint32_t timeout = 2;
    bool sessionPresent;
    MQTTStatus_t status;
    TransportInterface_t transport = { 0 };
    MQTTFixedBuffer_t networkBuffer = { 0 };

    setupTransportInterface( &transport );
    setupNetworkBuffer( &networkBuffer );
    memset( &mqttContext, 0x0, sizeof( mqttContext ) );
    memset( &willInfo, 0x0, sizeof( MQTTPublishInfo_t ) );
    memset( &connectInfo, 0x0, sizeof( MQTTConnectInfo_t ) );

    MQTT_Init( &mqttContext, &transport, getTime, eventCallback, &networkBuffer );

    /* With non-NULL Will. */
    mqttContext.connectStatus = MQTTNotConnected;
    mqttContext.keepAliveIntervalSec = 0;

    MQTTPropBuilder_t propBuilder = { 0 };
    uint8_t buf[ 500 ];
    size_t bufLength = sizeof( buf );
<<<<<<< HEAD
    status = MQTT_PropertyBuilder_Init( &( propBuilder ), buf, bufLength );
=======
    propBuilder.pBuffer = buf;
    propBuilder.bufferLength = bufLength;

>>>>>>> ca7427a7
    propBuilder.currentIndex = 200;

    MQTTPropBuilder_t willPropsBuilder = { 0 };
    uint8_t wbuf[ 500 ];
    size_t wbufLength = sizeof( wbuf );
<<<<<<< HEAD
    status = MQTT_PropertyBuilder_Init( &( willPropsBuilder ), wbuf, wbufLength );
    willPropsBuilder.currentIndex = 10 ; 
=======
    willPropsBuilder.pBuffer = wbuf;
    willPropsBuilder.bufferLength = wbufLength;

    willPropsBuilder.currentIndex = 10;
>>>>>>> ca7427a7

    willInfo.pTopicName = "test";
    willInfo.topicNameLength = 4;
    willInfo.pPayload = "Payload";
    willInfo.payloadLength = 7;

    connectInfo.pUserName = "abcd";
    connectInfo.userNameLength = 3;
    connectInfo.passwordLength = 4;
    connectInfo.pPassword = "1234";
    mqttContext.transportInterface.send = transportSendSuccess;
    MQTT_ValidateWillProperties_ExpectAnyArgsAndReturn( MQTTSuccess );
    MQTT_GetConnectPacketSize_ExpectAnyArgsAndReturn( MQTTSuccess );
    MQTT_SerializeConnectFixedHeader_Stub( MQTT_SerializeConnectFixedHeader_cb );
    updateContextWithConnectProps_ExpectAnyArgsAndReturn( MQTTSuccess );
    MQTT_GetIncomingPacketTypeAndLength_ExpectAnyArgsAndReturn( MQTTRecvFailed );
    status = MQTT_Connect( &mqttContext, &connectInfo, &willInfo, timeout, &sessionPresent, &propBuilder, &willPropsBuilder );
    TEST_ASSERT_EQUAL_INT( MQTTRecvFailed, status );


    MQTT_GetConnectPacketSize_ExpectAnyArgsAndReturn( MQTTSuccess );
    MQTT_SerializeConnectFixedHeader_Stub( MQTT_SerializeConnectFixedHeader_cb );

    MQTT_GetIncomingPacketTypeAndLength_ExpectAnyArgsAndReturn( MQTTRecvFailed );
    status = MQTT_Connect( &mqttContext, &connectInfo, &willInfo, timeout, &sessionPresent, NULL, NULL );
    TEST_ASSERT_EQUAL_INT( MQTTRecvFailed, status );

    MQTT_GetConnectPacketSize_ExpectAnyArgsAndReturn( MQTTSuccess );
    MQTT_SerializeConnectFixedHeader_Stub( MQTT_SerializeConnectFixedHeader_cb );

    MQTT_GetIncomingPacketTypeAndLength_ExpectAnyArgsAndReturn( MQTTRecvFailed );
    status = MQTT_Connect( &mqttContext, &connectInfo, &willInfo, timeout, &sessionPresent, NULL, NULL );
    TEST_ASSERT_EQUAL_INT( MQTTRecvFailed, status );

    status = MQTT_Connect( NULL, &connectInfo, &willInfo, timeout, &sessionPresent, NULL, NULL );
    TEST_ASSERT_EQUAL_INT( MQTTBadParameter, status );

    willInfo.pTopicName = NULL;
    mqttContext.transportInterface.send = transportSendSuccess;
    MQTT_GetConnectPacketSize_ExpectAnyArgsAndReturn( MQTTSuccess );
    MQTT_SerializeConnectFixedHeader_Stub( MQTT_SerializeConnectFixedHeader_cb );

    status = MQTT_Connect( &mqttContext, &connectInfo, &willInfo, timeout, &sessionPresent, NULL, NULL );
    TEST_ASSERT_EQUAL_INT( MQTTBadParameter, status );
}

void test_MQTT_Connect_receiveConnack( void )
{
    MQTTContext_t mqttContext = { 0 };
    MQTTConnectInfo_t connectInfo = { 0 };
    uint32_t timeout = 0;
    bool sessionPresent, sessionPresentExpected;
    MQTTStatus_t status;
    TransportInterface_t transport = { 0 };
    MQTTFixedBuffer_t networkBuffer = { 0 };
    MQTTConnectProperties_t properties = { 0 };
    MQTTPacketInfo_t incomingPacket = { 0 };

    setupTransportInterface( &transport );
    setupNetworkBuffer( &networkBuffer );
    transport.recv = transportRecvFailure;

    memset( &mqttContext, 0x0, sizeof( mqttContext ) );
    memset( &properties, 0x0, sizeof( properties ) );

    MQTT_Init( &mqttContext, &transport, getTime, eventCallback, &networkBuffer );
    /* Everything before receiving the CONNACK should succeed. */
    MQTT_GetConnectPacketSize_IgnoreAndReturn( MQTTSuccess );

    /* Nothing received from transport interface. Set timeout to 2 for branch coverage. */
    timeout = 2;
    MQTT_GetIncomingPacketTypeAndLength_ExpectAnyArgsAndReturn( MQTTNoDataAvailable );
    MQTT_GetIncomingPacketTypeAndLength_ExpectAnyArgsAndReturn( MQTTNoDataAvailable );
    MQTT_SerializeConnectFixedHeader_Stub( MQTT_SerializeConnectFixedHeader_cb );
    status = MQTT_Connect( &mqttContext, &connectInfo, NULL, timeout, &sessionPresent, NULL, NULL );
    TEST_ASSERT_EQUAL_INT( MQTTNoDataAvailable, status );


    /* Did not receive a CONNACK. */
    incomingPacket.type = MQTT_PACKET_TYPE_PINGRESP;
    incomingPacket.remainingLength = 0;
    MQTT_GetIncomingPacketTypeAndLength_ExpectAnyArgsAndReturn( MQTTSuccess );
    MQTT_GetIncomingPacketTypeAndLength_ReturnThruPtr_pIncomingPacket( &incomingPacket );
    status = MQTT_Connect( &mqttContext, &connectInfo, NULL, timeout, &sessionPresent, NULL, NULL );
    TEST_ASSERT_EQUAL_INT( MQTTBadResponse, status );

    /* Transport receive failure when receiving rest of packet. */
    incomingPacket.type = MQTT_PACKET_TYPE_CONNACK;
    incomingPacket.remainingLength = 2;
    timeout = 2;
    mqttContext.transportInterface.recv = transportRecvFailure;
    MQTT_GetIncomingPacketTypeAndLength_ExpectAnyArgsAndReturn( MQTTSuccess );
    MQTT_GetIncomingPacketTypeAndLength_ReturnThruPtr_pIncomingPacket( &incomingPacket );
    status = MQTT_Connect( &mqttContext, &connectInfo, NULL, timeout, &sessionPresent, NULL, NULL );
    TEST_ASSERT_EQUAL_INT( MQTTRecvFailed, status );

    mqttContext.transportInterface.recv = transportRecvSuccess;
    MQTT_GetIncomingPacketTypeAndLength_ExpectAnyArgsAndReturn( MQTTSuccess );
    MQTT_GetIncomingPacketTypeAndLength_ReturnThruPtr_pIncomingPacket( &incomingPacket );
    MQTT_DeserializeAck_ExpectAnyArgsAndReturn( MQTTBadResponse );
    status = MQTT_Connect( &mqttContext, &connectInfo, NULL, timeout, &sessionPresent, NULL, NULL );
    TEST_ASSERT_EQUAL_INT( MQTTBadResponse, status );

    /* Test case when broker sends session present flag in response to a
     * clean session connection request. */
    mqttContext.transportInterface.recv = transportRecvSuccess;
    connectInfo.cleanSession = true;
    sessionPresentExpected = true;
    MQTT_GetIncomingPacketTypeAndLength_ExpectAnyArgsAndReturn( MQTTSuccess );
    MQTT_GetIncomingPacketTypeAndLength_ReturnThruPtr_pIncomingPacket( &incomingPacket );
    MQTT_DeserializeAck_ExpectAnyArgsAndReturn( MQTTSuccess );
    MQTT_DeserializeAck_ReturnThruPtr_pSessionPresent( &sessionPresentExpected );
    status = MQTT_Connect( &mqttContext, &connectInfo, NULL, timeout, &sessionPresent, NULL, NULL );
    TEST_ASSERT_EQUAL_INT( MQTTBadResponse, status );
}

/**
 * @brief Test CONNACK reception in MQTT_Connect.
 */
void test_MQTT_Connect_receiveConnack_retries( void )
{
    MQTTContext_t mqttContext = { 0 };
    MQTTConnectInfo_t connectInfo = { 0 };
    bool sessionPresent;
    MQTTStatus_t status;
    TransportInterface_t transport = { 0 };
    MQTTFixedBuffer_t networkBuffer = { 0 };
    MQTTPacketInfo_t incomingPacket = { 0 };

    /* Same set of tests with retries. MQTT_MAX_CONNACK_RECEIVE_RETRY_COUNT is 2*/
    setupTransportInterface( &transport );
    setupNetworkBuffer( &networkBuffer );
    transport.recv = transportRecvFailure;

    memset( &mqttContext, 0x0, sizeof( mqttContext ) );
    MQTT_Init( &mqttContext, &transport, getTime, eventCallback, &networkBuffer );

    /* Everything before receiving the CONNACK should succeed. */
    MQTT_GetConnectPacketSize_IgnoreAndReturn( MQTTSuccess );

    /* Test with retries. MQTT_MAX_CONNACK_RECEIVE_RETRY_COUNT is 2.
     * Nothing received from transport interface. */
    MQTT_GetIncomingPacketTypeAndLength_ExpectAnyArgsAndReturn( MQTTNoDataAvailable );
    /* 2 retries. */
    MQTT_GetIncomingPacketTypeAndLength_ExpectAnyArgsAndReturn( MQTTNoDataAvailable );
    MQTT_GetIncomingPacketTypeAndLength_ExpectAnyArgsAndReturn( MQTTNoDataAvailable );
    MQTT_SerializeConnectFixedHeader_Stub( MQTT_SerializeConnectFixedHeader_cb );
    status = MQTT_Connect( &mqttContext, &connectInfo, NULL, 0U, &sessionPresent, NULL, NULL );
    TEST_ASSERT_EQUAL_INT( MQTTNoDataAvailable, status );

    /* Did not receive a CONNACK. */
    incomingPacket.type = MQTT_PACKET_TYPE_PINGRESP;
    incomingPacket.remainingLength = 0;
    MQTT_GetIncomingPacketTypeAndLength_ExpectAnyArgsAndReturn( MQTTSuccess );
    MQTT_GetIncomingPacketTypeAndLength_ReturnThruPtr_pIncomingPacket( &incomingPacket );
    status = MQTT_Connect( &mqttContext, &connectInfo, NULL, 0U, &sessionPresent, NULL, NULL );
    TEST_ASSERT_EQUAL_INT( MQTTBadResponse, status );

    /* Transport receive failure when receiving rest of packet. */
    incomingPacket.type = MQTT_PACKET_TYPE_CONNACK;
    incomingPacket.remainingLength = 2;
    MQTT_GetIncomingPacketTypeAndLength_ExpectAnyArgsAndReturn( MQTTSuccess );
    MQTT_GetIncomingPacketTypeAndLength_ReturnThruPtr_pIncomingPacket( &incomingPacket );
    status = MQTT_Connect( &mqttContext, &connectInfo, NULL, 0U, &sessionPresent, NULL, NULL );
    TEST_ASSERT_EQUAL_INT( MQTTRecvFailed, status );

    /* Bad response when deserializing CONNACK. */
    mqttContext.transportInterface.recv = transportRecvSuccess;
    MQTT_GetIncomingPacketTypeAndLength_ExpectAnyArgsAndReturn( MQTTSuccess );
    MQTT_GetIncomingPacketTypeAndLength_ReturnThruPtr_pIncomingPacket( &incomingPacket );
    MQTT_DeserializeAck_ExpectAnyArgsAndReturn( MQTTBadResponse );
    status = MQTT_Connect( &mqttContext, &connectInfo, NULL, 0U, &sessionPresent, NULL, NULL );
    TEST_ASSERT_EQUAL_INT( MQTTBadResponse, status );
}

void test_MQTT_Connect_partial_receive( void )
{
    MQTTContext_t mqttContext = { 0 };
    MQTTConnectInfo_t connectInfo = { 0 };
    uint32_t timeout = 0;
    bool sessionPresent;
    MQTTStatus_t status;
    TransportInterface_t transport = { 0 };
    MQTTFixedBuffer_t networkBuffer = { 0 };
    MQTTPacketInfo_t incomingPacket = { 0 };

    setupTransportInterface( &transport );
    setupNetworkBuffer( &networkBuffer );
    transport.recv = transportRecvNoData;

    memset( &mqttContext, 0x0, sizeof( mqttContext ) );
    status = MQTT_Init( &mqttContext, &transport, getTime, eventCallback, &networkBuffer );
    TEST_ASSERT_EQUAL( MQTTSuccess, status );

    /* Everything before receiving the CONNACK should succeed. */
    MQTT_GetConnectPacketSize_IgnoreAndReturn( MQTTSuccess );
    incomingPacket.type = MQTT_PACKET_TYPE_CONNACK;
    incomingPacket.remainingLength = 2;

    /* Timeout in receiving entire packet, for branch coverage. This is due to the fact that the mocked
     * receive function always returns 0 bytes read. */
    MQTT_GetIncomingPacketTypeAndLength_ExpectAnyArgsAndReturn( MQTTSuccess );
    MQTT_GetIncomingPacketTypeAndLength_ReturnThruPtr_pIncomingPacket( &incomingPacket );
    MQTT_SerializeConnectFixedHeader_Stub( MQTT_SerializeConnectFixedHeader_cb );

    status = MQTT_Connect( &mqttContext, &connectInfo, NULL, timeout, &sessionPresent, NULL, NULL );
    TEST_ASSERT_EQUAL_INT( MQTTRecvFailed, status );

    /* Update to use mock receive function that receives one byte at a time for the
     * rest of the test. */
    mqttContext.transportInterface.recv = transportRecvOneByte;
    timeout = 10;

    /* Not enough space for packet, discard it. */
    mqttContext.networkBuffer.size = 2;
    incomingPacket.remainingLength = 3;
    MQTT_GetIncomingPacketTypeAndLength_ExpectAnyArgsAndReturn( MQTTSuccess );
    MQTT_GetIncomingPacketTypeAndLength_ReturnThruPtr_pIncomingPacket( &incomingPacket );
    status = MQTT_Connect( &mqttContext, &connectInfo, NULL, timeout, &sessionPresent, NULL, NULL );
    TEST_ASSERT_EQUAL_INT( MQTTNoDataAvailable, status );

    /* Discard packet, no timeout provided. This should fail since multiple
     * iterations of the discard loop are required to discard the packet, but only
     * one will run. */
    mqttContext.transportInterface.recv = transportRecvSuccess;
    MQTT_GetIncomingPacketTypeAndLength_ExpectAnyArgsAndReturn( MQTTSuccess );
    MQTT_GetIncomingPacketTypeAndLength_ReturnThruPtr_pIncomingPacket( &incomingPacket );
    status = MQTT_Connect( &mqttContext, &connectInfo, NULL, 0, &sessionPresent, NULL, NULL );
    TEST_ASSERT_EQUAL_INT( MQTTRecvFailed, status );

    /* Timeout while discarding packet. */
    /* (Mocked) read only one byte at a time to ensure timeout will occur. */
    mqttContext.transportInterface.recv = transportRecvOneByte;
    incomingPacket.remainingLength = 20;
    MQTT_GetIncomingPacketTypeAndLength_ExpectAnyArgsAndReturn( MQTTSuccess );
    MQTT_GetIncomingPacketTypeAndLength_ReturnThruPtr_pIncomingPacket( &incomingPacket );
    status = MQTT_Connect( &mqttContext, &connectInfo, NULL, timeout, &sessionPresent, NULL, NULL );
    TEST_ASSERT_EQUAL_INT( MQTTRecvFailed, status );

    /* Receive failure while discarding packet. */
    mqttContext.transportInterface.recv = transportRecvFailure;
    /* Test with dummy get time function to make sure there are no infinite loops. */
    mqttContext.getTime = getTimeDummy;
    MQTT_GetIncomingPacketTypeAndLength_ExpectAnyArgsAndReturn( MQTTSuccess );
    MQTT_GetIncomingPacketTypeAndLength_ReturnThruPtr_pIncomingPacket( &incomingPacket );
    status = MQTT_Connect( &mqttContext, &connectInfo, NULL, MQTT_NO_TIMEOUT_MS, &sessionPresent, NULL, NULL );
    TEST_ASSERT_EQUAL_INT( MQTTRecvFailed, status );
}

/**
 * @brief Test resend of pending acks in MQTT_Connect.
 */
void test_MQTT_Connect_resendPendingAcks( void )
{
    MQTTContext_t mqttContext = { 0 };
    MQTTConnectInfo_t connectInfo = { 0 };
    uint32_t timeout = 2;
    bool sessionPresent, sessionPresentResult;
    MQTTStatus_t status;
    TransportInterface_t transport = { 0 };
    MQTTFixedBuffer_t networkBuffer = { 0 };
    MQTTPacketInfo_t incomingPacket = { 0 };
    uint16_t packetIdentifier = 1;
    MQTTPublishState_t pubRelState = MQTTPubRelSend;

    setupTransportInterface( &transport );
    setupNetworkBuffer( &networkBuffer );

    memset( &mqttContext, 0x0, sizeof( mqttContext ) );
    memset( &connectInfo, 0x00, sizeof( connectInfo ) );
    MQTT_Init( &mqttContext, &transport, getTime, eventCallback, &networkBuffer );

    MQTT_GetConnectPacketSize_IgnoreAndReturn( MQTTSuccess );
    connectInfo.keepAliveSeconds = MQTT_SAMPLE_KEEPALIVE_INTERVAL_S;

    /* Test 1. No packets to resend reestablishing a session. */
    /* successful receive CONNACK packet. */
    incomingPacket.type = MQTT_PACKET_TYPE_CONNACK;
    incomingPacket.remainingLength = 2;
    MQTT_GetIncomingPacketTypeAndLength_ExpectAnyArgsAndReturn( MQTTSuccess );
    MQTT_GetIncomingPacketTypeAndLength_ReturnThruPtr_pIncomingPacket( &incomingPacket );
    /* Return with a session present flag. */
    sessionPresent = true;
    MQTT_DeserializeAck_ExpectAnyArgsAndReturn( MQTTSuccess );
    MQTT_DeserializeAck_ReturnThruPtr_pSessionPresent( &sessionPresent );
    /* No packets to resend. */
    MQTT_PubrelToResend_ExpectAnyArgsAndReturn( MQTT_PACKET_TYPE_INVALID );
    MQTT_SerializeConnectFixedHeader_Stub( MQTT_SerializeConnectFixedHeader_cb );
    status = MQTT_Connect( &mqttContext, &connectInfo, NULL, timeout, &sessionPresentResult, NULL, NULL );
    TEST_ASSERT_EQUAL_INT( MQTTSuccess, status );
    TEST_ASSERT_EQUAL_INT( MQTTConnected, mqttContext.connectStatus );
    TEST_ASSERT_EQUAL_INT( connectInfo.keepAliveSeconds, mqttContext.keepAliveIntervalSec );
    TEST_ASSERT_TRUE( sessionPresentResult );

    /* Test 2. One packet found in ack pending state, but Sending ack failed. */
    sessionPresentResult = false;
    mqttContext.connectStatus = MQTTNotConnected;
    mqttContext.keepAliveIntervalSec = 0;
    MQTT_GetIncomingPacketTypeAndLength_ExpectAnyArgsAndReturn( MQTTSuccess );
    MQTT_GetIncomingPacketTypeAndLength_ReturnThruPtr_pIncomingPacket( &incomingPacket );
    MQTT_DeserializeAck_ExpectAnyArgsAndReturn( MQTTSuccess );
    MQTT_DeserializeAck_ReturnThruPtr_pSessionPresent( &sessionPresent );
    MQTT_PubrelToResend_ExpectAnyArgsAndReturn( packetIdentifier );
    MQTT_PubrelToResend_ReturnThruPtr_pState( &pubRelState );
    /* Serialize Ack failure. */
    MQTT_SerializeAck_ExpectAnyArgsAndReturn( MQTTBadParameter );
    MQTT_PubrelToResend_ExpectAnyArgsAndReturn( MQTT_PACKET_TYPE_INVALID );
    status = MQTT_Connect( &mqttContext, &connectInfo, NULL, timeout, &sessionPresentResult, NULL, NULL );
    TEST_ASSERT_EQUAL_INT( MQTTBadParameter, status );
    TEST_ASSERT_EQUAL_INT( MQTTDisconnectPending, mqttContext.connectStatus );
    TEST_ASSERT_TRUE( sessionPresentResult );

    /* Test 3. One packet found in ack pending state, but Transport Send failed. */
    sessionPresentResult = false;
    mqttContext.connectStatus = MQTTNotConnected;
    mqttContext.keepAliveIntervalSec = 0;
    mqttContext.transportInterface.send = transportSendFailure;
    MQTT_GetIncomingPacketTypeAndLength_ExpectAnyArgsAndReturn( MQTTSuccess );
    MQTT_GetIncomingPacketTypeAndLength_ReturnThruPtr_pIncomingPacket( &incomingPacket );
    MQTT_DeserializeAck_ExpectAnyArgsAndReturn( MQTTSuccess );
    MQTT_DeserializeAck_ReturnThruPtr_pSessionPresent( &sessionPresent );
    MQTT_PubrelToResend_ExpectAnyArgsAndReturn( packetIdentifier );
    MQTT_PubrelToResend_ReturnThruPtr_pState( &pubRelState );
    MQTT_SerializeAck_ExpectAnyArgsAndReturn( MQTTSuccess );
    MQTT_PubrelToResend_ExpectAnyArgsAndReturn( MQTT_PACKET_TYPE_INVALID );
    status = MQTT_Connect( &mqttContext, &connectInfo, NULL, timeout, &sessionPresentResult, NULL, NULL );
    TEST_ASSERT_EQUAL_INT( MQTTSendFailed, status );
    TEST_ASSERT_EQUAL_INT( MQTTDisconnectPending, mqttContext.connectStatus );
    TEST_ASSERT_TRUE( sessionPresentResult );
    mqttContext.transportInterface.send = transportSendSuccess;

    /* Test 4. One packet found in ack pending state, Sent
     * PUBREL successfully. */
    mqttContext.connectStatus = MQTTNotConnected;
    MQTT_GetIncomingPacketTypeAndLength_ExpectAnyArgsAndReturn( MQTTSuccess );
    MQTT_GetIncomingPacketTypeAndLength_ReturnThruPtr_pIncomingPacket( &incomingPacket );
    MQTT_DeserializeAck_ExpectAnyArgsAndReturn( MQTTSuccess );
    MQTT_DeserializeAck_ReturnThruPtr_pSessionPresent( &sessionPresent );
    MQTT_PubrelToResend_ExpectAnyArgsAndReturn( packetIdentifier );
    MQTT_PubrelToResend_ReturnThruPtr_pState( &pubRelState );
    /* Serialize Ack successful. */
    MQTT_SerializeAck_ExpectAnyArgsAndReturn( MQTTSuccess );
    MQTT_UpdateStateAck_ExpectAnyArgsAndReturn( MQTTSuccess );
    /* Query for any remaining packets pending to ack. */
    MQTT_PubrelToResend_ExpectAnyArgsAndReturn( MQTT_PACKET_ID_INVALID );
    status = MQTT_Connect( &mqttContext, &connectInfo, NULL, timeout, &sessionPresent, NULL, NULL );
    TEST_ASSERT_EQUAL_INT( MQTTSuccess, status );
    TEST_ASSERT_EQUAL_INT( MQTTConnected, mqttContext.connectStatus );
    TEST_ASSERT_EQUAL_INT( connectInfo.keepAliveSeconds, mqttContext.keepAliveIntervalSec );

    /* Test 5. Three packets found in ack pending state. Sent PUBREL successfully
     * for first and failed for second and no attempt for third. */
    mqttContext.keepAliveIntervalSec = 0;
    mqttContext.connectStatus = MQTTNotConnected;
    MQTT_GetIncomingPacketTypeAndLength_ExpectAnyArgsAndReturn( MQTTSuccess );
    MQTT_GetIncomingPacketTypeAndLength_ReturnThruPtr_pIncomingPacket( &incomingPacket );
    MQTT_DeserializeAck_ExpectAnyArgsAndReturn( MQTTSuccess );
    MQTT_DeserializeAck_ReturnThruPtr_pSessionPresent( &sessionPresent );
    /* First packet. */
    MQTT_PubrelToResend_ExpectAnyArgsAndReturn( packetIdentifier );
    MQTT_PubrelToResend_ReturnThruPtr_pState( &pubRelState );
    /* Serialize Ack successful. */
    MQTT_SerializeAck_ExpectAnyArgsAndReturn( MQTTSuccess );
    MQTT_UpdateStateAck_ExpectAnyArgsAndReturn( MQTTSuccess );
    /* Second packet. */
    MQTT_PubrelToResend_ExpectAnyArgsAndReturn( packetIdentifier + 1 );
    MQTT_PubrelToResend_ReturnThruPtr_pState( &pubRelState );
    /* Serialize Ack failed. */
    MQTT_SerializeAck_ExpectAnyArgsAndReturn( MQTTBadParameter );
    /* Query for any remaining packets pending to ack. */
    MQTT_PubrelToResend_ExpectAnyArgsAndReturn( packetIdentifier + 2 );
    status = MQTT_Connect( &mqttContext, &connectInfo, NULL, timeout, &sessionPresent, NULL, NULL );
    TEST_ASSERT_EQUAL_INT( MQTTBadParameter, status );
    TEST_ASSERT_EQUAL_INT( MQTTDisconnectPending, mqttContext.connectStatus );

    /* Test 6. Two packets found in ack pending state. Sent PUBREL successfully
     * for first and failed for second. */
    mqttContext.connectStatus = MQTTNotConnected;
    MQTT_GetIncomingPacketTypeAndLength_ExpectAnyArgsAndReturn( MQTTSuccess );
    MQTT_GetIncomingPacketTypeAndLength_ReturnThruPtr_pIncomingPacket( &incomingPacket );
    MQTT_DeserializeAck_ExpectAnyArgsAndReturn( MQTTSuccess );
    MQTT_DeserializeAck_ReturnThruPtr_pSessionPresent( &sessionPresent );
    /* First packet. */
    MQTT_PubrelToResend_ExpectAnyArgsAndReturn( packetIdentifier );
    MQTT_PubrelToResend_ReturnThruPtr_pState( &pubRelState );
    /* Serialize Ack successful. */
    MQTT_SerializeAck_ExpectAnyArgsAndReturn( MQTTSuccess );
    MQTT_UpdateStateAck_ExpectAnyArgsAndReturn( MQTTSuccess );
    /* Second packet. */
    MQTT_PubrelToResend_ExpectAnyArgsAndReturn( packetIdentifier + 1 );
    MQTT_PubrelToResend_ReturnThruPtr_pState( &pubRelState );
    /* Serialize Ack successful. */
    MQTT_SerializeAck_ExpectAnyArgsAndReturn( MQTTSuccess );
    MQTT_UpdateStateAck_ExpectAnyArgsAndReturn( MQTTSuccess );
    /* Query for any remaining packets pending to ack. */
    MQTT_PubrelToResend_ExpectAnyArgsAndReturn( MQTT_PACKET_ID_INVALID );
    status = MQTT_Connect( &mqttContext, &connectInfo, NULL, timeout, &sessionPresent, NULL, NULL );
    TEST_ASSERT_EQUAL_INT( MQTTSuccess, status );
    TEST_ASSERT_EQUAL_INT( MQTTConnected, mqttContext.connectStatus );
    TEST_ASSERT_EQUAL_INT( connectInfo.keepAliveSeconds, mqttContext.keepAliveIntervalSec );
}

/**
 * @brief Test resend of publshes in MQTT_Connect.
 */
void test_MQTT_Connect_resendUnAckedPublishes( void )
{
    MQTTContext_t mqttContext = { 0 };
    MQTTConnectInfo_t connectInfo = { 0 };
    uint32_t timeout = 2;
    bool sessionPresent, sessionPresentResult;
    MQTTStatus_t status;
    TransportInterface_t transport = { 0 };
    MQTTFixedBuffer_t networkBuffer = { 0 };
    MQTTPacketInfo_t incomingPacket = { 0 };
    MQTTPubAckInfo_t incomingRecords = { 0 };
    MQTTPubAckInfo_t outgoingRecords = { 0 };
    uint8_t * localPublishCopyBuffer = ( uint8_t * ) "Hello world!";
    uint8_t ackPropsBuf[ 100 ];
    size_t ackPropsBufLength = sizeof( ackPropsBuf );

    publishCopyBuffer = localPublishCopyBuffer;
    publishCopyBufferSize = sizeof( "Hello world!" );

    setupTransportInterface( &transport );
    setupNetworkBuffer( &networkBuffer );

    memset( &mqttContext, 0x0, sizeof( mqttContext ) );
    memset( &connectInfo, 0x00, sizeof( connectInfo ) );
    MQTT_Init( &mqttContext, &transport, getTime, eventCallback, &networkBuffer );
    MQTT_PropertyBuilder_Init_ExpectAnyArgsAndReturn( MQTTSuccess );
    MQTT_InitStatefulQoS( &mqttContext,
                          &outgoingRecords, 4,
                          &incomingRecords, 4, ackPropsBuf, ackPropsBufLength );

    MQTT_InitRetransmits( &mqttContext, publishStoreCallbackSuccess,
                          publishRetrieveCallbackSuccess,
                          publishClearCallback );

    MQTT_GetConnectPacketSize_IgnoreAndReturn( MQTTSuccess );
    connectInfo.keepAliveSeconds = MQTT_SAMPLE_KEEPALIVE_INTERVAL_S;

    /* Test 1. Connecting with a clean session. Clear all callback successfully executes */
    /* successful receive CONNACK packet. */
    incomingPacket.type = MQTT_PACKET_TYPE_CONNACK;
    incomingPacket.remainingLength = 2;
    MQTT_GetIncomingPacketTypeAndLength_ExpectAnyArgsAndReturn( MQTTSuccess );
    MQTT_GetIncomingPacketTypeAndLength_ReturnThruPtr_pIncomingPacket( &incomingPacket );
    /* Return with a session present flag. */
    sessionPresent = false;
    MQTT_DeserializeAck_ExpectAnyArgsAndReturn( MQTTSuccess );
    MQTT_DeserializeAck_ReturnThruPtr_pSessionPresent( &sessionPresent );

    MQTT_PublishToResend_ExpectAnyArgsAndReturn( 1 );
    MQTT_PublishToResend_ExpectAnyArgsAndReturn( MQTT_PACKET_TYPE_INVALID );
    MQTT_SerializeConnectFixedHeader_Stub( MQTT_SerializeConnectFixedHeader_cb );
    status = MQTT_Connect( &mqttContext, &connectInfo, NULL, timeout, &sessionPresentResult, NULL, NULL );
    TEST_ASSERT_EQUAL_INT( MQTTSuccess, status );
    TEST_ASSERT_EQUAL_INT( MQTTConnected, mqttContext.connectStatus );
    TEST_ASSERT_EQUAL_INT( connectInfo.keepAliveSeconds, mqttContext.keepAliveIntervalSec );
    TEST_ASSERT_FALSE( sessionPresentResult );
}

void test_MQTT_Connect_resendUnAckedPublishes2( void )
{
    MQTTContext_t mqttContext = { 0 };
    MQTTConnectInfo_t connectInfo = { 0 };
    uint32_t timeout = 2;
    bool sessionPresent, sessionPresentResult;
    MQTTStatus_t status;
    TransportInterface_t transport = { 0 };
    MQTTFixedBuffer_t networkBuffer = { 0 };
    MQTTPacketInfo_t incomingPacket = { 0 };
    MQTTPubAckInfo_t incomingRecords = { 0 };
    MQTTPubAckInfo_t outgoingRecords = { 0 };
    uint8_t * localPublishCopyBuffer = ( uint8_t * ) "Hello world!";
    uint8_t ackPropsBuf[ 500 ];
    size_t ackPropsBufLength = sizeof( ackPropsBuf );

    publishCopyBuffer = localPublishCopyBuffer;
    publishCopyBufferSize = sizeof( "Hello world!" );

    setupTransportInterface( &transport );
    setupNetworkBuffer( &networkBuffer );

    memset( &mqttContext, 0x0, sizeof( mqttContext ) );
    memset( &connectInfo, 0x00, sizeof( connectInfo ) );
    MQTT_Init( &mqttContext, &transport, getTime, eventCallback, &networkBuffer );
    MQTT_PropertyBuilder_Init_ExpectAnyArgsAndReturn( MQTTSuccess );
    MQTT_InitStatefulQoS( &mqttContext,
                          &outgoingRecords, 4,
                          &incomingRecords, 4, ackPropsBuf, ackPropsBufLength );

    MQTT_InitRetransmits( &mqttContext, publishStoreCallbackSuccess,
                          publishRetrieveCallbackSuccess,
                          publishClearCallback );

    MQTT_GetConnectPacketSize_IgnoreAndReturn( MQTTSuccess );
    connectInfo.keepAliveSeconds = MQTT_SAMPLE_KEEPALIVE_INTERVAL_S;
    mqttContext.clearFunction = publishClearCallback;

    /* Test 3. No publishes to resend reestablishing a session. */
    /* successful receive CONNACK packet. */
    incomingPacket.type = MQTT_PACKET_TYPE_CONNACK;
    incomingPacket.remainingLength = 2;
    MQTT_GetIncomingPacketTypeAndLength_ExpectAnyArgsAndReturn( MQTTSuccess );
    MQTT_GetIncomingPacketTypeAndLength_ReturnThruPtr_pIncomingPacket( &incomingPacket );
    /* Return with a session present flag. */
    sessionPresent = true;
    MQTT_DeserializeAck_ExpectAnyArgsAndReturn( MQTTSuccess );
    MQTT_DeserializeAck_ReturnThruPtr_pSessionPresent( &sessionPresent );
    /* No acks to resend. */
    MQTT_PubrelToResend_ExpectAnyArgsAndReturn( MQTT_PACKET_TYPE_INVALID );
    /* No publishes to resend. */
    MQTT_PublishToResend_ExpectAnyArgsAndReturn( MQTT_PACKET_TYPE_INVALID );
    MQTT_SerializeConnectFixedHeader_Stub( MQTT_SerializeConnectFixedHeader_cb );
    status = MQTT_Connect( &mqttContext, &connectInfo, NULL, timeout, &sessionPresentResult, NULL, NULL );
    TEST_ASSERT_EQUAL_INT( MQTTSuccess, status );
    TEST_ASSERT_EQUAL_INT( MQTTConnected, mqttContext.connectStatus );
    TEST_ASSERT_EQUAL_INT( connectInfo.keepAliveSeconds, mqttContext.keepAliveIntervalSec );
    TEST_ASSERT_TRUE( sessionPresentResult );
}

void test_MQTT_Connect_resendUnAckedPublishes3( void )
{
    MQTTContext_t mqttContext = { 0 };
    MQTTConnectInfo_t connectInfo = { 0 };
    uint32_t timeout = 2;
    bool sessionPresent, sessionPresentResult;
    MQTTStatus_t status;
    TransportInterface_t transport = { 0 };
    MQTTFixedBuffer_t networkBuffer = { 0 };
    MQTTPacketInfo_t incomingPacket = { 0 };
    uint16_t packetIdentifier = 1;
    /* MQTTPublishState_t pubRelState = MQTTPubRelSend; */
    MQTTPubAckInfo_t incomingRecords = { 0 };
    MQTTPubAckInfo_t outgoingRecords = { 0 };
    /* MQTTPublishState_t expectedState = { 0 }; */
    uint8_t * localPublishCopyBuffer = ( uint8_t * ) "Hello world!";
    uint8_t ackPropsBuf[ 500 ];
    size_t ackPropsBufLength = sizeof( ackPropsBuf );

    publishCopyBuffer = localPublishCopyBuffer;
    publishCopyBufferSize = sizeof( "Hello world!" );

    setupTransportInterface( &transport );
    setupNetworkBuffer( &networkBuffer );

    memset( &mqttContext, 0x0, sizeof( mqttContext ) );
    memset( &connectInfo, 0x00, sizeof( connectInfo ) );
    MQTT_Init( &mqttContext, &transport, getTime, eventCallback, &networkBuffer );
    MQTT_PropertyBuilder_Init_ExpectAnyArgsAndReturn( MQTTSuccess );
    MQTT_InitStatefulQoS( &mqttContext,
                          &outgoingRecords, 4,
                          &incomingRecords, 4, ackPropsBuf, ackPropsBufLength );

    MQTT_InitRetransmits( &mqttContext, publishStoreCallbackSuccess,
                          publishRetrieveCallbackSuccess,
                          publishClearCallback );

    MQTT_GetConnectPacketSize_IgnoreAndReturn( MQTTSuccess );
    connectInfo.keepAliveSeconds = MQTT_SAMPLE_KEEPALIVE_INTERVAL_S;
    /* Test 4. One publish packet found to resend, but retrieve failed. */
    sessionPresentResult = false;
    mqttContext.connectStatus = MQTTNotConnected;
    mqttContext.keepAliveIntervalSec = 0;
    incomingPacket.type = MQTT_PACKET_TYPE_CONNACK;
    incomingPacket.remainingLength = 2;
    sessionPresent = true;
    MQTT_GetIncomingPacketTypeAndLength_ExpectAnyArgsAndReturn( MQTTSuccess );
    MQTT_GetIncomingPacketTypeAndLength_ReturnThruPtr_pIncomingPacket( &incomingPacket );
    MQTT_DeserializeAck_ExpectAnyArgsAndReturn( MQTTSuccess );
    MQTT_DeserializeAck_ReturnThruPtr_pSessionPresent( &sessionPresent );
    MQTT_PubrelToResend_ExpectAnyArgsAndReturn( MQTT_PACKET_TYPE_INVALID );
    MQTT_PublishToResend_ExpectAnyArgsAndReturn( packetIdentifier );
    MQTT_SerializeConnectFixedHeader_Stub( MQTT_SerializeConnectFixedHeader_cb );
    mqttContext.retrieveFunction = publishRetrieveCallbackFailed;
    status = MQTT_Connect( &mqttContext, &connectInfo, NULL, timeout, &sessionPresentResult, NULL, NULL );
    TEST_ASSERT_EQUAL_INT( MQTTPublishRetrieveFailed, status );
    TEST_ASSERT_EQUAL_INT( MQTTDisconnectPending, mqttContext.connectStatus );
    TEST_ASSERT_TRUE( sessionPresentResult );
}

void test_MQTT_Connect_resendUnAckedPublishes4( void )
{
    MQTTContext_t mqttContext = { 0 };
    MQTTConnectInfo_t connectInfo = { 0 };
    uint32_t timeout = 2;
    bool sessionPresent, sessionPresentResult;
    MQTTStatus_t status;
    TransportInterface_t transport = { 0 };
    MQTTFixedBuffer_t networkBuffer = { 0 };
    MQTTPacketInfo_t incomingPacket = { 0 };
    uint16_t packetIdentifier = 1;
    /* MQTTPublishState_t pubRelState = MQTTPubRelSend; */
    MQTTPubAckInfo_t incomingRecords = { 0 };
    MQTTPubAckInfo_t outgoingRecords = { 0 };
    /* MQTTPublishState_t expectedState = { 0 }; */
    uint8_t * localPublishCopyBuffer = ( uint8_t * ) "Hello world!";
    uint8_t ackPropsBuf[ 500 ];
    size_t ackPropsBufLength = sizeof( ackPropsBuf );

    publishCopyBuffer = localPublishCopyBuffer;
    publishCopyBufferSize = sizeof( "Hello world!" );

    setupTransportInterface( &transport );
    setupNetworkBuffer( &networkBuffer );

    memset( &mqttContext, 0x0, sizeof( mqttContext ) );
    memset( &connectInfo, 0x00, sizeof( connectInfo ) );
    MQTT_Init( &mqttContext, &transport, getTime, eventCallback, &networkBuffer );
    MQTT_PropertyBuilder_Init_ExpectAnyArgsAndReturn( MQTTSuccess );
    MQTT_InitStatefulQoS( &mqttContext,
                          &outgoingRecords, 4,
                          &incomingRecords, 4, ackPropsBuf, ackPropsBufLength );

    MQTT_InitRetransmits( &mqttContext, publishStoreCallbackSuccess,
                          publishRetrieveCallbackSuccess,
                          publishClearCallback );

    MQTT_GetConnectPacketSize_IgnoreAndReturn( MQTTSuccess );
    connectInfo.keepAliveSeconds = MQTT_SAMPLE_KEEPALIVE_INTERVAL_S;
    mqttContext.retrieveFunction = publishRetrieveCallbackSuccess;

    /* Test 5. One publish packet found to resend, but Transport Send failed. */
    sessionPresentResult = false;
    mqttContext.connectStatus = MQTTNotConnected;
    mqttContext.keepAliveIntervalSec = 0;
    mqttContext.transportInterface.writev = NULL;
    mqttContext.transportInterface.send = transportSendSucceedThenFailAfterConnect;
    incomingPacket.type = MQTT_PACKET_TYPE_CONNACK;
    incomingPacket.remainingLength = 2;
    sessionPresent = true;
    MQTT_GetIncomingPacketTypeAndLength_ExpectAnyArgsAndReturn( MQTTSuccess );
    MQTT_GetIncomingPacketTypeAndLength_ReturnThruPtr_pIncomingPacket( &incomingPacket );
    MQTT_DeserializeAck_ExpectAnyArgsAndReturn( MQTTSuccess );
    MQTT_DeserializeAck_ReturnThruPtr_pSessionPresent( &sessionPresent );
    MQTT_PubrelToResend_ExpectAnyArgsAndReturn( MQTT_PACKET_TYPE_INVALID );
    MQTT_PublishToResend_ExpectAnyArgsAndReturn( packetIdentifier );
    MQTT_SerializeConnectFixedHeader_Stub( MQTT_SerializeConnectFixedHeader_cb );
    status = MQTT_Connect( &mqttContext, &connectInfo, NULL, timeout, &sessionPresentResult, NULL, NULL );
    TEST_ASSERT_EQUAL_INT( MQTTSendFailed, status );
    TEST_ASSERT_EQUAL_INT( MQTTDisconnectPending, mqttContext.connectStatus );
    TEST_ASSERT_TRUE( sessionPresentResult );
}

void test_MQTT_Connect_resendUnAckedPublishes5( void )
{
    MQTTContext_t mqttContext = { 0 };
    MQTTConnectInfo_t connectInfo = { 0 };
    uint32_t timeout = 2;
    bool sessionPresent;
    MQTTStatus_t status;
    TransportInterface_t transport = { 0 };
    MQTTFixedBuffer_t networkBuffer = { 0 };
    MQTTPacketInfo_t incomingPacket = { 0 };
    uint16_t packetIdentifier = 1;
    MQTTPubAckInfo_t incomingRecords = { 0 };
    MQTTPubAckInfo_t outgoingRecords = { 0 };
    uint8_t * localPublishCopyBuffer = ( uint8_t * ) "Hello world!";
    uint8_t ackPropsBuf[ 500 ];
    size_t ackPropsBufLength = sizeof( ackPropsBuf );

    publishCopyBuffer = localPublishCopyBuffer;
    publishCopyBufferSize = sizeof( "Hello world!" );

    setupTransportInterface( &transport );
    setupNetworkBuffer( &networkBuffer );

    memset( &mqttContext, 0x0, sizeof( mqttContext ) );
    memset( &connectInfo, 0x00, sizeof( connectInfo ) );
    MQTT_Init( &mqttContext, &transport, getTime, eventCallback, &networkBuffer );
    MQTT_PropertyBuilder_Init_ExpectAnyArgsAndReturn( MQTTSuccess );
    MQTT_InitStatefulQoS( &mqttContext,
                          &outgoingRecords, 4,
                          &incomingRecords, 4, ackPropsBuf, ackPropsBufLength );

    MQTT_InitRetransmits( &mqttContext, publishStoreCallbackSuccess,
                          publishRetrieveCallbackSuccess,
                          publishClearCallback );

    MQTT_GetConnectPacketSize_IgnoreAndReturn( MQTTSuccess );
    connectInfo.keepAliveSeconds = MQTT_SAMPLE_KEEPALIVE_INTERVAL_S;
    mqttContext.transportInterface.send = transportSendSuccess;

    /* Test 6. One publish packet found to resend, Sent successfully. */
    mqttContext.connectStatus = MQTTNotConnected;
    incomingPacket.type = MQTT_PACKET_TYPE_CONNACK;
    incomingPacket.remainingLength = 2;
    sessionPresent = true;
    MQTT_GetIncomingPacketTypeAndLength_ExpectAnyArgsAndReturn( MQTTSuccess );
    MQTT_GetIncomingPacketTypeAndLength_ReturnThruPtr_pIncomingPacket( &incomingPacket );
    MQTT_DeserializeAck_ExpectAnyArgsAndReturn( MQTTSuccess );
    MQTT_DeserializeAck_ReturnThruPtr_pSessionPresent( &sessionPresent );
    MQTT_PubrelToResend_ExpectAnyArgsAndReturn( MQTT_PACKET_TYPE_INVALID );
    MQTT_PublishToResend_ExpectAnyArgsAndReturn( packetIdentifier );
    MQTT_PublishToResend_ExpectAnyArgsAndReturn( MQTT_PACKET_TYPE_INVALID );
    MQTT_SerializeConnectFixedHeader_Stub( MQTT_SerializeConnectFixedHeader_cb );
    /* Query for any remaining packets pending to ack. */
    status = MQTT_Connect( &mqttContext, &connectInfo, NULL, timeout, &sessionPresent, NULL, NULL );
    TEST_ASSERT_EQUAL_INT( MQTTSuccess, status );
    TEST_ASSERT_EQUAL_INT( MQTTConnected, mqttContext.connectStatus );
    TEST_ASSERT_EQUAL_INT( connectInfo.keepAliveSeconds, mqttContext.keepAliveIntervalSec );
}


void test_MQTT_Connect_resendUnAckedPublishes6( void )
{
    MQTTContext_t mqttContext = { 0 };
    MQTTConnectInfo_t connectInfo = { 0 };
    uint32_t timeout = 2;
    bool sessionPresent;
    MQTTStatus_t status;
    TransportInterface_t transport = { 0 };
    MQTTFixedBuffer_t networkBuffer = { 0 };
    MQTTPacketInfo_t incomingPacket = { 0 };
    uint16_t packetIdentifier = 1;
    MQTTPubAckInfo_t incomingRecords = { 0 };
    MQTTPubAckInfo_t outgoingRecords = { 0 };
    uint8_t * localPublishCopyBuffer = ( uint8_t * ) "Hello world!";

    uint8_t ackPropsBuf[ 500 ];
    size_t ackPropsBufLength = sizeof( ackPropsBuf );

    publishCopyBuffer = localPublishCopyBuffer;
    publishCopyBufferSize = sizeof( "Hello world!" );

    setupTransportInterface( &transport );
    setupNetworkBuffer( &networkBuffer );

    MQTT_Init( &mqttContext, &transport, getTime, eventCallback, &networkBuffer );
    MQTT_PropertyBuilder_Init_ExpectAnyArgsAndReturn( MQTTSuccess );
    MQTT_InitStatefulQoS( &mqttContext,
                          &outgoingRecords, 4,
                          &incomingRecords, 4, ackPropsBuf, ackPropsBufLength );

    MQTT_InitRetransmits( &mqttContext, publishStoreCallbackSuccess,
                          publishRetrieveCallbackSuccessThenFail,
                          publishClearCallback );

    MQTT_GetConnectPacketSize_IgnoreAndReturn( MQTTSuccess );
    connectInfo.keepAliveSeconds = MQTT_SAMPLE_KEEPALIVE_INTERVAL_S;

    /* Test 7. Two publish packets found to resend. Sent successfully
     * for first and failed for second. */
    mqttContext.keepAliveIntervalSec = 0;
    mqttContext.connectStatus = MQTTNotConnected;
    sessionPresent = true;
    incomingPacket.type = MQTT_PACKET_TYPE_CONNACK;
    incomingPacket.remainingLength = 2;
    MQTT_GetIncomingPacketTypeAndLength_ExpectAnyArgsAndReturn( MQTTSuccess );
    MQTT_GetIncomingPacketTypeAndLength_ReturnThruPtr_pIncomingPacket( &incomingPacket );
    MQTT_DeserializeAck_ExpectAnyArgsAndReturn( MQTTSuccess );
    MQTT_DeserializeAck_ReturnThruPtr_pSessionPresent( &sessionPresent );
    MQTT_PubrelToResend_ExpectAnyArgsAndReturn( MQTT_PACKET_TYPE_INVALID );
    /* First packet. */
    MQTT_PublishToResend_ExpectAnyArgsAndReturn( packetIdentifier );
    /* Second packet. */
    MQTT_PublishToResend_ExpectAnyArgsAndReturn( packetIdentifier + 1 );
    MQTT_SerializeConnectFixedHeader_Stub( MQTT_SerializeConnectFixedHeader_cb );
    status = MQTT_Connect( &mqttContext, &connectInfo, NULL, timeout, &sessionPresent, NULL, NULL );
    TEST_ASSERT_EQUAL_INT( MQTTPublishRetrieveFailed, status );
    TEST_ASSERT_EQUAL_INT( MQTTDisconnectPending, mqttContext.connectStatus );
}

#define MQTT_STATE_ARRAY_MAX_COUNT    1

void test_MQTT_Connect_happy_path1()
{
    MQTTContext_t mqttContext = { 0 };
    MQTTConnectInfo_t connectInfo = { 0 };
    bool sessionPresent;
    MQTTStatus_t status;
    TransportInterface_t transport = { 0 };
    MQTTFixedBuffer_t networkBuffer = { 0 };
    MQTTPacketInfo_t incomingPacket = { 0 };

    setupTransportInterface( &transport );
    setupNetworkBuffer( &networkBuffer );

    memset( &mqttContext, 0x0, sizeof( mqttContext ) );
    MQTT_Init( &mqttContext, &transport, getTime, eventCallback, &networkBuffer );


    /* CONNACK receive with timeoutMs=0. Retry logic will be used. */
    mqttContext.connectStatus = MQTTNotConnected;
    mqttContext.keepAliveIntervalSec = 0;
    sessionPresent = false;
    incomingPacket.type = MQTT_PACKET_TYPE_CONNACK;
    incomingPacket.remainingLength = 2;
    MQTT_GetConnectPacketSize_IgnoreAndReturn( MQTTSuccess );
    MQTT_SerializeConnectFixedHeader_Stub( MQTT_SerializeConnectFixedHeader_cb );
    MQTT_GetIncomingPacketTypeAndLength_ExpectAnyArgsAndReturn( MQTTSuccess );
    MQTT_GetIncomingPacketTypeAndLength_ReturnThruPtr_pIncomingPacket( &incomingPacket );
    MQTT_DeserializeAck_IgnoreAndReturn( MQTTSuccess );
    status = MQTT_Connect( &mqttContext, &connectInfo, NULL, 0U, &sessionPresent, NULL, NULL );
    TEST_ASSERT_EQUAL_INT( MQTTSuccess, status );
    TEST_ASSERT_EQUAL_INT( MQTTConnected, mqttContext.connectStatus );
    TEST_ASSERT_EQUAL_INT( connectInfo.keepAliveSeconds, mqttContext.keepAliveIntervalSec );
    TEST_ASSERT_FALSE( mqttContext.waitingForPingResp );

    /*Test MQTT_Connect with NULL buffer of propBuilder.*/
    mqttContext.connectStatus = MQTTNotConnected;
    MQTTPropBuilder_t propBuilder;
    propBuilder.pBuffer = NULL;
    MQTTPublishInfo_t willInfo = { 0 };
    willInfo.pTopicName = "willTopic";
    willInfo.topicNameLength = 10;
    MQTT_ValidateWillProperties_ExpectAnyArgsAndReturn( MQTTSuccess );
    MQTT_GetConnectPacketSize_IgnoreAndReturn( MQTTSuccess );
    MQTT_SerializeConnectFixedHeader_Stub( MQTT_SerializeConnectFixedHeader_cb );
    MQTT_GetIncomingPacketTypeAndLength_ExpectAnyArgsAndReturn( MQTTSuccess );
    MQTT_GetIncomingPacketTypeAndLength_ReturnThruPtr_pIncomingPacket( &incomingPacket );
    MQTT_DeserializeAck_IgnoreAndReturn( MQTTSuccess );
    status = MQTT_Connect( &mqttContext, &connectInfo, &willInfo, 0U, &sessionPresent, &propBuilder, &propBuilder );
    TEST_ASSERT_EQUAL_INT( MQTTSuccess, status );

    mqttContext.connectStatus = MQTTNotConnected;
    uint8_t buf[ 10 ];
    incomingPacket.pRemainingData = buf;
    incomingPacket.remainingLength = 2;
    buf[ 1 ] = MQTT_REASON_CONNACK_IMPLEMENTATION_SPECIFIC_ERROR;
    MQTT_GetConnectPacketSize_IgnoreAndReturn( MQTTSuccess );
    MQTT_SerializeConnectFixedHeader_Stub( MQTT_SerializeConnectFixedHeader_cb );
    MQTT_GetIncomingPacketTypeAndLength_ExpectAnyArgsAndReturn( MQTTSuccess );
    MQTT_GetIncomingPacketTypeAndLength_ReturnThruPtr_pIncomingPacket( &incomingPacket );
    MQTT_DeserializeAck_ExpectAnyArgsAndReturn( MQTTServerRefused );
    status = MQTT_Connect( &mqttContext, &connectInfo, NULL, 0U, &sessionPresent, NULL, NULL );
    TEST_ASSERT_EQUAL_INT( MQTTServerRefused, status );
}

/**
 * @brief Test success case for MQTT_Connect().
 */
void test_MQTT_Connect_happy_path2()
{
    MQTTContext_t mqttContext = { 0 };
    MQTTConnectInfo_t connectInfo = { 0 };
    uint32_t timeout = 2;
    bool sessionPresent = false;
    MQTTStatus_t status;
    TransportInterface_t transport = { 0 };
    MQTTFixedBuffer_t networkBuffer = { 0 };
    MQTTPacketInfo_t incomingPacket = { 0 };

    setupTransportInterface( &transport );
    setupNetworkBuffer( &networkBuffer );

    memset( &mqttContext, 0x0, sizeof( mqttContext ) );
    MQTT_Init( &mqttContext, &transport, getTime, eventCallback, &networkBuffer );

    connectInfo.keepAliveSeconds = MQTT_SAMPLE_KEEPALIVE_INTERVAL_S;
    MQTT_GetConnectPacketSize_IgnoreAndReturn( MQTTSuccess );
    MQTT_SerializeConnectFixedHeader_Stub( MQTT_SerializeConnectFixedHeader_cb );
    /* Success. */
    incomingPacket.type = MQTT_PACKET_TYPE_CONNACK;
    incomingPacket.remainingLength = 2;
    MQTT_GetIncomingPacketTypeAndLength_ExpectAnyArgsAndReturn( MQTTSuccess );
    MQTT_GetIncomingPacketTypeAndLength_ReturnThruPtr_pIncomingPacket( &incomingPacket );
    MQTT_DeserializeAck_IgnoreAndReturn( MQTTSuccess );
    status = MQTT_Connect( &mqttContext, &connectInfo, NULL, timeout, &sessionPresent, NULL, NULL );
    TEST_ASSERT_EQUAL_INT( MQTTSuccess, status );
    TEST_ASSERT_EQUAL_INT( MQTTConnected, mqttContext.connectStatus );
    TEST_ASSERT_EQUAL_INT( connectInfo.keepAliveSeconds, mqttContext.keepAliveIntervalSec );
}

/**
 * @brief Test success case for MQTT_Connect().
 */
void test_MQTT_Connect_happy_path3()
{
    MQTTContext_t mqttContext = { 0 };
    MQTTConnectInfo_t connectInfo = { 0 };
    MQTTPublishInfo_t willInfo = { 0 };
    uint32_t timeout = 2;
    bool sessionPresent = false;
    MQTTStatus_t status;
    TransportInterface_t transport = { 0 };
    MQTTFixedBuffer_t networkBuffer = { 0 };
    MQTTPacketInfo_t incomingPacket = { 0 };

    setupTransportInterface( &transport );
    setupNetworkBuffer( &networkBuffer );

    memset( &mqttContext, 0x0, sizeof( mqttContext ) );
    memset( &willInfo, 0x0, sizeof( MQTTPublishInfo_t ) );
    memset( &connectInfo, 0x0, sizeof( MQTTConnectInfo_t ) );
    MQTT_Init( &mqttContext, &transport, getTime, eventCallback, &networkBuffer );

    /* With non-NULL Will. */
    mqttContext.connectStatus = MQTTNotConnected;
    mqttContext.keepAliveIntervalSec = 0;

    willInfo.pTopicName = "test";
    willInfo.topicNameLength = 4;
    willInfo.pPayload = "Payload";
    willInfo.payloadLength = 7;
    incomingPacket.type = MQTT_PACKET_TYPE_CONNACK;
    MQTT_GetConnectPacketSize_IgnoreAndReturn( MQTTSuccess );
    MQTT_SerializeConnectFixedHeader_Stub( MQTT_SerializeConnectFixedHeader_cb );
    MQTT_GetIncomingPacketTypeAndLength_ExpectAnyArgsAndReturn( MQTTSuccess );
    MQTT_GetIncomingPacketTypeAndLength_ReturnThruPtr_pIncomingPacket( &incomingPacket );
    MQTT_DeserializeAck_ExpectAnyArgsAndReturn( MQTTSuccess );

    status = MQTT_Connect( &mqttContext, &connectInfo, &willInfo, timeout, &sessionPresent, NULL, NULL );

    TEST_ASSERT_EQUAL_INT( MQTTSuccess, status );
    TEST_ASSERT_EQUAL_INT( MQTTConnected, mqttContext.connectStatus );
    TEST_ASSERT_EQUAL_INT( connectInfo.keepAliveSeconds, mqttContext.keepAliveIntervalSec );
}

/**
 * @brief Test success case for MQTT_Connect().
 */
void test_MQTT_Connect_happy_path4()
{
    MQTTContext_t mqttContext = { 0 };
    MQTTConnectInfo_t connectInfo = { 0 };
    uint32_t timeout = 2;
    bool sessionPresent;
    bool sessionPresentExpected;
    MQTTStatus_t status;
    TransportInterface_t transport = { 0 };
    MQTTFixedBuffer_t networkBuffer = { 0 };
    MQTTPacketInfo_t incomingPacket = { 0 };
    MQTTPubAckInfo_t incomingRecords[ 10 ] = { 0 };
    MQTTPubAckInfo_t outgoingRecords[ 10 ] = { 0 };
    uint8_t ackPropsBuf[ 500 ];
    size_t ackPropsBufLength = sizeof( ackPropsBuf );

    setupTransportInterface( &transport );
    setupNetworkBuffer( &networkBuffer );

    memset( &mqttContext, 0x0, sizeof( mqttContext ) );
    MQTT_Init( &mqttContext, &transport, getTime, eventCallback, &networkBuffer );
    MQTT_PropertyBuilder_Init_ExpectAnyArgsAndReturn( MQTTSuccess );
    MQTT_InitStatefulQoS( &mqttContext,
                          outgoingRecords, 10,
                          incomingRecords, 10, ackPropsBuf, ackPropsBufLength );

    /* Request to establish a clean session. */
    mqttContext.connectStatus = MQTTNotConnected;
    mqttContext.keepAliveIntervalSec = 0;
    connectInfo.cleanSession = true;
    sessionPresentExpected = false;

    /* Populate some state records to make sure they are cleared since a clean session
     * will be established. */
    mqttContext.outgoingPublishRecords[ 0 ].packetId = 1;
    mqttContext.outgoingPublishRecords[ 0 ].qos = MQTTQoS2;
    mqttContext.outgoingPublishRecords[ 0 ].publishState = MQTTPublishSend;
    mqttContext.incomingPublishRecords[ MQTT_STATE_ARRAY_MAX_COUNT - 1 ].packetId = 1;

    incomingPacket.type = MQTT_PACKET_TYPE_CONNACK;
    incomingPacket.remainingLength = 2;

    /* Set ping response flag to true to ensure it will be cleared. */
    mqttContext.waitingForPingResp = true;
    MQTT_GetConnectPacketSize_IgnoreAndReturn( MQTTSuccess );
    MQTT_SerializeConnectFixedHeader_Stub( MQTT_SerializeConnectFixedHeader_cb );
    MQTT_GetIncomingPacketTypeAndLength_ExpectAnyArgsAndReturn( MQTTSuccess );
    MQTT_GetIncomingPacketTypeAndLength_ReturnThruPtr_pIncomingPacket( &incomingPacket );
    MQTT_DeserializeAck_ExpectAnyArgsAndReturn( MQTTSuccess );
    MQTT_DeserializeAck_ReturnThruPtr_pSessionPresent( &sessionPresentExpected );
    status = MQTT_Connect( &mqttContext, &connectInfo, NULL, timeout, &sessionPresent, NULL, NULL );
    TEST_ASSERT_EQUAL_INT( MQTTSuccess, status );
    TEST_ASSERT_EQUAL_INT( MQTTConnected, mqttContext.connectStatus );
    TEST_ASSERT_EQUAL_INT( connectInfo.keepAliveSeconds, mqttContext.keepAliveIntervalSec );
    TEST_ASSERT_FALSE( mqttContext.waitingForPingResp );
    TEST_ASSERT_FALSE( sessionPresent );
    /* Test old records were cleared. */
    TEST_ASSERT_EQUAL_MEMORY( &outgoingRecords,
                              mqttContext.outgoingPublishRecords,
                              sizeof( outgoingRecords ) );
    TEST_ASSERT_EQUAL_MEMORY( &incomingRecords,
                              mqttContext.incomingPublishRecords,
                              sizeof( incomingRecords ) );
}

/**
 * @brief Test success case for MQTT_Connect().
 */
void test_MQTT_Connect_happy_path5()
{
    MQTTContext_t mqttContext = { 0 };
    MQTTConnectInfo_t connectInfo = { 0 };
    uint32_t timeout = 2;
    bool sessionPresent, sessionPresentExpected;
    MQTTStatus_t status;
    TransportInterface_t transport = { 0 };
    MQTTFixedBuffer_t networkBuffer = { 0 };
    MQTTPacketInfo_t incomingPacket = { 0 };


    setupTransportInterface( &transport );
    setupNetworkBuffer( &networkBuffer );

    memset( &mqttContext, 0x0, sizeof( mqttContext ) );
    MQTT_Init( &mqttContext, &transport, getTime, eventCallback, &networkBuffer );

    /* Request to establish a session if present and session present is received
     * from broker. */
    mqttContext.connectStatus = MQTTNotConnected;
    mqttContext.keepAliveIntervalSec = 0;
    mqttContext.waitingForPingResp = true;
    connectInfo.cleanSession = false;
    sessionPresentExpected = true;

    incomingPacket.type = MQTT_PACKET_TYPE_CONNACK;

    MQTT_GetConnectPacketSize_IgnoreAndReturn( MQTTSuccess );
    MQTT_SerializeConnectFixedHeader_Stub( MQTT_SerializeConnectFixedHeader_cb );
    MQTT_GetIncomingPacketTypeAndLength_ExpectAnyArgsAndReturn( MQTTSuccess );
    MQTT_GetIncomingPacketTypeAndLength_ReturnThruPtr_pIncomingPacket( &incomingPacket );
    MQTT_DeserializeAck_ExpectAnyArgsAndReturn( MQTTSuccess );
    MQTT_DeserializeAck_ReturnThruPtr_pSessionPresent( &sessionPresentExpected );
    MQTT_PubrelToResend_ExpectAnyArgsAndReturn( MQTT_PACKET_TYPE_INVALID );

    status = MQTT_Connect( &mqttContext, &connectInfo, NULL, timeout, &sessionPresent, NULL, NULL );

    TEST_ASSERT_EQUAL_INT( MQTTSuccess, status );
    TEST_ASSERT_EQUAL_INT( MQTTConnected, mqttContext.connectStatus );
    TEST_ASSERT_EQUAL_INT( connectInfo.keepAliveSeconds, mqttContext.keepAliveIntervalSec );
    TEST_ASSERT_TRUE( sessionPresent );
    TEST_ASSERT_FALSE( mqttContext.waitingForPingResp );
}

/**
 * @brief Test success case for MQTT_Connect().
 */
void test_MQTT_Connect_happy_path6()
{
    MQTTContext_t mqttContext = { 0 };
    MQTTConnectInfo_t connectInfo = { 0 };
    bool sessionPresent = false;
    MQTTStatus_t status;
    TransportInterface_t transport = { 0 };
    MQTTFixedBuffer_t networkBuffer = { 0 };
    MQTTPacketInfo_t incomingPacket = { 0 };

    setupTransportInterface( &transport );
    setupNetworkBuffer( &networkBuffer );

    memset( &mqttContext, 0x0, sizeof( mqttContext ) );
    MQTT_Init( &mqttContext, &transport, getTime, eventCallback, &networkBuffer );

    /* CONNACK receive with timeoutMs=0. Retry logic will  be used.
     * #MQTTNoDataAvailable for first #MQTT_GetIncomingPacketTypeAndLength
     * and success in the second time. */
    mqttContext.connectStatus = MQTTNotConnected;
    mqttContext.keepAliveIntervalSec = 0;
    incomingPacket.type = MQTT_PACKET_TYPE_CONNACK;
    incomingPacket.remainingLength = 2;

    MQTT_GetConnectPacketSize_IgnoreAndReturn( MQTTSuccess );
    MQTT_SerializeConnectFixedHeader_Stub( MQTT_SerializeConnectFixedHeader_cb );
    MQTT_GetIncomingPacketTypeAndLength_ExpectAnyArgsAndReturn( MQTTNoDataAvailable );
    MQTT_GetIncomingPacketTypeAndLength_ExpectAnyArgsAndReturn( MQTTSuccess );
    MQTT_GetIncomingPacketTypeAndLength_ReturnThruPtr_pIncomingPacket( &incomingPacket );
    MQTT_DeserializeAck_IgnoreAndReturn( MQTTSuccess );

    status = MQTT_Connect( &mqttContext, &connectInfo, NULL, 0U, &sessionPresent, NULL, NULL );

    TEST_ASSERT_EQUAL_INT( MQTTSuccess, status );
    TEST_ASSERT_EQUAL_INT( MQTTConnected, mqttContext.connectStatus );
    TEST_ASSERT_EQUAL_INT( connectInfo.keepAliveSeconds, mqttContext.keepAliveIntervalSec );
    TEST_ASSERT_FALSE( mqttContext.waitingForPingResp );
}

/* ========================================================================== */

/**
 * @brief Test that MQTT_Publish works as intended.
 */
void test_MQTT_Publish( void )
{
    MQTTContext_t mqttContext = { 0 };
    MQTTPublishInfo_t publishInfo = { 0 };
    MQTTConnectProperties_t properties = { 0 };
    TransportInterface_t transport = { 0 };
    MQTTFixedBuffer_t networkBuffer = { 0 };
    MQTTStatus_t status;
    MQTTPubAckInfo_t incomingRecords = { 0 };
    MQTTPubAckInfo_t outgoingRecords = { 0 };

    const uint16_t PACKET_ID = 1;

    setupTransportInterface( &transport );
    setupNetworkBuffer( &networkBuffer );
    transport.send = transportSendFailure;

    memset( &mqttContext, 0x0, sizeof( mqttContext ) );
    memset( &publishInfo, 0x0, sizeof( publishInfo ) );
    memset( &properties, 0x0, sizeof( properties ) );

    uint8_t ackPropsBuf[ 500 ];
    size_t ackPropsBufLength = sizeof( ackPropsBuf );
    MQTT_Init( &mqttContext, &transport, getTime, eventCallback, &networkBuffer );
    MQTT_PropertyBuilder_Init_ExpectAnyArgsAndReturn( MQTTSuccess );
    status = MQTT_InitStatefulQoS( &mqttContext,
                                   &outgoingRecords, 4,
                                   &incomingRecords, 4, ackPropsBuf, ackPropsBufLength );

    mqttContext.connectStatus = MQTTConnected;

    MQTTPropBuilder_t propBuilder = { 0 };
    uint8_t buf[ 500 ];
    size_t bufLength = sizeof( buf );
<<<<<<< HEAD
    status = MQTT_PropertyBuilder_Init( &( propBuilder ), buf, bufLength );
=======
    propBuilder.pBuffer = buf;
    propBuilder.bufferLength = bufLength;
>>>>>>> ca7427a7

    MQTT_ValidatePublishParams_ExpectAnyArgsAndReturn( MQTTSuccess );
    MQTT_GetPublishPacketSize_ExpectAnyArgsAndReturn( MQTTSuccess );
    MQTT_SerializePublishHeaderWithoutTopic_ExpectAnyArgsAndReturn( MQTTSuccess );
    status = MQTT_Publish( &mqttContext, &publishInfo, PACKET_ID, NULL );
    TEST_ASSERT_EQUAL_INT( MQTTSuccess, status );

    MQTT_ValidatePublishParams_ExpectAnyArgsAndReturn( MQTTBadParameter );
    status = MQTT_Publish( &mqttContext, &publishInfo, PACKET_ID, NULL );
    TEST_ASSERT_EQUAL_INT( MQTTBadParameter, status );


    publishInfo.qos = 0;
    publishInfo.pTopicName = "ab";
    publishInfo.topicNameLength = 2;
    publishInfo.retain = 1;
    publishInfo.dup = 1;
    publishInfo.pPayload = "Payload";
    publishInfo.payloadLength = 7;

    MQTT_ValidatePublishProperties_ExpectAnyArgsAndReturn( MQTTSuccess );
    MQTT_ValidatePublishParams_ExpectAnyArgsAndReturn( MQTTSuccess );
    MQTT_GetPublishPacketSize_ExpectAnyArgsAndReturn( MQTTSuccess );
    MQTT_SerializePublishHeaderWithoutTopic_ExpectAnyArgsAndReturn( MQTTSuccess );
    status = MQTT_Publish( &mqttContext, &publishInfo, PACKET_ID, &propBuilder );
    TEST_ASSERT_EQUAL_INT( MQTTSuccess, status );

    propBuilder.pBuffer = NULL;
    MQTT_ValidatePublishParams_ExpectAnyArgsAndReturn( MQTTSuccess );
    MQTT_GetPublishPacketSize_ExpectAnyArgsAndReturn( MQTTSuccess );
    MQTT_SerializePublishHeaderWithoutTopic_ExpectAnyArgsAndReturn( MQTTSuccess );
    status = MQTT_Publish( &mqttContext, &publishInfo, PACKET_ID, &propBuilder );
    TEST_ASSERT_EQUAL_INT( MQTTSuccess, status );
    propBuilder.pBuffer = buf;

    MQTT_ValidatePublishProperties_ExpectAnyArgsAndReturn( MQTTBadParameter );
    status = MQTT_Publish( &mqttContext, &publishInfo, PACKET_ID, &propBuilder );
    TEST_ASSERT_EQUAL_INT( MQTTBadParameter, status );
}

/**
 * @brief Test that MQTT_Publish works as intended.
 */
void test_MQTT_Publish2( void )
{
    MQTTContext_t mqttContext = { 0 };
    MQTTPublishInfo_t publishInfo = { 0 };
    TransportInterface_t transport = { 0 };
    MQTTFixedBuffer_t networkBuffer = { 0 };
    MQTTStatus_t status;

    const uint16_t PACKET_ID = 1;

    setupTransportInterface( &transport );
    setupNetworkBuffer( &networkBuffer );
    transport.send = transportSendFailure;

    memset( &mqttContext, 0x0, sizeof( mqttContext ) );
    memset( &publishInfo, 0x0, sizeof( publishInfo ) );
    MQTT_Init( &mqttContext, &transport, getTime, eventCallback, &networkBuffer );

    status = MQTT_Publish( &mqttContext, NULL, PACKET_ID, NULL );
    TEST_ASSERT_EQUAL_INT( MQTTBadParameter, status );
}

/**
 * @brief Test that MQTT_Publish works as intended.
 */
void test_MQTT_Publish3( void )
{
    MQTTContext_t mqttContext = { 0 };
    MQTTPublishInfo_t publishInfo = { 0 };
    TransportInterface_t transport = { 0 };
    MQTTFixedBuffer_t networkBuffer = { 0 };
    MQTTStatus_t status;

    setupTransportInterface( &transport );
    setupNetworkBuffer( &networkBuffer );
    transport.send = transportSendFailure;

    memset( &mqttContext, 0x0, sizeof( mqttContext ) );
    memset( &publishInfo, 0x0, sizeof( publishInfo ) );
    MQTT_Init( &mqttContext, &transport, getTime, eventCallback, &networkBuffer );

    publishInfo.qos = MQTTQoS1;
    status = MQTT_Publish( &mqttContext, &publishInfo, 0, NULL );
    TEST_ASSERT_EQUAL_INT( MQTTBadParameter, status );
}

/**
 * @brief Test that MQTT_Publish works as intended.
 */
void test_MQTT_Publish4( void )
{
    MQTTContext_t mqttContext = { 0 };
    MQTTPublishInfo_t publishInfo = { 0 };
    TransportInterface_t transport = { 0 };
    MQTTFixedBuffer_t networkBuffer = { 0 };
    MQTTStatus_t status;

    const uint16_t PACKET_ID = 1;

    setupTransportInterface( &transport );
    setupNetworkBuffer( &networkBuffer );
    transport.send = transportSendFailure;

    memset( &mqttContext, 0x0, sizeof( mqttContext ) );
    memset( &publishInfo, 0x0, sizeof( publishInfo ) );
    MQTT_Init( &mqttContext, &transport, getTime, eventCallback, &networkBuffer );

    publishInfo.payloadLength = 1;
    publishInfo.pPayload = NULL;
    status = MQTT_Publish( &mqttContext, &publishInfo, PACKET_ID, NULL );
    TEST_ASSERT_EQUAL_INT( MQTTBadParameter, status );
}

/**
 * @brief Test that MQTT_Publish works as intended.
 */
void test_MQTT_Publish5( void )
{
    MQTTContext_t mqttContext = { 0 };
    MQTTPublishInfo_t publishInfo = { 0 };
    TransportInterface_t transport = { 0 };
    MQTTFixedBuffer_t networkBuffer = { 0 };
    MQTTStatus_t status;

    setupTransportInterface( &transport );
    setupNetworkBuffer( &networkBuffer );
    /* transport.send = transportSendFailure; */

    memset( &mqttContext, 0x0, sizeof( mqttContext ) );
    memset( &publishInfo, 0x0, sizeof( publishInfo ) );
    MQTT_Init( &mqttContext, &transport, getTime, eventCallback, &networkBuffer );

    /* Bad Parameter when getting packet size. */
    publishInfo.qos = MQTTQoS0;
    MQTT_ValidatePublishParams_ExpectAnyArgsAndReturn( MQTTSuccess );
    MQTT_GetPublishPacketSize_ExpectAnyArgsAndReturn( MQTTBadParameter );
    status = MQTT_Publish( &mqttContext, &publishInfo, 0, NULL );
    TEST_ASSERT_EQUAL_INT( MQTTBadParameter, status );
}

/**
 * @brief Test that MQTT_Publish works as intended.
 */
void test_MQTT_Publish6( void )
{
    MQTTContext_t mqttContext = { 0 };
    MQTTPublishInfo_t publishInfo = { 0 };
    TransportInterface_t transport = { 0 };
    MQTTFixedBuffer_t networkBuffer = { 0 };
    MQTTStatus_t status;

    setupTransportInterface( &transport );
    setupNetworkBuffer( &networkBuffer );
    transport.send = transportSendFailure;

    memset( &mqttContext, 0x0, sizeof( mqttContext ) );
    memset( &publishInfo, 0x0, sizeof( publishInfo ) );
    MQTT_Init( &mqttContext, &transport, getTime, eventCallback, &networkBuffer );

    /* Always return success from now on. */
    MQTT_ValidatePublishParams_ExpectAnyArgsAndReturn( MQTTSuccess );
    MQTT_GetPublishPacketSize_ExpectAnyArgsAndReturn( MQTTSuccess );
    MQTT_SerializePublishHeaderWithoutTopic_ExpectAnyArgsAndReturn( MQTTNoMemory );
    status = MQTT_Publish( &mqttContext, &publishInfo, 0, NULL );
    TEST_ASSERT_EQUAL_INT( MQTTNoMemory, status );
}

/**
 * @brief Test that MQTT_Publish works as intended.
 */
void test_MQTT_Publish_Storing_Publish_Success( void )
{
    MQTTContext_t mqttContext = { 0 };
    MQTTPublishInfo_t publishInfo = { 0 };
    TransportInterface_t transport = { 0 };
    MQTTFixedBuffer_t networkBuffer = { 0 };
    MQTTStatus_t status;
    MQTTPubAckInfo_t incomingRecords = { 0 };
    MQTTPubAckInfo_t outgoingRecords = { 0 };
    MQTTPublishState_t expectedState = { 0 };
    uint8_t ackPropsBuf[ 500 ];
    size_t ackPropsBufLength = sizeof( ackPropsBuf );

    setupTransportInterface( &transport );
    setupNetworkBuffer( &networkBuffer );
    transport.send = transportSendFailure;

    memset( &mqttContext, 0x0, sizeof( mqttContext ) );
    memset( &publishInfo, 0x0, sizeof( publishInfo ) );
    MQTT_Init( &mqttContext, &transport, getTime, eventCallback, &networkBuffer );
    MQTT_PropertyBuilder_Init_ExpectAnyArgsAndReturn( MQTTSuccess );
    MQTT_InitStatefulQoS( &mqttContext,
                          &outgoingRecords, 4,
                          &incomingRecords, 4, ackPropsBuf, ackPropsBufLength );

    MQTT_InitRetransmits( &mqttContext, publishStoreCallbackSuccess,
                          publishRetrieveCallbackSuccess,
                          publishClearCallback );

    mqttContext.connectStatus = MQTTConnected;

    publishInfo.qos = MQTTQoS1;

    expectedState = MQTTPublishSend;
    MQTT_ValidatePublishParams_ExpectAnyArgsAndReturn( MQTTSuccess );
    MQTT_GetPublishPacketSize_ExpectAnyArgsAndReturn( MQTTSuccess );
    MQTT_SerializePublishHeaderWithoutTopic_ExpectAnyArgsAndReturn( MQTTSuccess );

    MQTT_ReserveState_ExpectAnyArgsAndReturn( MQTTSuccess );

    MQTT_UpdateDuplicatePublishFlag_ExpectAnyArgsAndReturn( MQTTSuccess );
    MQTT_UpdateDuplicatePublishFlag_ExpectAnyArgsAndReturn( MQTTSuccess );

    MQTT_UpdateStatePublish_ExpectAnyArgsAndReturn( MQTTSuccess );
    MQTT_UpdateStatePublish_ReturnThruPtr_pNewState( &expectedState );

    mqttContext.transportInterface.send = transportSendSuccess;
    status = MQTT_Publish( &mqttContext, &publishInfo, 1, NULL );
    TEST_ASSERT_EQUAL_INT( MQTTSuccess, status );
}

/**
 * @brief Test that MQTT_Publish works as intended.
 */
void test_MQTT_Publish_Storing_Publish_Success_For_Duplicate_Publish( void )
{
    MQTTContext_t mqttContext = { 0 };
    MQTTPublishInfo_t publishInfo = { 0 };
    TransportInterface_t transport = { 0 };
    MQTTFixedBuffer_t networkBuffer = { 0 };
    MQTTStatus_t status;
    MQTTPubAckInfo_t incomingRecords = { 0 };
    MQTTPubAckInfo_t outgoingRecords = { 0 };
    MQTTPublishState_t expectedState = { 0 };
    uint8_t ackPropsBuf[ 500 ];
    size_t ackPropsBufLength = sizeof( ackPropsBuf );

    setupTransportInterface( &transport );
    setupNetworkBuffer( &networkBuffer );
    transport.send = transportSendFailure;

    memset( &mqttContext, 0x0, sizeof( mqttContext ) );
    memset( &publishInfo, 0x0, sizeof( publishInfo ) );
    MQTT_Init( &mqttContext, &transport, getTime, eventCallback, &networkBuffer );
    MQTT_PropertyBuilder_Init_ExpectAnyArgsAndReturn( MQTTSuccess );
    MQTT_InitStatefulQoS( &mqttContext,
                          &outgoingRecords, 4,
                          &incomingRecords, 4, ackPropsBuf, ackPropsBufLength );

    MQTT_InitRetransmits( &mqttContext, publishStoreCallbackSuccess,
                          publishRetrieveCallbackSuccess,
                          publishClearCallback );

    mqttContext.connectStatus = MQTTConnected;

    publishInfo.qos = MQTTQoS1;
    publishInfo.dup = true;

    expectedState = MQTTPublishSend;
    MQTT_ValidatePublishParams_ExpectAnyArgsAndReturn( MQTTSuccess );
    MQTT_GetPublishPacketSize_ExpectAnyArgsAndReturn( MQTTSuccess );
    MQTT_SerializePublishHeaderWithoutTopic_ExpectAnyArgsAndReturn( MQTTSuccess );

    MQTT_ReserveState_ExpectAnyArgsAndReturn( MQTTSuccess );

    MQTT_UpdateStatePublish_ExpectAnyArgsAndReturn( MQTTSuccess );
    MQTT_UpdateStatePublish_ReturnThruPtr_pNewState( &expectedState );

    mqttContext.transportInterface.send = transportSendSuccess;
    status = MQTT_Publish( &mqttContext, &publishInfo, 1, NULL );
    TEST_ASSERT_EQUAL_INT( MQTTSuccess, status );
}

/**
 * @brief Test that MQTT_Publish works as intended.
 */
void test_MQTT_Publish_Storing_Publish_Failed( void )
{
    MQTTContext_t mqttContext = { 0 };
    MQTTPublishInfo_t publishInfo = { 0 };
    TransportInterface_t transport = { 0 };
    MQTTFixedBuffer_t networkBuffer = { 0 };
    MQTTStatus_t status;
    MQTTPubAckInfo_t incomingRecords = { 0 };
    MQTTPubAckInfo_t outgoingRecords = { 0 };
    uint8_t ackPropsBuf[ 500 ];
    size_t ackPropsBufLength = sizeof( ackPropsBuf );

    setupTransportInterface( &transport );
    setupNetworkBuffer( &networkBuffer );
    transport.send = transportSendFailure;

    memset( &mqttContext, 0x0, sizeof( mqttContext ) );
    memset( &publishInfo, 0x0, sizeof( publishInfo ) );
    MQTT_Init( &mqttContext, &transport, getTime, eventCallback, &networkBuffer );
    MQTT_PropertyBuilder_Init_ExpectAnyArgsAndReturn( MQTTSuccess );
    MQTT_InitStatefulQoS( &mqttContext,
                          &outgoingRecords, 4,
                          &incomingRecords, 4, ackPropsBuf, ackPropsBufLength );

    MQTT_InitRetransmits( &mqttContext, publishStoreCallbackFailed,
                          publishRetrieveCallbackSuccess,
                          publishClearCallback );

    mqttContext.connectStatus = MQTTConnected;

    publishInfo.qos = MQTTQoS1;
    MQTT_ValidatePublishParams_ExpectAnyArgsAndReturn( MQTTSuccess );
    MQTT_GetPublishPacketSize_ExpectAnyArgsAndReturn( MQTTSuccess );
    MQTT_SerializePublishHeaderWithoutTopic_ExpectAnyArgsAndReturn( MQTTSuccess );

    MQTT_ReserveState_ExpectAnyArgsAndReturn( MQTTSuccess );

    MQTT_UpdateDuplicatePublishFlag_ExpectAnyArgsAndReturn( MQTTSuccess );

    mqttContext.transportInterface.send = transportSendSuccess;
    status = MQTT_Publish( &mqttContext, &publishInfo, 1, NULL );
    TEST_ASSERT_EQUAL_INT( MQTTPublishStoreFailed, status );
}

/**
 * @brief Test that MQTT_Publish works as intended.
 */
void test_MQTT_Publish_Storing_Publish_Failed_Due_To_Dup_Flag_Not_Set( void )
{
    MQTTContext_t mqttContext = { 0 };
    MQTTPublishInfo_t publishInfo = { 0 };
    TransportInterface_t transport = { 0 };
    MQTTFixedBuffer_t networkBuffer = { 0 };
    MQTTStatus_t status;
    MQTTPubAckInfo_t incomingRecords = { 0 };
    MQTTPubAckInfo_t outgoingRecords = { 0 };
    uint8_t ackPropsBuf[ 500 ];
    size_t ackPropsBufLength = sizeof( ackPropsBuf );

    setupTransportInterface( &transport );
    setupNetworkBuffer( &networkBuffer );
    transport.send = transportSendFailure;

    memset( &mqttContext, 0x0, sizeof( mqttContext ) );
    memset( &publishInfo, 0x0, sizeof( publishInfo ) );
    MQTT_Init( &mqttContext, &transport, getTime, eventCallback, &networkBuffer );

    MQTT_PropertyBuilder_Init_ExpectAnyArgsAndReturn( MQTTSuccess );
    MQTT_InitStatefulQoS( &mqttContext,
                          &outgoingRecords, 4,
                          &incomingRecords, 4, ackPropsBuf, ackPropsBufLength );

    MQTT_InitRetransmits( &mqttContext, publishStoreCallbackFailed,
                          publishRetrieveCallbackSuccess,
                          publishClearCallback );

    mqttContext.connectStatus = MQTTConnected;

    publishInfo.qos = MQTTQoS1;
    MQTT_ValidatePublishParams_ExpectAnyArgsAndReturn( MQTTSuccess );
    MQTT_GetPublishPacketSize_ExpectAnyArgsAndReturn( MQTTSuccess );
    MQTT_SerializePublishHeaderWithoutTopic_ExpectAnyArgsAndReturn( MQTTSuccess );

    MQTT_ReserveState_ExpectAnyArgsAndReturn( MQTTSuccess );

    MQTT_UpdateDuplicatePublishFlag_ExpectAnyArgsAndReturn( MQTTBadParameter );

    mqttContext.transportInterface.send = transportSendSuccess;
    status = MQTT_Publish( &mqttContext, &publishInfo, 1, NULL );
    TEST_ASSERT_EQUAL_INT( MQTTBadParameter, status );
}


/**
 * @brief Test that MQTT_Publish works as intended.
 */
void test_MQTT_Publish_DuplicatePublish( void )
{
    MQTTContext_t mqttContext = { 0 };
    MQTTPublishInfo_t publishInfo = { 0 };
    TransportInterface_t transport = { 0 };
    MQTTFixedBuffer_t networkBuffer = { 0 };
    MQTTStatus_t status;
    MQTTPubAckInfo_t outgoingPublishRecord[ 10 ];

    setupTransportInterface( &transport );
    setupNetworkBuffer( &networkBuffer );
    transport.send = transportSendFailure;

    memset( &mqttContext, 0x0, sizeof( mqttContext ) );
    memset( &publishInfo, 0x0, sizeof( publishInfo ) );
    MQTT_Init( &mqttContext, &transport, getTime, eventCallback, &networkBuffer );

    /* Always return success from now on. */
    MQTT_ValidatePublishParams_ExpectAnyArgsAndReturn( MQTTSuccess );
    MQTT_GetPublishPacketSize_ExpectAnyArgsAndReturn( MQTTSuccess );
    MQTT_SerializePublishHeaderWithoutTopic_ExpectAnyArgsAndReturn( MQTTSuccess );
    MQTT_ReserveState_ExpectAnyArgsAndReturn( MQTTStateCollision );
    MQTT_UpdateStatePublish_ExpectAnyArgsAndReturn( MQTTSuccess );

    mqttContext.outgoingPublishRecordMaxCount = 10;
    mqttContext.outgoingPublishRecords = outgoingPublishRecord;
    mqttContext.connectStatus = MQTTConnected;

    publishInfo.qos = MQTTQoS1;
    publishInfo.dup = true;
    publishInfo.pPayload = "TestPublish";
    publishInfo.payloadLength = strlen( publishInfo.pPayload );
    publishInfo.pTopicName = "TestTopic";
    publishInfo.topicNameLength = strlen( publishInfo.pTopicName );

    status = MQTT_Publish( &mqttContext, &publishInfo, 10, NULL );

    TEST_ASSERT_EQUAL_INT( MQTTSuccess, status );
}

void test_MQTT_Publish_DuplicatePublish2( void )
{
    MQTTContext_t mqttContext = { 0 };
    MQTTPublishInfo_t publishInfo = { 0 };
    TransportInterface_t transport = { 0 };
    MQTTFixedBuffer_t networkBuffer = { 0 };
    MQTTStatus_t status;
    MQTTPubAckInfo_t outgoingPublishRecord[ 10 ];

    setupTransportInterface( &transport );
    setupNetworkBuffer( &networkBuffer );
    transport.send = transportSendFailure;

    memset( &mqttContext, 0x0, sizeof( mqttContext ) );
    memset( &publishInfo, 0x0, sizeof( publishInfo ) );
    MQTT_Init( &mqttContext, &transport, getTime, eventCallback, &networkBuffer );

    /* Always return success from now on. */
    MQTT_ValidatePublishParams_ExpectAnyArgsAndReturn( MQTTSuccess );
    MQTT_GetPublishPacketSize_ExpectAnyArgsAndReturn( MQTTSuccess );
    MQTT_SerializePublishHeaderWithoutTopic_ExpectAnyArgsAndReturn( MQTTSuccess );
    MQTT_ReserveState_ExpectAnyArgsAndReturn( MQTTStateCollision );

    mqttContext.outgoingPublishRecordMaxCount = 10;
    mqttContext.outgoingPublishRecords = outgoingPublishRecord;
    mqttContext.connectStatus = MQTTConnected;

    publishInfo.qos = MQTTQoS1;
    publishInfo.dup = false;
    publishInfo.pPayload = "TestPublish";
    publishInfo.payloadLength = strlen( publishInfo.pPayload );
    publishInfo.pTopicName = "TestTopic";
    publishInfo.topicNameLength = strlen( publishInfo.pTopicName );

    status = MQTT_Publish( &mqttContext, &publishInfo, 10, NULL );

    TEST_ASSERT_EQUAL_INT( MQTTStateCollision, status );
}

/**
 * @brief Test that MQTT_Publish works as intended when the connection status is anything but MQTTConnected.
 */
void test_MQTT_Publish_not_connected( void )
{
    MQTTContext_t mqttContext = { 0 };
    MQTTPublishInfo_t publishInfo = { 0 };
    TransportInterface_t transport = { 0 };
    MQTTFixedBuffer_t networkBuffer = { 0 };
    MQTTStatus_t status;

    setupTransportInterface( &transport );
    setupNetworkBuffer( &networkBuffer );
    transport.send = transportSendFailure;

    memset( &mqttContext, 0x0, sizeof( mqttContext ) );
    memset( &publishInfo, 0x0, sizeof( publishInfo ) );
    MQTT_Init( &mqttContext, &transport, getTime, eventCallback, &networkBuffer );

    /* Test 1 connection status is MQTTNotConnected */
    mqttContext.connectStatus = MQTTNotConnected;
    MQTT_ValidatePublishParams_ExpectAnyArgsAndReturn( MQTTSuccess );
    MQTT_GetPublishPacketSize_ExpectAnyArgsAndReturn( MQTTSuccess );
    MQTT_SerializePublishHeaderWithoutTopic_ExpectAnyArgsAndReturn( MQTTSuccess );
    status = MQTT_Publish( &mqttContext, &publishInfo, 10, NULL );
    TEST_ASSERT_EQUAL_INT( MQTTStatusNotConnected, status );

    /* Test 2 connection status is MQTTDisconnectPending */
    mqttContext.connectStatus = MQTTDisconnectPending;
    MQTT_ValidatePublishParams_ExpectAnyArgsAndReturn( MQTTSuccess );
    MQTT_GetPublishPacketSize_ExpectAnyArgsAndReturn( MQTTSuccess );
    MQTT_SerializePublishHeaderWithoutTopic_ExpectAnyArgsAndReturn( MQTTSuccess );
    status = MQTT_Publish( &mqttContext, &publishInfo, 10, NULL );
    TEST_ASSERT_EQUAL_INT( MQTTStatusDisconnectPending, status );
}

/**
 * @brief Test that MQTT_Publish works as intended.
 */
void test_MQTT_Publish_DuplicatePublish_UpdateFailed( void )
{
    MQTTContext_t mqttContext = { 0 };
    MQTTPublishInfo_t publishInfo = { 0 };
    TransportInterface_t transport = { 0 };
    MQTTFixedBuffer_t networkBuffer = { 0 };
    MQTTStatus_t status;
    MQTTPubAckInfo_t outgoingPublishRecord[ 10 ];

    setupTransportInterface( &transport );
    setupNetworkBuffer( &networkBuffer );
    transport.send = transportSendFailure;

    memset( &mqttContext, 0x0, sizeof( mqttContext ) );
    memset( &publishInfo, 0x0, sizeof( publishInfo ) );
    MQTT_Init( &mqttContext, &transport, getTime, eventCallback, &networkBuffer );
    mqttContext.connectStatus = MQTTConnected;

    /* Always return success from now on. */
    MQTT_ValidatePublishParams_ExpectAnyArgsAndReturn( MQTTSuccess );
    MQTT_GetPublishPacketSize_ExpectAnyArgsAndReturn( MQTTSuccess );
    MQTT_SerializePublishHeaderWithoutTopic_ExpectAnyArgsAndReturn( MQTTSuccess );
    MQTT_ReserveState_ExpectAnyArgsAndReturn( MQTTStateCollision );
    MQTT_UpdateStatePublish_ExpectAnyArgsAndReturn( MQTTSendFailed );

    mqttContext.outgoingPublishRecordMaxCount = 10;
    mqttContext.outgoingPublishRecords = outgoingPublishRecord;

    publishInfo.qos = MQTTQoS1;
    publishInfo.dup = true;
    publishInfo.pPayload = "TestPublish";
    publishInfo.payloadLength = strlen( publishInfo.pPayload );
    publishInfo.pTopicName = "TestTopic";
    publishInfo.topicNameLength = strlen( publishInfo.pTopicName );

    status = MQTT_Publish( &mqttContext, &publishInfo, 10, NULL );

    TEST_ASSERT_EQUAL_INT( MQTTSendFailed, status );
}

/**
 * @brief Test that MQTT_Publish works as intended.
 */
void test_MQTT_Publish_WriteVSendsPartialBytes( void )
{
    MQTTContext_t mqttContext = { 0 };
    MQTTPublishInfo_t publishInfo = { 0 };
    TransportInterface_t transport = { 0 };
    MQTTFixedBuffer_t networkBuffer = { 0 };
    MQTTStatus_t status;
    MQTTPubAckInfo_t outgoingPublishRecord[ 10 ];
    size_t headerLen = 5;

    setupTransportInterface( &transport );
    setupNetworkBuffer( &networkBuffer );
    transport.writev = transportWritevPartialByte;

    memset( &mqttContext, 0x0, sizeof( mqttContext ) );
    memset( &publishInfo, 0x0, sizeof( publishInfo ) );
    MQTT_Init( &mqttContext, &transport, getTime, eventCallback, &networkBuffer );

    /* Always return success from now on. */
    MQTT_ValidatePublishParams_ExpectAnyArgsAndReturn( MQTTSuccess );
    MQTT_GetPublishPacketSize_ExpectAnyArgsAndReturn( MQTTSuccess );
    MQTT_SerializePublishHeaderWithoutTopic_ExpectAnyArgsAndReturn( MQTTSuccess );
    MQTT_SerializePublishHeaderWithoutTopic_ReturnThruPtr_headerSize( &headerLen );
    MQTT_ReserveState_ExpectAnyArgsAndReturn( MQTTSuccess );
    MQTT_UpdateStatePublish_ExpectAnyArgsAndReturn( MQTTSuccess );

    mqttContext.outgoingPublishRecordMaxCount = 10;
    mqttContext.outgoingPublishRecords = outgoingPublishRecord;
    mqttContext.connectStatus = MQTTConnected;

    publishInfo.qos = MQTTQoS1;
    publishInfo.dup = false;
    publishInfo.pPayload = "TestPublish";
    publishInfo.payloadLength = strlen( publishInfo.pPayload );
    publishInfo.pTopicName = "TestTopic";
    publishInfo.topicNameLength = strlen( publishInfo.pTopicName );

    status = MQTT_Publish( &mqttContext, &publishInfo, 10, NULL );

    TEST_ASSERT_EQUAL_INT( MQTTSuccess, status );
}

void test_MQTT_Publish7( void )
{
    MQTTContext_t mqttContext = { 0 };
    MQTTPublishInfo_t publishInfo = { 0 };
    TransportInterface_t transport = { 0 };
    MQTTFixedBuffer_t networkBuffer = { 0 };
    MQTTStatus_t status;

    setupTransportInterface( &transport );
    setupNetworkBuffer( &networkBuffer );
    transport.writev = NULL;
    transport.send = transportSendFailure;

    memset( &mqttContext, 0x0, sizeof( mqttContext ) );
    memset( &publishInfo, 0x0, sizeof( publishInfo ) );
    MQTT_Init( &mqttContext, &transport, getTime, eventCallback, &networkBuffer );
    MQTT_ValidatePublishParams_ExpectAnyArgsAndReturn( MQTTSuccess );
    MQTT_GetPublishPacketSize_ExpectAnyArgsAndReturn( MQTTSuccess );
    MQTT_SerializePublishHeaderWithoutTopic_ExpectAnyArgsAndReturn( MQTTSuccess );
    mqttContext.connectStatus = MQTTConnected;

    /* We need sendPacket to be called with at least 1 byte to send, so that
     * it can return failure. This argument is the output of serializing the
     * publish header. */
    publishInfo.pPayload = "Test";
    publishInfo.payloadLength = 4;
    status = MQTT_Publish( &mqttContext, &publishInfo, 0, NULL );
    TEST_ASSERT_EQUAL_INT( MQTTSendFailed, status );
}

/**
 * @brief Test that MQTT_Publish works as intended.
 */
void test_MQTT_Publish8( void )
{
    MQTTContext_t mqttContext = { 0 };
    MQTTPublishInfo_t publishInfo = { 0 };
    TransportInterface_t transport = { 0 };
    MQTTFixedBuffer_t networkBuffer = { 0 };
    MQTTStatus_t status;

    setupTransportInterface( &transport );
    setupNetworkBuffer( &networkBuffer );
    transport.writev = NULL;

    memset( &mqttContext, 0x0, sizeof( mqttContext ) );
    memset( &publishInfo, 0x0, sizeof( publishInfo ) );
    MQTT_Init( &mqttContext, &transport, getTime, eventCallback, &networkBuffer );

    /* We want to test the first call to sendPacket within sendPublish succeeding,
     * and the second one failing. */
    mqttContext.transportInterface.send = transportSendSucceedThenFail;

    mqttContext.connectStatus = MQTTConnected;
    MQTT_ValidatePublishParams_ExpectAnyArgsAndReturn( MQTTSuccess );
    MQTT_GetPublishPacketSize_ExpectAnyArgsAndReturn( MQTTSuccess );
    MQTT_SerializePublishHeaderWithoutTopic_ExpectAnyArgsAndReturn( MQTTSuccess );
    publishInfo.pPayload = "Test";
    publishInfo.payloadLength = 4;
    status = MQTT_Publish( &mqttContext, &publishInfo, 0, NULL );
    TEST_ASSERT_EQUAL_INT( MQTTSendFailed, status );
}

/**
 * @brief Test that MQTT_Publish works as intended.
 */
void test_MQTT_Publish9( void )
{
    MQTTContext_t mqttContext = { 0 };
    MQTTPublishInfo_t publishInfo = { 0 };
    TransportInterface_t transport = { 0 };
    MQTTFixedBuffer_t networkBuffer = { 0 };
    MQTTStatus_t status;

    setupTransportInterface( &transport );
    setupNetworkBuffer( &networkBuffer );
    transport.send = transportSendFailure;

    memset( &mqttContext, 0x0, sizeof( mqttContext ) );
    memset( &publishInfo, 0x0, sizeof( publishInfo ) );
    MQTT_Init( &mqttContext, &transport, getTime, eventCallback, &networkBuffer );

    mqttContext.connectStatus = MQTTConnected;
    MQTT_ValidatePublishParams_ExpectAnyArgsAndReturn( MQTTSuccess );
    MQTT_GetPublishPacketSize_ExpectAnyArgsAndReturn( MQTTSuccess );
    MQTT_SerializePublishHeaderWithoutTopic_ExpectAnyArgsAndReturn( MQTTSuccess );

    mqttContext.transportInterface.send = transportSendSuccess;
    status = MQTT_Publish( &mqttContext, &publishInfo, 0, NULL );
    TEST_ASSERT_EQUAL_INT( MQTTSuccess, status );
}

/**
 * @brief Test that MQTT_Publish works as intended.
 */
void test_MQTT_Publish10( void )
{
    MQTTContext_t mqttContext = { 0 };
    MQTTPublishInfo_t publishInfo = { 0 };
    TransportInterface_t transport = { 0 };
    MQTTFixedBuffer_t networkBuffer = { 0 };
    MQTTStatus_t status;

    setupTransportInterface( &transport );
    setupNetworkBuffer( &networkBuffer );
    transport.send = transportSendFailure;

    memset( &mqttContext, 0x0, sizeof( mqttContext ) );
    memset( &publishInfo, 0x0, sizeof( publishInfo ) );
    MQTT_Init( &mqttContext, &transport, getTime, eventCallback, &networkBuffer );

    mqttContext.connectStatus = MQTTConnected;

    /* Test that sending a publish without a payload succeeds. */
    publishInfo.pPayload = NULL;
    publishInfo.payloadLength = 0;
    MQTT_ValidatePublishParams_ExpectAnyArgsAndReturn( MQTTSuccess );
    MQTT_GetPublishPacketSize_ExpectAnyArgsAndReturn( MQTTSuccess );
    MQTT_SerializePublishHeaderWithoutTopic_ExpectAnyArgsAndReturn( MQTTSuccess );

    status = MQTT_Publish( &mqttContext, &publishInfo, 0, NULL );
    TEST_ASSERT_EQUAL_INT( MQTTSuccess, status );
}

/**
 * @brief Test that MQTT_Publish works as intended.
 */
void test_MQTT_Publish11( void )
{
    MQTTContext_t mqttContext = { 0 };
    MQTTPublishInfo_t publishInfo = { 0 };
    TransportInterface_t transport = { 0 };
    MQTTFixedBuffer_t networkBuffer = { 0 };
    MQTTStatus_t status;
    const uint16_t PACKET_ID = 1;

    setupTransportInterface( &transport );
    setupNetworkBuffer( &networkBuffer );
    transport.send = transportSendFailure;

    memset( &mqttContext, 0x0, sizeof( mqttContext ) );
    memset( &publishInfo, 0x0, sizeof( publishInfo ) );
    MQTT_Init( &mqttContext, &transport, getTime, eventCallback, &networkBuffer );

    mqttContext.connectStatus = MQTTConnected;

    /* Restore the test payload and length. */
    publishInfo.pPayload = "Test";
    publishInfo.payloadLength = 4;
    /* Now for non zero QoS, which uses state engine. */
    publishInfo.qos = MQTTQoS2;

    status = MQTT_Publish( &mqttContext, &publishInfo, PACKET_ID, NULL );

    TEST_ASSERT_EQUAL_INT( MQTTBadParameter, status );
}

/**
 * @brief Test that MQTT_Publish works as intended.
 */
void test_MQTT_Publish12( void )
{
    MQTTContext_t mqttContext = { 0 };
    MQTTPublishInfo_t publishInfo = { 0 };
    TransportInterface_t transport = { 0 };
    MQTTFixedBuffer_t networkBuffer = { 0 };
    MQTTStatus_t status;
    MQTTPublishState_t expectedState = { 0 };
    uint8_t ackPropsBuf[ 500 ];
    size_t ackPropsBufLength = sizeof( ackPropsBuf );
    MQTTPubAckInfo_t incomingRecords = { 0 };
    MQTTPubAckInfo_t outgoingRecords = { 0 };

    const uint16_t PACKET_ID = 1;

    setupTransportInterface( &transport );
    setupNetworkBuffer( &networkBuffer );
    transport.send = transportSendFailure;

    memset( &mqttContext, 0x0, sizeof( mqttContext ) );
    memset( &publishInfo, 0x0, sizeof( publishInfo ) );
    MQTT_Init( &mqttContext, &transport, getTime, eventCallback2, &networkBuffer );

    publishInfo.qos = MQTTQoS1;

    MQTT_PropertyBuilder_Init_ExpectAnyArgsAndReturn( MQTTSuccess );
    MQTT_InitStatefulQoS( &mqttContext,
                          &outgoingRecords, 4,
                          &incomingRecords, 4, ackPropsBuf, ackPropsBufLength );

    mqttContext.outgoingPublishRecords[ 0 ].packetId = 1;
    mqttContext.outgoingPublishRecords[ 0 ].qos = MQTTQoS2;
    mqttContext.outgoingPublishRecords[ 0 ].publishState = MQTTPublishSend;
    mqttContext.outgoingPublishRecords->packetId = 1;

    mqttContext.outgoingPublishRecords->qos = MQTTQoS2;

    mqttContext.connectStatus = MQTTConnected;

    expectedState = MQTTPublishSend;
    MQTT_ValidatePublishParams_ExpectAnyArgsAndReturn( MQTTSuccess );
    MQTT_GetPublishPacketSize_ExpectAnyArgsAndReturn( MQTTSuccess );
    MQTT_SerializePublishHeaderWithoutTopic_ExpectAnyArgsAndReturn( MQTTSuccess );
    MQTT_ReserveState_ExpectAnyArgsAndReturn( MQTTSuccess );
    MQTT_UpdateStatePublish_ExpectAnyArgsAndReturn( MQTTSuccess );
    MQTT_UpdateStatePublish_ReturnThruPtr_pNewState( &expectedState );

    status = MQTT_Publish( &mqttContext, &publishInfo, PACKET_ID, NULL );

    TEST_ASSERT_EQUAL_INT( MQTTSuccess, status );
}

/**
 * @brief Test that MQTT_Publish works as intended.
 */
void test_MQTT_Publish14( void )
{
    MQTTContext_t mqttContext = { 0 };
    MQTTPublishInfo_t publishInfo = { 0 };
    TransportInterface_t transport = { 0 };
    MQTTFixedBuffer_t networkBuffer = { 0 };
    MQTTStatus_t status;

    const uint16_t PACKET_ID = 1;

    setupTransportInterface( &transport );
    setupNetworkBuffer( &networkBuffer );
    transport.send = transportSendFailure;

    memset( &mqttContext, 0x0, sizeof( mqttContext ) );
    memset( &publishInfo, 0x0, sizeof( publishInfo ) );
    MQTT_Init( &mqttContext, &transport, getTime, eventCallback, &networkBuffer );

    mqttContext.connectStatus = MQTTConnected;

    /* Duplicate publish. dup flag is marked by application. */
    publishInfo.dup = true;
    MQTT_ValidatePublishParams_ExpectAnyArgsAndReturn( MQTTSuccess );
    MQTT_GetPublishPacketSize_ExpectAnyArgsAndReturn( MQTTSuccess );
    MQTT_SerializePublishHeaderWithoutTopic_ExpectAnyArgsAndReturn( MQTTSuccess );

    status = MQTT_Publish( &mqttContext, &publishInfo, PACKET_ID, NULL );
    TEST_ASSERT_EQUAL_INT( MQTTSuccess, status );
}

/**
 * @brief Test that MQTT_Publish works as intended.
 */
void test_MQTT_Publish15( void )
{
    MQTTContext_t mqttContext = { 0 };
    MQTTPublishInfo_t publishInfo = { 0 };
    TransportInterface_t transport = { 0 };
    MQTTFixedBuffer_t networkBuffer = { 0 };
    MQTTStatus_t status;
    const uint16_t PACKET_ID = 1;

    setupTransportInterface( &transport );
    setupNetworkBuffer( &networkBuffer );
    transport.writev = transportWritevSuccess;

    memset( &mqttContext, 0x0, sizeof( mqttContext ) );
    memset( &publishInfo, 0x0, sizeof( publishInfo ) );
    MQTT_Init( &mqttContext, &transport, getTime, eventCallback, &networkBuffer );

    mqttContext.connectStatus = MQTTConnected;

    /* Duplicate publish. dup flag is marked by application.
     * State record is not present. */
    publishInfo.dup = true;
    MQTT_ValidatePublishParams_ExpectAnyArgsAndReturn( MQTTSuccess );
    MQTT_GetPublishPacketSize_ExpectAnyArgsAndReturn( MQTTSuccess );
    MQTT_SerializePublishHeaderWithoutTopic_ExpectAnyArgsAndReturn( MQTTSuccess );

    status = MQTT_Publish( &mqttContext, &publishInfo, PACKET_ID, NULL );

    TEST_ASSERT_EQUAL_INT( MQTTSuccess, status );
}

/**
 * @brief Test that verifies that the MQTT_Publish API detects a timeout
 * and returns failure when the transport send function is unable to send any data
 * over the network.
 */
void test_MQTT_Publish_Send_Timeout( void )
{
    MQTTContext_t mqttContext = { 0 };
    MQTTPublishInfo_t publishInfo = { 0 };
    TransportInterface_t transport = { 0 };
    MQTTFixedBuffer_t networkBuffer = { 0 };
    MQTTStatus_t status;

    setupNetworkBuffer( &networkBuffer );
    setupTransportInterface( &transport );
    transport.writev = NULL;

    /* Set the transport send function to the mock that always returns zero
     * bytes for the test. */
    transport.send = transportSendNoBytes;

    /* Initialize the MQTT context. */
    MQTT_Init( &mqttContext, &transport, getTime, eventCallback, &networkBuffer );

    mqttContext.connectStatus = MQTTConnected;

    /* Setup for making sure that the test results in calling sendPacket function
     * where calls to transport send function are made (repeatedly to send packet
     * over the network).*/
    memset( &publishInfo, 0, sizeof( MQTTPublishInfo_t ) );
    publishInfo.pPayload = "Test";
    publishInfo.payloadLength = 4;
    MQTT_ValidatePublishParams_ExpectAnyArgsAndReturn( MQTTSuccess );
    MQTT_GetPublishPacketSize_IgnoreAndReturn( MQTTSuccess );
    MQTT_SerializePublishHeaderWithoutTopic_ExpectAnyArgsAndReturn( MQTTSuccess );

    /* Call the API function under test and expect that it detects a timeout in sending
     * MQTT packet over the network. */
    status = MQTT_Publish( &mqttContext, &publishInfo, 0, NULL );
    TEST_ASSERT_EQUAL_INT( MQTTSendFailed, status );
}

/* ========================================================================== */

/**
 * @brief Test that MQTT_Disconnect works as intended when the connection is already disconnected.
 */
void test_MQTT_Disconnect_already_disconnected( void )
{
    MQTTContext_t mqttContext = { 0 };
    MQTTStatus_t status;
    TransportInterface_t transport = { 0 };
    MQTTFixedBuffer_t networkBuffer = { 0 };
    size_t disconnectSize = 2;

    setupTransportInterface( &transport );
    setupNetworkBuffer( &networkBuffer );

    memset( &mqttContext, 0x0, sizeof( mqttContext ) );
    MQTT_Init( &mqttContext, &transport, getTime, eventCallback, &networkBuffer );
    mqttContext.connectStatus = MQTTNotConnected;

    /* Send failure with network error. */
    MQTT_GetDisconnectPacketSize_ExpectAnyArgsAndReturn( MQTTSuccess );
    MQTT_GetDisconnectPacketSize_ReturnThruPtr_pPacketSize( &disconnectSize );
    MQTT_ValidateDisconnectProperties_ExpectAnyArgsAndReturn( MQTTSuccess );
    status = MQTT_Disconnect( &mqttContext, NULL, MQTT_REASON_DISCONNECT_NORMAL_DISCONNECTION );
    TEST_ASSERT_EQUAL( MQTTStatusNotConnected, status );
}

void test_MQTTV5_Disconnect()
{
    MQTTStatus_t status;
    MQTTContext_t context = { 0 };
    TransportInterface_t transport = { 0 };
    MQTTFixedBuffer_t networkBuffer = { 0 };

    setupTransportInterface( &transport );
    setupNetworkBuffer( &networkBuffer );
    status = MQTT_Init( &context, &transport, getTime, eventCallback, &networkBuffer );
    TEST_ASSERT_EQUAL_INT( MQTTSuccess, status );

    context.connectStatus = MQTTConnected;
    /*Invalid parameters*/
    status = MQTT_Disconnect( NULL, NULL, 0 );
    TEST_ASSERT_EQUAL_INT( MQTTBadParameter, status );

    MQTT_GetDisconnectPacketSize_ExpectAnyArgsAndReturn( MQTTBadParameter );
    status = MQTT_Disconnect( &context, NULL, 0 );
    TEST_ASSERT_EQUAL_INT( MQTTBadParameter, status );

    /* / *Bad Parameters* / */
    MQTT_GetDisconnectPacketSize_ExpectAnyArgsAndReturn( MQTTBadParameter );
    status = MQTT_Disconnect( &context, NULL, 0 );
    TEST_ASSERT_EQUAL_INT( MQTTBadParameter, status );

    MQTTPropBuilder_t propBuilder = { 0 };
    uint8_t buf[ 500 ];
    size_t bufLength = sizeof( buf );
<<<<<<< HEAD
    MQTT_PropertyBuilder_Init( &( propBuilder ), buf, bufLength );
=======
    propBuilder.pBuffer = buf;
    propBuilder.bufferLength = bufLength;
>>>>>>> ca7427a7

    MQTT_GetDisconnectPacketSize_ExpectAnyArgsAndReturn( MQTTSuccess );
    MQTT_ValidateDisconnectProperties_ExpectAnyArgsAndReturn( MQTTSuccess );
    MQTT_SerializeDisconnectFixed_Stub( MQTTV5_SerializeDisconnectFixed_cb );
    status = MQTT_Disconnect( &context, &propBuilder, 0 );
    TEST_ASSERT_EQUAL_INT( MQTTSuccess, status );

    /*Test MQTT_Disconnect with NULL property buffer.*/
    context.connectStatus = MQTTConnected;
    propBuilder.pBuffer = NULL;
    MQTT_GetDisconnectPacketSize_ExpectAnyArgsAndReturn( MQTTSuccess );
    MQTT_ValidateDisconnectProperties_ExpectAnyArgsAndReturn( MQTTSuccess );
    MQTT_SerializeDisconnectFixed_Stub( MQTTV5_SerializeDisconnectFixed_cb );
    status = MQTT_Disconnect( &context, &propBuilder, MQTT_REASON_DISCONNECT_NORMAL_DISCONNECTION );
    TEST_ASSERT_EQUAL( MQTTSuccess, status );
    propBuilder.pBuffer = buf;

    /*Send failed*/
    context.connectStatus = MQTTConnected;
    context.transportInterface.send = transportSendFailure;
    context.transportInterface.writev = NULL;
    MQTT_GetDisconnectPacketSize_ExpectAnyArgsAndReturn( MQTTSuccess );
    MQTT_ValidateDisconnectProperties_ExpectAnyArgsAndReturn( MQTTSuccess );
    MQTT_SerializeDisconnectFixed_Stub( MQTTV5_SerializeDisconnectFixed_cb );
    status = MQTT_Disconnect( &context, NULL, 0 );
    TEST_ASSERT_EQUAL_INT( MQTTSendFailed, status );
}

/**
 * @brief Test that MQTT_Disconnect works as intended.
 */
void test_MQTT_Disconnect2( void )
{
    MQTTContext_t mqttContext = { 0 };
    MQTTStatus_t status;
    uint8_t buffer[ 10 ];
    uint8_t * bufPtr = buffer;
    NetworkContext_t networkContext = { 0 };
    TransportInterface_t transport = { 0 };
    MQTTFixedBuffer_t networkBuffer = { 0 };
    size_t disconnectSize = 2;

    setupTransportInterface( &transport );
    setupNetworkBuffer( &networkBuffer );
    networkContext.buffer = &bufPtr;
    transport.pNetworkContext = &networkContext;
    transport.writev = NULL;
    transport.recv = transportRecvSuccess;
    transport.send = transportSendFailure;

    memset( &mqttContext, 0x0, sizeof( mqttContext ) );
    MQTT_Init( &mqttContext, &transport, getTime, eventCallback, &networkBuffer );
    mqttContext.connectStatus = MQTTConnected;

    /* Send failure with network error. */
    MQTT_GetDisconnectPacketSize_ExpectAnyArgsAndReturn( MQTTSuccess );
    MQTT_GetDisconnectPacketSize_ReturnThruPtr_pPacketSize( &disconnectSize );
    MQTT_ValidateDisconnectProperties_ExpectAnyArgsAndReturn( MQTTSuccess );
    MQTT_SerializeDisconnectFixed_Stub( MQTTV5_SerializeDisconnectFixed_cb );
    status = MQTT_Disconnect( &mqttContext, NULL, 0x00 );
    TEST_ASSERT_EQUAL( MQTTSendFailed, status );
    TEST_ASSERT_EQUAL( MQTTNotConnected, mqttContext.connectStatus );
}

/**
 * @brief Test that MQTT_Disconnect works as intended.
 */
void test_MQTT_Disconnect3( void )
{
    MQTTContext_t mqttContext = { 0 };
    MQTTStatus_t status;
    uint8_t buffer[ 10 ];
    uint8_t * bufPtr = buffer;
    NetworkContext_t networkContext = { 0 };
    TransportInterface_t transport = { 0 };
    MQTTFixedBuffer_t networkBuffer = { 0 };

    setupTransportInterface( &transport );
    setupNetworkBuffer( &networkBuffer );
    networkContext.buffer = &bufPtr;
    transport.pNetworkContext = &networkContext;
    transport.recv = transportRecvSuccess;
    transport.send = transportSendFailure;
    transport.writev = NULL;
    transport.send = transportSendNoBytes;

    memset( &mqttContext, 0x0, sizeof( mqttContext ) );
    MQTT_Init( &mqttContext, &transport, getTime, eventCallback, &networkBuffer );
    mqttContext.connectStatus = MQTTConnected;

    /* Send failure with timeout in calling transport send. */
    MQTT_GetDisconnectPacketSize_ExpectAnyArgsAndReturn( MQTTSuccess );
    MQTT_ValidateDisconnectProperties_ExpectAnyArgsAndReturn( MQTTSuccess );
    MQTT_SerializeDisconnectFixed_Stub( MQTTV5_SerializeDisconnectFixed_cb );
    status = MQTT_Disconnect( &mqttContext, NULL, 0x00 );
    TEST_ASSERT_EQUAL( MQTTSendFailed, status );
}

/**
 * @brief Test that MQTT_Disconnect works as intended.
 */
void test_MQTT_Disconnect4( void )
{
    MQTTContext_t mqttContext = { 0 };
    MQTTStatus_t status;
    uint8_t buffer[ 10 ];
    uint8_t * bufPtr = buffer;
    NetworkContext_t networkContext = { 0 };
    TransportInterface_t transport = { 0 };
    MQTTFixedBuffer_t networkBuffer = { 0 };
    size_t disconnectSize = 2;

    /* Fill the buffer with garbage data. */
    memset( mqttBuffer, 0xAB, MQTT_TEST_BUFFER_LENGTH );

    setupTransportInterface( &transport );
    setupNetworkBuffer( &networkBuffer );
    networkContext.buffer = &bufPtr;
    transport.pNetworkContext = &networkContext;
    transport.recv = transportRecvSuccess;
    transport.send = transportSendFailure;
    transport.writev = NULL;

    memset( &mqttContext, 0x0, sizeof( mqttContext ) );
    MQTT_Init( &mqttContext, &transport, getTime, eventCallback, &networkBuffer );
    mqttContext.connectStatus = MQTTConnected;

    /* Successful send. */
    mqttContext.transportInterface.send = mockSend;
    MQTT_GetDisconnectPacketSize_ExpectAnyArgsAndReturn( MQTTSuccess );
    MQTT_GetDisconnectPacketSize_ReturnThruPtr_pPacketSize( &disconnectSize );
    MQTT_ValidateDisconnectProperties_ExpectAnyArgsAndReturn( MQTTSuccess );
    MQTT_SerializeDisconnectFixed_Stub( MQTTV5_SerializeDisconnectFixed_cb ); /* Write a disconnect packet into the buffer. */
    mqttBuffer[ 0 ] = MQTT_PACKET_TYPE_DISCONNECT;

<<<<<<< HEAD
    MqttPropBuilder_t propBuffer; 
    uint8_t buf[10] ;
    MQTT_PropertyBuilder_Init(&propBuffer, buf, sizeof(buf)) ; 
    propBuffer.currentIndex = 5 ; 
=======
    MQTTPropBuilder_t propBuffer = { 0 };
    uint8_t buf[ 10 ];
    propBuffer.pBuffer = buf;
    propBuffer.bufferLength = sizeof( buf );
    propBuffer.currentIndex = 5;
>>>>>>> ca7427a7

    status = MQTT_Disconnect( &mqttContext, &propBuffer, 0x00 );

    TEST_ASSERT_EQUAL( MQTTSuccess, status );
    TEST_ASSERT_EQUAL( MQTTNotConnected, mqttContext.connectStatus );
    /* At disconnect, the buffer is cleared of any pending packets. */
    TEST_ASSERT_EACH_EQUAL_UINT8( 0, mqttBuffer, MQTT_TEST_BUFFER_LENGTH );
}

/**
 * @brief Test that MQTT_Disconnect works as intended when status is disconnect pending.
 */
void test_MQTT_Disconnect4_status_disconnect_pending( void )
{
    MQTTContext_t mqttContext = { 0 };
    MQTTStatus_t status;
    uint8_t buffer[ 10 ];
    uint8_t * bufPtr = buffer;
    NetworkContext_t networkContext = { 0 };
    TransportInterface_t transport = { 0 };
    MQTTFixedBuffer_t networkBuffer = { 0 };
    size_t disconnectSize = 2;

    /* Fill the buffer with garbage data. */
    memset( mqttBuffer, 0xAB, MQTT_TEST_BUFFER_LENGTH );

    setupTransportInterface( &transport );
    setupNetworkBuffer( &networkBuffer );
    networkContext.buffer = &bufPtr;
    transport.pNetworkContext = &networkContext;
    transport.recv = transportRecvSuccess;
    transport.send = transportSendFailure;
    transport.writev = NULL;

    memset( &mqttContext, 0x0, sizeof( mqttContext ) );
    MQTT_Init( &mqttContext, &transport, getTime, eventCallback, &networkBuffer );
    mqttContext.connectStatus = MQTTDisconnectPending;

    /* Successful send. */
    mqttContext.transportInterface.send = mockSend;
    MQTT_GetDisconnectPacketSize_ExpectAnyArgsAndReturn( MQTTSuccess );
    MQTT_GetDisconnectPacketSize_ReturnThruPtr_pPacketSize( &disconnectSize );
    MQTT_ValidateDisconnectProperties_ExpectAnyArgsAndReturn( MQTTSuccess );
    MQTT_SerializeDisconnectFixed_Stub( MQTTV5_SerializeDisconnectFixed_cb );
    /* Write a disconnect packet into the buffer. */
    mqttBuffer[ 0 ] = MQTT_PACKET_TYPE_DISCONNECT;

    status = MQTT_Disconnect( &mqttContext, NULL, 0 );

    TEST_ASSERT_EQUAL( MQTTSuccess, status );
    TEST_ASSERT_EQUAL( MQTTNotConnected, mqttContext.connectStatus );
    /* At disconnect, the buffer is cleared of any pending packets. */
    TEST_ASSERT_EACH_EQUAL_UINT8( 0, mqttBuffer, MQTT_TEST_BUFFER_LENGTH );
}

/**
 * @brief Test that MQTT_GetPacketId works as intended.
 */
void test_MQTT_GetPacketId( void )
{
    MQTTContext_t mqttContext = { 0 };
    TransportInterface_t transport = { 0 };
    MQTTFixedBuffer_t networkBuffer = { 0 };
    uint16_t packetId;

    setupTransportInterface( &transport );
    setupNetworkBuffer( &networkBuffer );
    memset( &mqttContext, 0x0, sizeof( mqttContext ) );
    MQTT_Init( &mqttContext, &transport, getTime, eventCallback, &networkBuffer );

    /* Verify parameters. */
    packetId = MQTT_GetPacketId( NULL );
    TEST_ASSERT_EQUAL_INT( 0, packetId );

    packetId = MQTT_GetPacketId( &mqttContext );
    TEST_ASSERT_EQUAL_INT( 1, packetId );
    TEST_ASSERT_EQUAL_INT( 2, mqttContext.nextPacketId );

    mqttContext.nextPacketId = UINT16_MAX;
    packetId = MQTT_GetPacketId( &mqttContext );
    TEST_ASSERT_EQUAL_INT( UINT16_MAX, packetId );
    TEST_ASSERT_EQUAL_INT( 1, mqttContext.nextPacketId );
}

/* ========================================================================== */

/**
 * @brief Test that NULL pContext causes MQTT_ProcessLoop to return MQTTBadParameter.
 */
void test_MQTT_ProcessLoop_Invalid_Params( void )
{
    MQTTContext_t context = { 0 };
    TransportInterface_t transport = { 0 };
    MQTTFixedBuffer_t networkBuffer = { 0 };
    MQTTStatus_t mqttStatus = MQTT_ProcessLoop( NULL );

    TEST_ASSERT_EQUAL( MQTTBadParameter, mqttStatus );

    setupTransportInterface( &transport );
    mqttStatus = MQTT_Init( &context, &transport, getTime, eventCallback, &networkBuffer );
    TEST_ASSERT_EQUAL( MQTTSuccess, mqttStatus );

    /* Get time function cannot be NULL. */
    context.getTime = NULL;
    mqttStatus = MQTT_ProcessLoop( &context );
    TEST_ASSERT_EQUAL( MQTTBadParameter, mqttStatus );
    /* Restore the time function for the next test. */
    context.getTime = getTime;

    /* The fixed network buffer cannot be NULL. */
    context.networkBuffer.pBuffer = NULL;

    mqttStatus = MQTT_ProcessLoop( &context );

    TEST_ASSERT_EQUAL( MQTTBadParameter, mqttStatus );
}

void test_MQTT_ProcessLoop_discardPacket( void )
{
    MQTTContext_t context = { 0 };
    TransportInterface_t transport = { 0 };
    MQTTFixedBuffer_t networkBuffer = { 0 };
    MQTTPacketInfo_t incomingPacket = { 0 };
    MQTTStatus_t mqttStatus;

    setupNetworkBuffer( &networkBuffer );
    setupTransportInterface( &transport );

    mqttStatus = MQTT_Init( &context, &transport, getTime, eventCallback, &networkBuffer );
    TEST_ASSERT_EQUAL( MQTTSuccess, mqttStatus );

    context.networkBuffer.size = 20;

    incomingPacket.type = currentPacketType;
    incomingPacket.remainingLength = MQTT_SAMPLE_REMAINING_LENGTH;
    incomingPacket.headerLength = MQTT_SAMPLE_REMAINING_LENGTH;

    MQTT_ProcessIncomingPacketTypeAndLength_ExpectAnyArgsAndReturn( MQTTSuccess );
    MQTT_ProcessIncomingPacketTypeAndLength_ReturnThruPtr_pIncomingPacket( &incomingPacket );

    mqttStatus = MQTT_ProcessLoop( &context );

    TEST_ASSERT_EQUAL( MQTTSuccess, mqttStatus );
}

void test_MQTT_ProcessLoop_IncomingBufferNotInit( void )
{
    MQTTContext_t context = { 0 };
    TransportInterface_t transport = { 0 };
    MQTTFixedBuffer_t networkBuffer = { 0 };
    MQTTStatus_t mqttStatus;
    MQTTPacketInfo_t incomingPacket = { 0 };
    MQTTPublishInfo_t publishInfo = { 0 };

    setupTransportInterface( &transport );
    setupNetworkBuffer( &networkBuffer );

    mqttStatus = MQTT_Init( &context, &transport, getTime, eventCallback, &networkBuffer );

    /* First byte shows that it is a publish type packet. */
    mqttBuffer[ 0 ] = MQTT_PACKET_TYPE_PUBLISH;
    /* Length of the packet. */
    mqttBuffer[ 1 ] = 20;

    incomingPacket.type = MQTT_PACKET_TYPE_PUBLISH;
    incomingPacket.remainingLength = MQTT_SAMPLE_REMAINING_LENGTH;
    incomingPacket.headerLength = MQTT_SAMPLE_REMAINING_LENGTH;

    MQTT_ProcessIncomingPacketTypeAndLength_ExpectAnyArgsAndReturn( MQTTSuccess );
    MQTT_ProcessIncomingPacketTypeAndLength_ReturnThruPtr_pIncomingPacket( &incomingPacket );

    /* Assume QoS = 1. */
    publishInfo.qos = MQTTQoS1;

    MQTT_DeserializePublish_ExpectAnyArgsAndReturn( MQTTSuccess );
    MQTT_DeserializePublish_ReturnThruPtr_pPublishInfo( &publishInfo );

    mqttStatus = MQTT_ProcessLoop( &context );

    TEST_ASSERT_EQUAL( MQTTRecvFailed, mqttStatus );
}

void test_MQTT_ProcessLoop_IncomingBufferNotInitQoS0( void )
{
    MQTTContext_t context = { 0 };
    TransportInterface_t transport = { 0 };
    MQTTFixedBuffer_t networkBuffer = { 0 };
    MQTTStatus_t mqttStatus;
    MQTTPacketInfo_t incomingPacket = { 0 };
    MQTTPublishInfo_t publishInfo = { 0 };

    setupTransportInterface( &transport );
    setupNetworkBuffer( &networkBuffer );

    isEventCallbackInvoked = false;

    mqttStatus = MQTT_Init( &context, &transport, getTime, eventCallback, &networkBuffer );

    /* First byte shows that it is a publish type packet. */
    mqttBuffer[ 0 ] = MQTT_PACKET_TYPE_PUBLISH;
    /* Length of the packet. */
    mqttBuffer[ 1 ] = 20;

    incomingPacket.type = MQTT_PACKET_TYPE_PUBLISH;
    incomingPacket.remainingLength = MQTT_SAMPLE_REMAINING_LENGTH;
    incomingPacket.headerLength = MQTT_SAMPLE_REMAINING_LENGTH;

    MQTT_ProcessIncomingPacketTypeAndLength_ExpectAnyArgsAndReturn( MQTTSuccess );
    MQTT_ProcessIncomingPacketTypeAndLength_ReturnThruPtr_pIncomingPacket( &incomingPacket );

    /* Assume QoS = 1. */
    publishInfo.qos = MQTTQoS0;

    MQTT_DeserializePublish_ExpectAnyArgsAndReturn( MQTTSuccess );
    MQTT_DeserializePublish_ReturnThruPtr_pPublishInfo( &publishInfo );

    MQTT_UpdateStatePublish_ExpectAnyArgsAndReturn( MQTTSuccess );

    mqttStatus = MQTT_ProcessLoop( &context );

    TEST_ASSERT_EQUAL( MQTTSuccess, mqttStatus );
    TEST_ASSERT_EQUAL( true, isEventCallbackInvoked );
}

void test_MQTT_ProcessLoop_HandleKeepAlive( void )
{
    MQTTContext_t context = { 0 };
    TransportInterface_t transport = { 0 };
    MQTTFixedBuffer_t networkBuffer = { 0 };
    MQTTStatus_t mqttStatus;

    setupTransportInterface( &transport );
    transport.recv = transportRecvNoData;
    setupNetworkBuffer( &networkBuffer );

    mqttStatus = MQTT_Init( &context, &transport, getTime, eventCallback, &networkBuffer );

    /* Set this value such that the library will be forced to send keep alive. */
    context.waitingForPingResp = true;
    /* Update the time so that there is timeout. */
    globalEntryTime = MQTT_PINGRESP_TIMEOUT_MS;
    mqttStatus = MQTT_ProcessLoop( &context );

    TEST_ASSERT_EQUAL( MQTTSuccess, mqttStatus );
}

void test_MQTT_ProcessLoop_HandleKeepAlive1( void )
{
    MQTTContext_t context = { 0 };
    TransportInterface_t transport = { 0 };
    MQTTFixedBuffer_t networkBuffer = { 0 };
    MQTTStatus_t mqttStatus;
    size_t pingreqSize = MQTT_PACKET_PINGREQ_SIZE;

    setupTransportInterface( &transport );
    transport.recv = transportRecvNoData;
    setupNetworkBuffer( &networkBuffer );
    mqttStatus = MQTT_Init( &context, &transport, getTime, eventCallback, &networkBuffer );
    context.connectStatus = MQTTConnected;
    /* Verify MQTTSuccess is returned. */
    MQTT_GetPingreqPacketSize_ExpectAnyArgsAndReturn( MQTTSuccess );
    MQTT_GetPingreqPacketSize_ReturnThruPtr_pPacketSize( &pingreqSize );
    MQTT_SerializePingreq_ExpectAnyArgsAndReturn( MQTTSuccess );

    /* Set this value such that the library will be forced to send keep alive. */
    context.waitingForPingResp = false;
    context.keepAliveIntervalSec = 1;
    /* Update the time so that there is timeout. */
    globalEntryTime = MQTT_PINGRESP_TIMEOUT_MS;
    mqttStatus = MQTT_ProcessLoop( &context );

    TEST_ASSERT_EQUAL( MQTTSuccess, mqttStatus );
}

void test_MQTT_ProcessLoop_HandleKeepAlive2( void )
{
    MQTTContext_t context = { 0 };
    TransportInterface_t transport = { 0 };
    MQTTFixedBuffer_t networkBuffer = { 0 };
    MQTTStatus_t mqttStatus;

    setupTransportInterface( &transport );
    transport.recv = transportRecvNoData;
    setupNetworkBuffer( &networkBuffer );

    mqttStatus = MQTT_Init( &context, &transport, getTime, eventCallback, &networkBuffer );

    /* Set this value such that the library will be forced to send keep alive. */
    context.waitingForPingResp = false;
    context.keepAliveIntervalSec = 1;

    /* Update the time so that timeout does not occur and the ping is not sent. */
    globalEntryTime = 0;

    mqttStatus = MQTT_ProcessLoop( &context );

    TEST_ASSERT_EQUAL( MQTTSuccess, mqttStatus );
}

void test_MQTT_ProcessLoop_RecvFailed( void )
{
    MQTTContext_t context = { 0 };
    TransportInterface_t transport = { 0 };
    MQTTFixedBuffer_t networkBuffer = { 0 };
    MQTTStatus_t mqttStatus;

    setupTransportInterface( &transport );
    transport.recv = transportRecvFailure;
    setupNetworkBuffer( &networkBuffer );

    mqttStatus = MQTT_Init( &context, &transport, getTime, eventCallback, &networkBuffer );

    mqttStatus = MQTT_ProcessLoop( &context );

    TEST_ASSERT_EQUAL( MQTTRecvFailed, mqttStatus );
}

void test_MQTT_ProcessLoop_RecvFailed_disconnected( void )
{
    MQTTContext_t context = { 0 };
    TransportInterface_t transport = { 0 };
    MQTTFixedBuffer_t networkBuffer = { 0 };
    MQTTStatus_t mqttStatus;

    setupTransportInterface( &transport );
    transport.recv = transportRecvFailure;
    setupNetworkBuffer( &networkBuffer );

    mqttStatus = MQTT_Init( &context, &transport, getTime, eventCallback, &networkBuffer );

    mqttStatus = MQTT_ProcessLoop( &context );

    TEST_ASSERT_EQUAL( MQTTRecvFailed, mqttStatus );
}

void test_MQTT_ReceiveLoop_KeepAliveACK( void )
{
    MQTTContext_t context = { 0 };
    TransportInterface_t transport = { 0 };
    MQTTFixedBuffer_t networkBuffer = { 0 };
    MQTTPacketInfo_t incomingPacket = { 0 };
    MQTTStatus_t mqttStatus;

    setupTransportInterface( &transport );
    setupNetworkBuffer( &networkBuffer );

    mqttStatus = MQTT_Init( &context, &transport, getTime, eventCallback, &networkBuffer );
    TEST_ASSERT_EQUAL( MQTTSuccess, mqttStatus );

    context.networkBuffer.size = MQTT_TEST_BUFFER_LENGTH;

    incomingPacket.type = MQTT_PACKET_TYPE_PINGRESP;
    incomingPacket.remainingLength = MQTT_SAMPLE_REMAINING_LENGTH;
    incomingPacket.headerLength = MQTT_SAMPLE_REMAINING_LENGTH;

    MQTT_ProcessIncomingPacketTypeAndLength_ExpectAnyArgsAndReturn( MQTTSuccess );
    MQTT_ProcessIncomingPacketTypeAndLength_ReturnThruPtr_pIncomingPacket( &incomingPacket );

    MQTT_DeserializeAck_ExpectAnyArgsAndReturn( MQTTSuccess );

    mqttStatus = MQTT_ReceiveLoop( &context );

    TEST_ASSERT_EQUAL( MQTTSuccess, mqttStatus );
}

void test_MQTT_ProcessLoop_discardPacket_second_recv_fail( void )
{
    MQTTContext_t context = { 0 };
    TransportInterface_t transport = { 0 };
    MQTTFixedBuffer_t networkBuffer = { 0 };
    MQTTPacketInfo_t incomingPacket = { 0 };
    MQTTStatus_t mqttStatus;

    setupTransportInterface( &transport );
    transport.recv = transportRecvOneSuccessOneFail;
    setupNetworkBuffer( &networkBuffer );

    mqttStatus = MQTT_Init( &context, &transport, getTime, eventCallback, &networkBuffer );
    TEST_ASSERT_EQUAL( MQTTSuccess, mqttStatus );
    context.connectStatus = MQTTConnected;
    context.networkBuffer.size = 20;

    incomingPacket.type = currentPacketType;
    incomingPacket.remainingLength = MQTT_SAMPLE_REMAINING_LENGTH;
    incomingPacket.headerLength = MQTT_SAMPLE_REMAINING_LENGTH;

    MQTT_ProcessIncomingPacketTypeAndLength_ExpectAnyArgsAndReturn( MQTTSuccess );
    MQTT_ProcessIncomingPacketTypeAndLength_ReturnThruPtr_pIncomingPacket( &incomingPacket );

    mqttStatus = MQTT_ProcessLoop( &context );

    TEST_ASSERT_EQUAL( MQTTRecvFailed, mqttStatus );
}

/**
 * @brief This test case covers one call to the private method,
 * handleIncomingPublish(...),
 * that result in the process loop returning successfully.
 */
void test_MQTT_ProcessLoop_handleIncomingPublish_Happy_Path1( void )
{
    MQTTStatus_t mqttStatus;
    MQTTContext_t context = { 0 };
    TransportInterface_t transport = { 0 };
    MQTTFixedBuffer_t networkBuffer = { 0 };
    ProcessLoopReturns_t expectParams = { 0 };
    MQTTPubAckInfo_t pIncomingCallback[ 10 ];
    uint8_t ackPropsBuf[ 500 ];
    size_t ackPropsBufLength = sizeof( ackPropsBuf );

    setupTransportInterface( &transport );
    setupNetworkBuffer( &networkBuffer );

    mqttStatus = MQTT_Init( &context, &transport, getTime, eventCallback2, &networkBuffer );
    TEST_ASSERT_EQUAL( MQTTSuccess, mqttStatus );

    MQTT_PropertyBuilder_Init_ExpectAnyArgsAndReturn( MQTTSuccess );
    mqttStatus = MQTT_InitStatefulQoS( &context, NULL, 0, pIncomingCallback, 10, ackPropsBuf, ackPropsBufLength );
    TEST_ASSERT_EQUAL( MQTTSuccess, mqttStatus );

    MQTTPropBuilder_t ackPropsBuffer;
    setupackPropsBuilder( &ackPropsBuffer );
    context.ackPropsBuffer = ackPropsBuffer;

    context.connectStatus = MQTTConnected;

    modifyIncomingPacketStatus = MQTTSuccess;

    /* Assume QoS = 1 so that a PUBACK will be sent after receiving PUBLISH.
     * That is, expectProcessLoopCalls will take on the following parameters:
     * incomingPublish=true and stateAfterDeserialize=MQTTPubAckSend. */
    currentPacketType = MQTT_PACKET_TYPE_PUBLISH;
    /* Set expected return values during the loop. */
    resetProcessLoopParams( &expectParams );
    expectParams.stateAfterDeserialize = MQTTPubAckSend;
    expectParams.stateAfterSerialize = MQTTPublishDone;
    expectParams.incomingPublish = true;
    expectProcessLoopCalls( &context, &expectParams );
}

/**
 * @brief This test case covers one call to the private method,
 * handleIncomingPublish(...),
 * that result in the process loop returning successfully.
 */
void test_MQTT_ProcessLoop_handleIncomingPublish_Happy_Path2( void )
{
    MQTTStatus_t mqttStatus;
    MQTTContext_t context = { 0 };
    TransportInterface_t transport = { 0 };
    MQTTFixedBuffer_t networkBuffer = { 0 };
    ProcessLoopReturns_t expectParams = { 0 };
    MQTTPubAckInfo_t pIncomingPublish[ 10 ];
    uint8_t ackPropsBuf[ 500 ];
    size_t ackPropsBufLength = sizeof( ackPropsBuf );

    setupTransportInterface( &transport );
    setupNetworkBuffer( &networkBuffer );

    mqttStatus = MQTT_Init( &context, &transport, getTime, eventCallback2, &networkBuffer );
    TEST_ASSERT_EQUAL( MQTTSuccess, mqttStatus );

    MQTT_PropertyBuilder_Init_ExpectAnyArgsAndReturn( MQTTSuccess );
    mqttStatus = MQTT_InitStatefulQoS( &context, NULL, 0, pIncomingPublish, 10, ackPropsBuf, ackPropsBufLength );
    TEST_ASSERT_EQUAL( MQTTSuccess, mqttStatus );

    MQTTPropBuilder_t ackPropsBuffer;
    setupackPropsBuilder( &ackPropsBuffer );
    context.ackPropsBuffer = ackPropsBuffer;

    context.connectStatus = MQTTConnected;

    modifyIncomingPacketStatus = MQTTSuccess;

    /* Assume QoS = 2 so that a PUBREC will be sent after receiving PUBLISH.
     * That is, expectProcessLoopCalls will take on the following parameters:
     * incomingPublish=true and stateAfterDeserialize=MQTTPubRecSend. */
    currentPacketType = MQTT_PACKET_TYPE_PUBLISH;
    /* Set expected return values during the loop. */
    resetProcessLoopParams( &expectParams );
    expectParams.stateAfterDeserialize = MQTTPubRecSend;
    expectParams.stateAfterSerialize = MQTTPubRelPending;
    expectParams.incomingPublish = true;
    expectProcessLoopCalls( &context, &expectParams );
}

/**
 * @brief This test case covers one call to the private method,
 * handleIncomingPublish(...),
 * that result in the process loop returning successfully.
 */
void test_MQTT_ProcessLoop_handleIncomingPublish_Happy_Path3( void )
{
    MQTTStatus_t mqttStatus;
    MQTTContext_t context = { 0 };
    TransportInterface_t transport = { 0 };
    MQTTFixedBuffer_t networkBuffer = { 0 };
    MQTTPublishInfo_t pubInfo = { 0 };
    ProcessLoopReturns_t expectParams = { 0 };
    MQTTPubAckInfo_t incomingRecords = { 0 };
    MQTTPubAckInfo_t outgoingRecords = { 0 };
    uint8_t ackPropsBuf[ 500 ];
    size_t ackPropsBufLength = sizeof( ackPropsBuf );

    setupTransportInterface( &transport );
    setupNetworkBuffer( &networkBuffer );

    mqttStatus = MQTT_Init( &context,
                            &transport,
                            getTime,
                            eventCallback,
                            &networkBuffer );
    TEST_ASSERT_EQUAL( MQTTSuccess, mqttStatus );

    MQTT_PropertyBuilder_Init_ExpectAnyArgsAndReturn( MQTTSuccess );
    MQTT_InitStatefulQoS( &context,
                          &outgoingRecords, 4,
                          &incomingRecords, 4, ackPropsBuf, ackPropsBufLength );

    MQTTPropBuilder_t ackPropsBuffer;
    setupackPropsBuilder( &ackPropsBuffer );
    context.ackPropsBuffer = ackPropsBuffer;

    context.connectStatus = MQTTConnected;

    modifyIncomingPacketStatus = MQTTSuccess;

    /* Duplicate QoS1 publish received.
     * expectProcessLoopCalls will take on the following parameters:
     * incomingPublish=true, stateAfterDeserialize=MQTTPubAckSend,
     * updateStateStatus=MQTTStateCollision and pPubInfo is passed with
     * dup flag set. The event callback should not be invoked. */
    currentPacketType = MQTT_PACKET_TYPE_PUBLISH;
    pubInfo.dup = true;
    pubInfo.qos = MQTTQoS1;
    isEventCallbackInvoked = false;
    /* Set expected return values during the loop. */
    resetProcessLoopParams( &expectParams );
    expectParams.stateAfterDeserialize = MQTTPubAckSend;
    expectParams.updateStateStatus = MQTTStateCollision;
    expectParams.stateAfterSerialize = MQTTPublishDone;
    expectParams.deserializeStatus = MQTTSuccess;
    expectParams.incomingPublish = true;
    expectParams.pPubInfo = &pubInfo;
    expectProcessLoopCalls( &context, &expectParams );
    TEST_ASSERT_FALSE( isEventCallbackInvoked );
}

/**
 * @brief This test case covers one call to the private method,
 * handleIncomingPublish(...),
 * that result in the process loop returning successfully.
 */
void test_MQTT_ProcessLoop_handleIncomingPublish_Happy_Path4( void )
{
    MQTTStatus_t mqttStatus;
    MQTTContext_t context = { 0 };
    TransportInterface_t transport = { 0 };
    MQTTFixedBuffer_t networkBuffer = { 0 };
    ProcessLoopReturns_t expectParams = { 0 };
    MQTTPubAckInfo_t pIncomingPublish[ 10 ];
    uint8_t ackPropsBuf[ 500 ];
    size_t ackPropsBufLength = sizeof( ackPropsBuf );

    setupTransportInterface( &transport );
    setupNetworkBuffer( &networkBuffer );

    mqttStatus = MQTT_Init( &context, &transport, getTime, eventCallback2, &networkBuffer );
    TEST_ASSERT_EQUAL( MQTTSuccess, mqttStatus );

    MQTT_PropertyBuilder_Init_ExpectAnyArgsAndReturn( MQTTSuccess );
    mqttStatus = MQTT_InitStatefulQoS( &context, NULL, 0, pIncomingPublish, 10, ackPropsBuf, ackPropsBufLength );
    TEST_ASSERT_EQUAL( MQTTSuccess, mqttStatus );
    MQTTPropBuilder_t ackPropsBuffer;
    setupackPropsBuilder( &ackPropsBuffer );
    context.ackPropsBuffer = ackPropsBuffer;

    context.connectStatus = MQTTConnected;

    modifyIncomingPacketStatus = MQTTSuccess;

    /* Duplicate QoS2 publish received.
     * expectProcessLoopCalls will take on the following parameters:
     * incomingPublish=true, stateAfterDeserialize=MQTTPubRecSend,
     * updateStateStatus=MQTTStateCollision and pPubInfo is passed with
     * dup flag set. The event callback should not be invoked. */
    currentPacketType = MQTT_PACKET_TYPE_PUBLISH;
    isEventCallbackInvoked = false;
    /* Only changes are for QoS 2, no need to reset. */
    expectParams.stateAfterDeserialize = MQTTPubRecSend;
    expectParams.stateAfterSerialize = MQTTPubRelPending;
    expectParams.incomingPublish = true;
    expectParams.updateStateStatus = MQTTStateCollision;
    expectProcessLoopCalls( &context, &expectParams );
    TEST_ASSERT_FALSE( isEventCallbackInvoked );
}

/**
 * @brief This test case covers one call to the private method,
 * handleIncomingPublish(...),
 * that result in the process loop returning successfully.
 */
void test_MQTT_ProcessLoop_handleIncomingPublish_Happy_Path5( void )
{
    MQTTStatus_t mqttStatus;
    MQTTContext_t context = { 0 };
    TransportInterface_t transport = { 0 };
    MQTTFixedBuffer_t networkBuffer = { 0 };
    ProcessLoopReturns_t expectParams = { 0 };
    MQTTPubAckInfo_t pIncomingPublish[ 10 ];
    uint8_t ackPropsBuf[ 500 ];
    size_t ackPropsBufLength = sizeof( ackPropsBuf );

    setupTransportInterface( &transport );
    setupNetworkBuffer( &networkBuffer );

    mqttStatus = MQTT_Init( &context, &transport, getTime, eventCallback, &networkBuffer );
    TEST_ASSERT_EQUAL( MQTTSuccess, mqttStatus );

    MQTT_PropertyBuilder_Init_ExpectAnyArgsAndReturn( MQTTSuccess );
    mqttStatus = MQTT_InitStatefulQoS( &context, NULL, 0, pIncomingPublish, 10, ackPropsBuf, ackPropsBufLength );
    TEST_ASSERT_EQUAL( MQTTSuccess, mqttStatus );
    MQTTPropBuilder_t ackPropsBuffer;
    setupackPropsBuilder( &ackPropsBuffer );
    context.ackPropsBuffer = ackPropsBuffer;

    context.connectStatus = MQTTConnected;

    modifyIncomingPacketStatus = MQTTSuccess;

    /* A publish is received when already a state record exists, but dup
     * flag is not set. */
    currentPacketType = MQTT_PACKET_TYPE_PUBLISH;
    isEventCallbackInvoked = false;
    expectParams.incomingPublish = true;
    expectParams.updateStateStatus = MQTTStateCollision;
    expectParams.stateAfterDeserialize = MQTTPubAckSend;
    expectParams.stateAfterSerialize = MQTTPublishDone;
    /* No loop statuses have changed from before. */
    expectProcessLoopCalls( &context, &expectParams );
    TEST_ASSERT_FALSE( isEventCallbackInvoked );
}

/**
 * @brief This test case covers one call to the private method,
 * handleIncomingPublish(...),
 * that result in the process loop returning successfully.
 */
void test_MQTT_ProcessLoop_handleIncomingPublish_Happy_Path6( void )
{
    MQTTStatus_t mqttStatus;
    MQTTContext_t context = { 0 };
    TransportInterface_t transport = { 0 };
    MQTTFixedBuffer_t networkBuffer = { 0 };
    ProcessLoopReturns_t expectParams = { 0 };
    MQTTPubAckInfo_t pIncomingPublish[ 10 ];
    uint8_t ackPropsBuf[ 500 ];
    size_t ackPropsBufLength = sizeof( ackPropsBuf );

    setupTransportInterface( &transport );
    setupNetworkBuffer( &networkBuffer );

    mqttStatus = MQTT_Init( &context, &transport, getTime, eventCallback2, &networkBuffer );
    TEST_ASSERT_EQUAL( MQTTSuccess, mqttStatus );

    MQTT_PropertyBuilder_Init_ExpectAnyArgsAndReturn( MQTTSuccess );
    mqttStatus = MQTT_InitStatefulQoS( &context, NULL, 0, pIncomingPublish, 10, ackPropsBuf, ackPropsBufLength );
    MQTTPropBuilder_t ackPropsBuffer;
    ackPropsBuffer.pBuffer = ackPropsBuf;
    ackPropsBuffer.bufferLength = ackPropsBufLength;
    context.ackPropsBuffer = ackPropsBuffer;
    TEST_ASSERT_EQUAL( MQTTSuccess, mqttStatus );

    context.connectStatus = MQTTConnected;

    modifyIncomingPacketStatus = MQTTSuccess;

    /* Duplicate QoS2 publish received with no collision.
     * expectProcessLoopCalls will take on the following parameters:
     * incomingPublish=true, stateAfterDeserialize=MQTTPubRecSend,
     * updateStateStatus=MQTTSuccess and pPubInfo is passed with
     * dup flag set. The event callback should be invoked. */
    currentPacketType = MQTT_PACKET_TYPE_PUBLISH;
    isEventCallbackInvoked = false;
    expectParams.incomingPublish = true;
    /* The only expect parameter to change is the update status. */
    expectParams.updateStateStatus = MQTTSuccess;
    expectParams.stateAfterDeserialize = MQTTPubAckSend;
    expectParams.stateAfterSerialize = MQTTPublishDone;
    expectProcessLoopCalls( &context, &expectParams );
    TEST_ASSERT_TRUE( isEventCallbackInvoked );
}

/**
 * @brief This test case covers all calls to the private method,
 * handleIncomingPublish(...),
 * that result in the process loop returning an error.
 */
void test_MQTT_ProcessLoop_handleIncomingPublish_Error_Paths( void )
{
    MQTTStatus_t mqttStatus;
    MQTTContext_t context = { 0 };
    TransportInterface_t transport = { 0 };
    MQTTFixedBuffer_t networkBuffer = { 0 };
    MQTTPublishInfo_t publishInfo = { 0 };
    ProcessLoopReturns_t expectParams = { 0 };
    MQTTPubAckInfo_t incomingRecords = { 0 };
    MQTTPubAckInfo_t outgoingRecords = { 0 };
    uint8_t ackPropsBuf[ 500 ];
    size_t ackPropsBufLength = sizeof( ackPropsBuf );

    setupTransportInterface( &transport );
    setupNetworkBuffer( &networkBuffer );

    mqttStatus = MQTT_Init( &context, &transport, getTime, eventCallback2, &networkBuffer );
    TEST_ASSERT_EQUAL( MQTTSuccess, mqttStatus );

    MQTTPropBuilder_t ackPropsBuffer;
    setupackPropsBuilder( &ackPropsBuffer );
    context.ackPropsBuffer = ackPropsBuffer;
    MQTT_PropertyBuilder_Init_ExpectAnyArgsAndReturn( MQTTSuccess );
    MQTT_InitStatefulQoS( &context,
                          &outgoingRecords, 4,
                          &incomingRecords, 4, ackPropsBuf, ackPropsBufLength );

    modifyIncomingPacketStatus = MQTTSuccess;

    /* Verify that an error is propagated when deserialization fails by returning
     * MQTTBadResponse. Any parameters beyond that are actually irrelevant
     * because they are only used as return values for non-expected calls. */
    currentPacketType = MQTT_PACKET_TYPE_PUBLISH;
    /* Set expected return values during the loop. */
    resetProcessLoopParams( &expectParams );
    expectParams.deserializeStatus = MQTTBadResponse;
    expectParams.updateStateStatus = MQTTIllegalState;
    expectParams.serializeStatus = MQTTBadResponse;
    expectParams.processLoopStatus = MQTTBadResponse;
    expectParams.incomingPublish = true;
    expectProcessLoopCalls( &context, &expectParams );

    /* A publish is received and dup flag is set, but state update failed. */
    publishInfo.dup = true;
    publishInfo.qos = MQTTQoS2;
    currentPacketType = MQTT_PACKET_TYPE_PUBLISH;
    isEventCallbackInvoked = false;
    resetProcessLoopParams( &expectParams );
    expectParams.stateAfterDeserialize = MQTTPubAckSend;
    expectParams.updateStateStatus = MQTTIllegalState;
    expectParams.processLoopStatus = MQTTIllegalState;
    expectParams.incomingPublish = true;
    expectParams.pPubInfo = &publishInfo;
    /* The other loop parameter fields are irrelevant. */
    expectProcessLoopCalls( &context, &expectParams );

    TEST_ASSERT_FALSE( isEventCallbackInvoked );
}

/**
 * @brief This test checks that the ProcessLoop API function is able to
 * support receiving an entire incoming MQTT packet over the network when
 * the transport recv function only reads less than requested bytes at a
 * time, and the timeout passed to the API is "0ms".
 */
void test_MQTT_ProcessLoop_Zero_Duration_And_Partial_Network_Read( void )
{
    MQTTStatus_t mqttStatus;
    MQTTContext_t context = { 0 };
    TransportInterface_t transport = { 0 };
    MQTTFixedBuffer_t networkBuffer = { 0 };
    ProcessLoopReturns_t expectParams = { 0 };

    setupNetworkBuffer( &networkBuffer );

    transport.send = transportSendSuccess;

    /* Set the transport recv function for the test to the mock function that represents
     * partial read of data from network (i.e. less than requested number of bytes)
     * at a time. */
    transport.recv = transportRecvOneByte;

    /* Initialize the context. */
    mqttStatus = MQTT_Init( &context, &transport, getTime, eventCallback, &networkBuffer );
    TEST_ASSERT_EQUAL( MQTTSuccess, mqttStatus );

    /* Set flag required for configuring behavior of expectProcessLoopCalls()
     * helper function. */
    modifyIncomingPacketStatus = MQTTNoDataAvailable;

    /* Test the ProcessLoop() call with zero duration timeout to verify that it
     * will be able to support reading the packet over network over multiple calls to
     * the transport receive function. */
    expectParams.timeoutMs = MQTT_NO_TIMEOUT_MS;

    /* Test with an incoming PUBLISH packet whose payload is read only one byte
     * per call to the transport recv function. */
    currentPacketType = MQTT_PACKET_TYPE_PUBLISH;
    /* Set expected return values during the loop. */
    resetProcessLoopParams( &expectParams );
    expectParams.stateAfterDeserialize = MQTTPubAckSend;
    expectParams.stateAfterSerialize = MQTTPublishDone;
    expectParams.incomingPublish = true;
    expectParams.processLoopStatus = MQTTNeedMoreBytes;
    expectParams.updateStateStatus = MQTTNeedMoreBytes;
    expectProcessLoopCalls( &context, &expectParams );
}

/**
 * @brief This test case covers all calls to the private method,
 * handleIncomingAck(...),
 * that result in the process loop returning successfully.
 */
void test_MQTT_ProcessLoop_handleIncomingAck_Happy_Paths( void )
{
    MQTTStatus_t mqttStatus;
    MQTTContext_t context = { 0 };
    TransportInterface_t transport = { 0 };
    MQTTFixedBuffer_t networkBuffer = { 0 };
    ProcessLoopReturns_t expectParams = { 0 };

    setupTransportInterface( &transport );
    setupNetworkBuffer( &networkBuffer );

    mqttStatus = MQTT_Init( &context, &transport, getTime, eventCallback2, &networkBuffer );
    TEST_ASSERT_EQUAL( MQTTSuccess, mqttStatus );

    context.connectStatus = MQTTConnected;

    modifyIncomingPacketStatus = MQTTSuccess;

    /* Mock the receiving of a PUBACK packet type and expect the appropriate
     * calls made from the process loop. */
    currentPacketType = MQTT_PACKET_TYPE_PUBACK;
    /* Set expected return values in the loop. */
    resetProcessLoopParams( &expectParams );
    expectParams.stateAfterDeserialize = MQTTPublishDone;
    expectParams.stateAfterSerialize = MQTTPublishDone;
    expectProcessLoopCalls( &context, &expectParams );

    /* Mock the receiving of a PUBREC packet type and expect the appropriate
     * calls made from the process loop. */
    currentPacketType = MQTT_PACKET_TYPE_PUBREC;
    /* Set expected return values in the loop. */
    resetProcessLoopParams( &expectParams );
    expectParams.stateAfterDeserialize = MQTTPubRelSend;
    expectParams.stateAfterSerialize = MQTTPubCompPending;
    expectProcessLoopCalls( &context, &expectParams );

    /* Mock the receiving of a PUBREL packet type and expect the appropriate
     * calls made from the process loop. */
    currentPacketType = MQTT_PACKET_TYPE_PUBREL;
    /* Set expected return values in the loop. */
    resetProcessLoopParams( &expectParams );
    expectParams.stateAfterDeserialize = MQTTPubCompSend;
    expectParams.stateAfterSerialize = MQTTPublishDone;
    expectProcessLoopCalls( &context, &expectParams );

    /* Duplicate PUBREL, but no record exists. */
    currentPacketType = MQTT_PACKET_TYPE_PUBREL;
    /* Set expected return values in the loop. */
    resetProcessLoopParams( &expectParams );
    expectParams.stateAfterDeserialize = MQTTStateNull;
    expectParams.updateStateStatus = MQTTBadParameter;
    expectParams.processLoopStatus = MQTTBadParameter;
    expectProcessLoopCalls( &context, &expectParams );

    /* Mock the receiving of a PUBCOMP packet type and expect the appropriate
     * calls made from the process loop. */
    currentPacketType = MQTT_PACKET_TYPE_PUBCOMP;
    /* Set expected return values in the loop. */
    resetProcessLoopParams( &expectParams );
    expectParams.stateAfterDeserialize = MQTTPublishDone;
    expectParams.stateAfterSerialize = MQTTPublishDone;
    expectProcessLoopCalls( &context, &expectParams );
}

void test_MQTT_ProcessLoop_handleIncomingAck_Happy_Paths5( void )
{
    MQTTStatus_t mqttStatus;
    MQTTContext_t context = { 0 };
    TransportInterface_t transport = { 0 };
    MQTTFixedBuffer_t networkBuffer = { 0 };
    ProcessLoopReturns_t expectParams = { 0 };

    setupTransportInterface( &transport );
    setupNetworkBuffer( &networkBuffer );

    mqttStatus = MQTT_Init( &context, &transport, getTime, eventCallback, &networkBuffer );
    TEST_ASSERT_EQUAL( MQTTSuccess, mqttStatus );

    context.connectStatus = MQTTConnected;

    modifyIncomingPacketStatus = MQTTSuccess;

    /* Mock the receiving of a PINGRESP packet type and expect the appropriate
     * calls made from the process loop. */
    currentPacketType = MQTT_PACKET_TYPE_PINGRESP;
    /* Set expected return values in the loop. */
    resetProcessLoopParams( &expectParams );
    expectProcessLoopCalls( &context, &expectParams );

    /* Mock the receiving of a SUBACK packet type and expect the appropriate
     * calls made from the process loop. */
    currentPacketType = MQTT_PACKET_TYPE_SUBACK;
    /* Set expected return values in the loop. */
    resetProcessLoopParams( &expectParams );
    expectProcessLoopCalls( &context, &expectParams );

    /* Verify that process loop is still successful when SUBACK indicates a
     * server refusal. */
    currentPacketType = MQTT_PACKET_TYPE_SUBACK;
    isEventCallbackInvoked = false;
    /* Set expected return values in the loop. */
    resetProcessLoopParams( &expectParams );
    expectParams.deserializeStatus = MQTTServerRefused;
    expectParams.processLoopStatus = MQTTServerRefused;
    expectProcessLoopCalls( &context, &expectParams );
    TEST_ASSERT_TRUE( isEventCallbackInvoked );

    /* Mock the receiving of an UNSUBACK packet type and expect the appropriate
     * calls made from the process loop. */
    currentPacketType = MQTT_PACKET_TYPE_UNSUBACK;
    /* Set expected return values in the loop. */
    resetProcessLoopParams( &expectParams );
    expectProcessLoopCalls( &context, &expectParams );
}

/**
 * @brief This test case covers all calls to the private method,
 * handleIncomingAck(...),
 * that result in the process loop returning successfully.
 */
void test_MQTT_ProcessLoop_handleIncomingAck_Clear_Publish_Copies( void )
{
    MQTTStatus_t mqttStatus;
    MQTTContext_t context = { 0 };
    TransportInterface_t transport = { 0 };
    MQTTFixedBuffer_t networkBuffer = { 0 };
    ProcessLoopReturns_t expectParams = { 0 };
    uint8_t ackPropsBuf[ 500 ];
    size_t ackPropsBufLength = sizeof( ackPropsBuf );
    MQTTPubAckInfo_t incomingRecords = { 0 };
    MQTTPubAckInfo_t outgoingRecords = { 0 };

    setupTransportInterface( &transport );
    setupNetworkBuffer( &networkBuffer );

    mqttStatus = MQTT_Init( &context, &transport, getTime, eventCallback2, &networkBuffer );
    TEST_ASSERT_EQUAL( MQTTSuccess, mqttStatus );
    MQTTPropBuilder_t ackPropsBuffer;
    setupackPropsBuilder( &ackPropsBuffer );
    context.ackPropsBuffer = ackPropsBuffer;
    MQTT_PropertyBuilder_Init_ExpectAnyArgsAndReturn( MQTTSuccess );
    mqttStatus = MQTT_InitStatefulQoS( &context,
                                       &outgoingRecords, 4,
                                       &incomingRecords, 4, ackPropsBuf, ackPropsBufLength );
    mqttStatus = MQTT_InitRetransmits( &context, publishStoreCallbackSuccess,
                                       publishRetrieveCallbackSuccess,
                                       publishClearCallback );

    context.connectStatus = MQTTConnected;

    modifyIncomingPacketStatus = MQTTSuccess;

    /* Mock the receiving of a PUBACK packet type and expect the appropriate
     * calls made from the process loop. */
    currentPacketType = MQTT_PACKET_TYPE_PUBACK;
    /* Set expected return values in the loop. */
    resetProcessLoopParams( &expectParams );
    expectParams.stateAfterDeserialize = MQTTPublishDone;
    expectParams.stateAfterSerialize = MQTTPublishDone;
    expectProcessLoopCalls( &context, &expectParams );

    /* Mock the receiving of a PUBREC packet type and expect the appropriate
     * calls made from the process loop. */
    currentPacketType = MQTT_PACKET_TYPE_PUBREC;
    /* Set expected return values in the loop. */
    resetProcessLoopParams( &expectParams );
    expectParams.stateAfterDeserialize = MQTTPubRelSend;
    expectParams.stateAfterSerialize = MQTTPubCompPending;
    expectProcessLoopCalls( &context, &expectParams );

    context.clearFunction = publishClearCallback;

    /* Mock the receiving of a PUBACK packet type and expect the appropriate
     * calls made from the process loop. */
    currentPacketType = MQTT_PACKET_TYPE_PUBACK;
    /* Set expected return values in the loop. */
    resetProcessLoopParams( &expectParams );
    expectParams.stateAfterDeserialize = MQTTPublishDone;
    expectParams.stateAfterSerialize = MQTTPublishDone;
    expectProcessLoopCalls( &context, &expectParams );

    /* Mock the receiving of a PUBREC packet type and expect the appropriate
     * calls made from the process loop. */
    currentPacketType = MQTT_PACKET_TYPE_PUBREC;
    /* Set expected return values in the loop. */
    resetProcessLoopParams( &expectParams );
    expectParams.stateAfterDeserialize = MQTTPubRelSend;
    expectParams.stateAfterSerialize = MQTTPubCompPending;
    expectProcessLoopCalls( &context, &expectParams );
}


/**
 * @brief This test case covers all calls to the private method,
 * handleIncomingAck(...),
 * that result in the process loop returning an error.
 */

void test_MQTT_ProcessLoop_handleIncomingAck_Error_Paths( void )
{
    MQTTStatus_t mqttStatus;
    MQTTContext_t context = { 0 };
    TransportInterface_t transport = { 0 };
    MQTTFixedBuffer_t networkBuffer = { 0 };
    ProcessLoopReturns_t expectParams = { 0 };

    setupTransportInterface( &transport );
    setupNetworkBuffer( &networkBuffer );

    mqttStatus = MQTT_Init( &context, &transport, getTime, eventCallback, &networkBuffer );
    TEST_ASSERT_EQUAL( MQTTSuccess, mqttStatus );

    context.connectStatus = MQTTConnected;

    modifyIncomingPacketStatus = MQTTSuccess;

    /* Verify that MQTTBadResponse is propagated when deserialization fails upon
     * receiving an unknown packet type. */
    currentPacketType = MQTT_PACKET_TYPE_INVALID;
    /* Set expected return values in the loop. */
    resetProcessLoopParams( &expectParams );
    expectParams.deserializeStatus = MQTTBadResponse;
    expectParams.processLoopStatus = MQTTBadResponse;
    expectProcessLoopCalls( &context, &expectParams );

    /* Verify that MQTTSendFailed is propagated when receiving a PUBREC
     * then failing when serializing a PUBREL to send in response. */
    currentPacketType = MQTT_PACKET_TYPE_PUBREC;
    /* Set expected return values in the loop. */
    resetProcessLoopParams( &expectParams );
    expectParams.stateAfterDeserialize = MQTTPubRelSend;
    expectParams.serializeStatus = MQTTNoMemory;
    expectParams.stateAfterSerialize = MQTTStateNull;
    expectParams.processLoopStatus = MQTTNoMemory;
    expectProcessLoopCalls( &context, &expectParams );

    /* Verify that MQTTStatusNotConnected propagated when receiving a any ACK,
     * here PUBREC but thr connection status is MQTTNotConnected. */
    context.connectStatus = MQTTNotConnected;
    currentPacketType = MQTT_PACKET_TYPE_PUBREC;
    /* Set expected return values in the loop. */
    resetProcessLoopParams( &expectParams );
    expectParams.stateAfterDeserialize = MQTTPubRelSend;
    expectParams.stateAfterSerialize = MQTTPubCompPending;
    expectParams.serializeStatus = MQTTSuccess;
    expectParams.processLoopStatus = MQTTStatusNotConnected;
    context.connectStatus = MQTTNotConnected;
    expectProcessLoopCalls( &context, &expectParams );
    context.connectStatus = MQTTConnected;

    /* Verify that MQTTStatusNotConnected propagated when receiving a any ACK,
     * here PUBREC but thr connection status is MQTTNotConnected. */
    currentPacketType = MQTT_PACKET_TYPE_PUBREC;
    /* Set expected return values in the loop. */
    resetProcessLoopParams( &expectParams );
    expectParams.stateAfterDeserialize = MQTTPubRelSend;
    expectParams.stateAfterSerialize = MQTTPubCompPending;
    expectParams.serializeStatus = MQTTSuccess;
    expectParams.processLoopStatus = MQTTStatusDisconnectPending;
    context.connectStatus = MQTTDisconnectPending;
    expectProcessLoopCalls( &context, &expectParams );
    context.connectStatus = MQTTConnected;

    /* Verify that MQTTBadResponse is propagated when deserialization fails upon
     * receiving a PUBACK. */
    currentPacketType = MQTT_PACKET_TYPE_PUBACK;
    /* Set expected return values in the loop. */
    resetProcessLoopParams( &expectParams );
    expectParams.deserializeStatus = MQTTBadResponse;
    expectParams.stateAfterDeserialize = MQTTStateNull;
    expectParams.processLoopStatus = MQTTBadResponse;
    /* The other loop parameter fields are irrelevant. */
    expectProcessLoopCalls( &context, &expectParams );

    /* Verify that MQTTBadResponse is propagated when deserialization fails upon
     * receiving a PINGRESP. */
    currentPacketType = MQTT_PACKET_TYPE_PINGRESP;
    /* Set expected return values in the loop. */
    resetProcessLoopParams( &expectParams );
    expectParams.deserializeStatus = MQTTBadResponse;
    expectParams.stateAfterDeserialize = MQTTStateNull;
    expectParams.processLoopStatus = MQTTBadResponse;
    /* The other loop parameter fields are irrelevant. */
    expectProcessLoopCalls( &context, &expectParams );

    /* Verify that MQTTBadResponse is propagated when deserialization fails upon
     * receiving a SUBACK. */
    currentPacketType = MQTT_PACKET_TYPE_SUBACK;
    /* Set expected return values in the loop. */
    resetProcessLoopParams( &expectParams );
    expectParams.deserializeStatus = MQTTBadResponse;
    expectParams.processLoopStatus = MQTTBadResponse;
    /* The other loop parameter fields are irrelevant. */
    expectProcessLoopCalls( &context, &expectParams );

    /* Verify that MQTTIllegalState is returned if MQTT_UpdateStateAck(...)
     * provides an unknown state such as MQTTStateNull to sendPublishAcks(...). */
    currentPacketType = MQTT_PACKET_TYPE_PUBREC;
    /* Set expected return values in the loop. */
    resetProcessLoopParams( &expectParams );
    expectParams.stateAfterDeserialize = MQTTPubRelSend;
    expectParams.stateAfterSerialize = MQTTStateNull;
    expectParams.processLoopStatus = MQTTIllegalState;
    expectProcessLoopCalls( &context, &expectParams );
}

void test_MQTT_ProcessLoop_handleIncomingAck_Error_PathsWithProperties( void )
{
    MQTTStatus_t mqttStatus;
    MQTTContext_t context = { 0 };
    TransportInterface_t transport = { 0 };
    MQTTFixedBuffer_t networkBuffer = { 0 };
    ProcessLoopReturns_t expectParams = { 0 };
    uint8_t ackPropsBuf[ 500 ];
    size_t ackPropsBufLength = sizeof( ackPropsBuf );

    setupTransportInterface( &transport );
    setupNetworkBuffer( &networkBuffer );

    MQTTPubAckInfo_t incomingRecords = { 0 };
    MQTTPubAckInfo_t outgoingRecords = { 0 };
    mqttStatus = MQTT_Init( &context, &transport, getTime, eventCallback2, &networkBuffer );
    TEST_ASSERT_EQUAL( MQTTSuccess, mqttStatus );

    MQTTPropBuilder_t ackPropsBuffer;
    setupackPropsBuilder( &ackPropsBuffer );
    context.ackPropsBuffer = ackPropsBuffer;
    MQTT_PropertyBuilder_Init_ExpectAnyArgsAndReturn( MQTTSuccess );
    mqttStatus = MQTT_InitStatefulQoS( &context,
                                       &outgoingRecords, 4,
                                       &incomingRecords, 4, ackPropsBuf, ackPropsBufLength );
    context.connectStatus = MQTTConnected;

    modifyIncomingPacketStatus = MQTTSuccess;

    /* Verify that MQTTBadResponse is propagated when deserialization fails upon
     * receiving an unknown packet type. */
    currentPacketType = MQTT_PACKET_TYPE_INVALID;
    /* Set expected return values in the loop. */
    resetProcessLoopParams( &expectParams );
    expectParams.deserializeStatus = MQTTBadResponse;
    expectParams.processLoopStatus = MQTTBadResponse;
    expectProcessLoopCalls( &context, &expectParams );

    /* Verify that MQTTStatusNotConnected propagated when receiving a any ACK,
     * here PUBREC but thr connection status is MQTTNotConnected. */

    /* Verify that MQTTStatusNotConnected propagated when receiving a any ACK,
     * here PUBREC but thr connection status is MQTTNotConnected. */
    context.connectStatus = MQTTNotConnected;
    currentPacketType = MQTT_PACKET_TYPE_PUBREC;
    /* Set expected return values in the loop. */
    resetProcessLoopParams( &expectParams );
    expectParams.stateAfterDeserialize = MQTTPubRelSend;
    expectParams.stateAfterSerialize = MQTTPubCompPending;
    expectParams.serializeStatus = MQTTSuccess;
    expectParams.processLoopStatus = MQTTStatusNotConnected;
    context.connectStatus = MQTTNotConnected;
    expectProcessLoopCalls( &context, &expectParams );


    context.connectStatus = MQTTNotConnected;
    currentPacketType = MQTT_PACKET_TYPE_PUBREC;
    /* Set expected return values in the loop. */
    resetProcessLoopParams( &expectParams );
    expectParams.stateAfterDeserialize = MQTTPubRelSend;
    expectParams.stateAfterSerialize = MQTTPubCompPending;
    expectParams.serializeStatus = MQTTSuccess;
    expectParams.processLoopStatus = MQTTStatusNotConnected;
    context.connectStatus = MQTTNotConnected;
    expectProcessLoopCalls( &context, &expectParams );
    context.connectStatus = MQTTConnected;

    /* Verify that MQTTStatusNotConnected propagated when receiving a any ACK,
     * here PUBREC but thr connection status is MQTTNotConnected. */
    currentPacketType = MQTT_PACKET_TYPE_PUBREC;
    /* Set expected return values in the loop. */
    resetProcessLoopParams( &expectParams );
    expectParams.stateAfterDeserialize = MQTTPubRelSend;
    expectParams.stateAfterSerialize = MQTTPubCompPending;
    expectParams.serializeStatus = MQTTSuccess;
    expectParams.processLoopStatus = MQTTStatusDisconnectPending;
    context.connectStatus = MQTTDisconnectPending;
    expectProcessLoopCalls( &context, &expectParams );
    context.connectStatus = MQTTConnected;

    /* Verify that MQTTBadResponse is propagated when deserialization fails upon
     * receiving a PUBACK. */
    currentPacketType = MQTT_PACKET_TYPE_PUBACK;
    /* Set expected return values in the loop. */
    resetProcessLoopParams( &expectParams );
    expectParams.deserializeStatus = MQTTBadResponse;
    expectParams.stateAfterDeserialize = MQTTStateNull;
    expectParams.processLoopStatus = MQTTBadResponse;
    /* The other loop parameter fields are irrelevant. */
    expectProcessLoopCalls( &context, &expectParams );

    /* Verify that MQTTBadResponse is propagated when deserialization fails upon
     * receiving a PINGRESP. */
    currentPacketType = MQTT_PACKET_TYPE_PINGRESP;
    /* Set expected return values in the loop. */
    resetProcessLoopParams( &expectParams );
    expectParams.deserializeStatus = MQTTBadResponse;
    expectParams.stateAfterDeserialize = MQTTStateNull;
    expectParams.processLoopStatus = MQTTBadResponse;
    /* The other loop parameter fields are irrelevant. */
    expectProcessLoopCalls( &context, &expectParams );

    /* Verify that MQTTBadResponse is propagated when deserialization fails upon
     * receiving a SUBACK. */
    currentPacketType = MQTT_PACKET_TYPE_SUBACK;
    /* Set expected return values in the loop. */
    resetProcessLoopParams( &expectParams );
    expectParams.deserializeStatus = MQTTBadResponse;
    expectParams.processLoopStatus = MQTTBadResponse;
    /* The other loop parameter fields are irrelevant. */
    expectProcessLoopCalls( &context, &expectParams );

    /* Verify that MQTTIllegalState is returned if MQTT_UpdateStateAck(...)
     * provides an unknown state such as MQTTStateNull to sendPublishAcks(...). */
    currentPacketType = MQTT_PACKET_TYPE_PUBREC;
    /* Set expected return values in the loop. */
    resetProcessLoopParams( &expectParams );
    expectParams.stateAfterDeserialize = MQTTPubRelSend;
    expectParams.stateAfterSerialize = MQTTStateNull;
    expectParams.processLoopStatus = MQTTIllegalState;
    expectProcessLoopCalls( &context, &expectParams );
}

void test_MQTT_ProcessLoop_handleIncomingAck_InvalidReasonCode( void )
{
    MQTTStatus_t mqttStatus;
    MQTTContext_t context = { 0 };
    TransportInterface_t transport = { 0 };
    MQTTFixedBuffer_t networkBuffer = { 0 };
    ProcessLoopReturns_t expectParams = { 0 };

    MQTTPubAckInfo_t incomingRecords = { 0 };
    MQTTPubAckInfo_t outgoingRecords = { 0 };
    uint8_t ackPropsBuf[ 500 ];
    size_t ackPropsBufLength = sizeof( ackPropsBuf );

    setupTransportInterface( &transport );
    setupNetworkBuffer( &networkBuffer );

    mqttStatus = MQTT_Init( &context, &transport, getTime, eventCallbackInvalidRC, &networkBuffer );
    TEST_ASSERT_EQUAL( MQTTSuccess, mqttStatus );

    MQTTPropBuilder_t ackPropsBuffer;
    setupackPropsBuilder( &ackPropsBuffer );
    context.ackPropsBuffer = ackPropsBuffer;
    MQTT_PropertyBuilder_Init_ExpectAnyArgsAndReturn( MQTTSuccess );
    mqttStatus = MQTT_InitStatefulQoS( &context,
                                       &outgoingRecords, 4,
                                       &incomingRecords, 4, ackPropsBuf, ackPropsBufLength );

    context.connectStatus = MQTTConnected;

    context.waitingForPingResp = false;
    context.keepAliveIntervalSec = 0;
    expectParams.incomingPublish = false;
    expectParams.updateStateStatus = MQTTSuccess;
    expectParams.processLoopStatus = MQTTSuccess;
    expectParams.stateAfterDeserialize = MQTTPubRelSend;
    /* Set expected return values in the loop. All success. */
    MQTTPacketInfo_t incomingPacket = { 0 };
    /* Modify incoming packet depending on type to be tested. */
    incomingPacket.type = MQTT_PACKET_TYPE_PUBREC;
    incomingPacket.remainingLength = MQTT_SAMPLE_REMAINING_LENGTH;
    incomingPacket.headerLength = MQTT_SAMPLE_REMAINING_LENGTH;


    MQTT_ProcessIncomingPacketTypeAndLength_ExpectAnyArgsAndReturn( MQTTSuccess );
    MQTT_ProcessIncomingPacketTypeAndLength_ReturnThruPtr_pIncomingPacket( &incomingPacket );
    MQTT_DeserializeAck_ExpectAnyArgsAndReturn( MQTTSuccess );

    MQTT_UpdateStateAck_ExpectAnyArgsAndReturn( expectParams.updateStateStatus );
    MQTT_UpdateStateAck_ReturnThruPtr_pNewState( &expectParams.stateAfterDeserialize );

    MQTT_ValidatePublishAckProperties_ExpectAnyArgsAndReturn( MQTTSuccess );
    mqttStatus = MQTT_ProcessLoop( &context );
    TEST_ASSERT_EQUAL( MQTTBadParameter, mqttStatus );
}

/**
 * @brief This test case covers all calls to the private method,
 * handleKeepAlive(...),
 * that result in the process loop returning successfully.
 */
void test_MQTT_ProcessLoop_handleKeepAlive_Happy_Paths1( void )
{
    MQTTStatus_t mqttStatus;
    MQTTContext_t context = { 0 };
    TransportInterface_t transport = { 0 };
    MQTTFixedBuffer_t networkBuffer = { 0 };
    ProcessLoopReturns_t expectParams = { 0 };

    resetProcessLoopParams( &expectParams );
    setupNetworkBuffer( &networkBuffer );
    setupTransportInterface( &transport );

    modifyIncomingPacketStatus = MQTTNoDataAvailable;
    globalEntryTime = MQTT_ONE_SECOND_TO_MS;

    /* Coverage for the branch path where keep alive interval is 0. */
    mqttStatus = MQTT_Init( &context, &transport, getTime, eventCallback, &networkBuffer );
    TEST_ASSERT_EQUAL( MQTTSuccess, mqttStatus );

    context.connectStatus = MQTTConnected;

    context.waitingForPingResp = false;
    context.keepAliveIntervalSec = 0;
    expectParams.incomingPublish = false;
    expectParams.updateStateStatus = MQTTSuccess;
    expectParams.processLoopStatus = MQTTSuccess;
    expectParams.stateAfterDeserialize = MQTTPubRelSend;
    /* Set expected return values in the loop. All success. */
    MQTTPacketInfo_t incomingPacket = { 0 };
    /* Modify incoming packet depending on type to be tested. */
    incomingPacket.type = MQTT_PACKET_TYPE_PUBREC;
    incomingPacket.remainingLength = MQTT_SAMPLE_REMAINING_LENGTH;
    incomingPacket.headerLength = MQTT_SAMPLE_REMAINING_LENGTH;


    MQTT_ProcessIncomingPacketTypeAndLength_ExpectAnyArgsAndReturn( MQTTSuccess );
    MQTT_ProcessIncomingPacketTypeAndLength_ReturnThruPtr_pIncomingPacket( &incomingPacket );
    MQTT_DeserializeAck_ExpectAnyArgsAndReturn( MQTTSuccess );

    MQTT_UpdateStateAck_ExpectAnyArgsAndReturn( expectParams.updateStateStatus );
    MQTT_UpdateStateAck_ReturnThruPtr_pNewState( &expectParams.stateAfterDeserialize );

    MQTT_SerializeAck_ExpectAnyArgsAndReturn( MQTTSuccess );

    MQTT_UpdateStateAck_ExpectAnyArgsAndReturn( expectParams.updateStateStatus );
    MQTT_UpdateStateAck_ReturnThruPtr_pNewState( &expectParams.stateAfterDeserialize );

    mqttStatus = MQTT_ProcessLoop( &context );
    TEST_ASSERT_EQUAL( MQTTSuccess, mqttStatus );
}

/**
 * @brief This test case covers all calls to the private method,
 * handleKeepAlive(...),
 * that result in the process loop returning successfully.
 */
void test_MQTT_ProcessLoop_handleKeepAlive_Happy_Paths2( void )
{
    MQTTStatus_t mqttStatus;
    MQTTContext_t context = { 0 };
    TransportInterface_t transport = { 0 };
    MQTTFixedBuffer_t networkBuffer = { 0 };
    ProcessLoopReturns_t expectParams = { 0 };

    setupNetworkBuffer( &networkBuffer );
    setupTransportInterface( &transport );
    resetProcessLoopParams( &expectParams );

    modifyIncomingPacketStatus = MQTTNoDataAvailable;
    globalEntryTime = MQTT_ONE_SECOND_TO_MS;

    /* Coverage for the branch path where keep alive interval is 0. */
    mqttStatus = MQTT_Init( &context, &transport, getTime, eventCallback, &networkBuffer );
    TEST_ASSERT_EQUAL( MQTTSuccess, mqttStatus );

    /* Coverage for the branch path where keep alive interval is greater than 0,
     * and the interval has not expired. PINGREQ should not be sent. */
    mqttStatus = MQTT_Init( &context, &transport, getTime, eventCallback, &networkBuffer );
    TEST_ASSERT_EQUAL( MQTTSuccess, mqttStatus );
    context.keepAliveIntervalSec = MQTT_SAMPLE_KEEPALIVE_INTERVAL_S;
    context.lastPacketTxTime = getTime();
    /* Set expected return values in the loop. All success. */

    MQTTPacketInfo_t incomingPacket = { 0 };
    /* Modify incoming packet depending on type to be tested. */
    incomingPacket.type = MQTT_PACKET_TYPE_PUBACK;
    incomingPacket.remainingLength = MQTT_SAMPLE_REMAINING_LENGTH;
    incomingPacket.headerLength = MQTT_SAMPLE_REMAINING_LENGTH;

    MQTT_ProcessIncomingPacketTypeAndLength_ExpectAnyArgsAndReturn( MQTTSuccess );
    MQTT_ProcessIncomingPacketTypeAndLength_ReturnThruPtr_pIncomingPacket( &incomingPacket );
    MQTT_DeserializeAck_ExpectAnyArgsAndReturn( MQTTSuccess );

    MQTT_UpdateStateAck_ExpectAnyArgsAndReturn( expectParams.updateStateStatus );
    MQTT_UpdateStateAck_ReturnThruPtr_pNewState( &expectParams.stateAfterDeserialize );

    mqttStatus = MQTT_ProcessLoop( &context );
    TEST_ASSERT_EQUAL( MQTTSuccess, mqttStatus );
}

/**
 * @brief This test case covers all calls to the private method,
 * handleKeepAlive(...),
 * that result in the process loop returning successfully.
 */
void test_MQTT_ProcessLoop_handleKeepAlive_Happy_Paths3( void )
{
    MQTTStatus_t mqttStatus;
    MQTTContext_t context = { 0 };
    TransportInterface_t transport = { 0 };
    MQTTFixedBuffer_t networkBuffer = { 0 };
    ProcessLoopReturns_t expectParams = { 0 };

    resetProcessLoopParams( &expectParams );
    setupNetworkBuffer( &networkBuffer );
    setupTransportInterface( &transport );

    modifyIncomingPacketStatus = MQTTNoDataAvailable;
    globalEntryTime = MQTT_ONE_SECOND_TO_MS;

    /* Coverage for the branch path where keep alive interval is 0. */
    mqttStatus = MQTT_Init( &context, &transport, getTime, eventCallback, &networkBuffer );
    TEST_ASSERT_EQUAL( MQTTSuccess, mqttStatus );

    /* Coverage for the branch path where PINGRESP timeout interval hasn't expired. */
    context.waitingForPingResp = true;
    context.keepAliveIntervalSec = MQTT_SAMPLE_KEEPALIVE_INTERVAL_S;
    context.lastPacketTxTime = MQTT_ONE_SECOND_TO_MS;
    context.pingReqSendTimeMs = MQTT_ONE_SECOND_TO_MS;
    /* Set expected return values in the loop. All success. */


    MQTTPacketInfo_t incomingPacket = { 0 };
    /* Modify incoming packet depending on type to be tested. */
    incomingPacket.type = MQTT_PACKET_TYPE_PUBREC;
    incomingPacket.remainingLength = MQTT_SAMPLE_REMAINING_LENGTH;
    incomingPacket.headerLength = MQTT_SAMPLE_REMAINING_LENGTH;

    MQTT_ProcessIncomingPacketTypeAndLength_ExpectAnyArgsAndReturn( MQTTSuccess );
    MQTT_ProcessIncomingPacketTypeAndLength_ReturnThruPtr_pIncomingPacket( &incomingPacket );
    MQTT_DeserializeAck_ExpectAnyArgsAndReturn( MQTTSuccess );

    MQTT_UpdateStateAck_ExpectAnyArgsAndReturn( expectParams.updateStateStatus );
    MQTT_UpdateStateAck_ReturnThruPtr_pNewState( &expectParams.stateAfterDeserialize );

    mqttStatus = MQTT_ProcessLoop( &context );
    TEST_ASSERT_EQUAL( MQTTSuccess, mqttStatus );
}

/**
 * @brief This test case covers all calls to the private method,
 * handleKeepAlive(...),
 * that result in the process loop returning successfully.
 */
void test_MQTT_ProcessLoop_handleKeepAlive_Happy_Paths4( void )
{
    MQTTStatus_t mqttStatus;
    MQTTContext_t context = { 0 };
    TransportInterface_t transport = { 0 };
    MQTTFixedBuffer_t networkBuffer = { 0 };
    ProcessLoopReturns_t expectParams = { 0 };

    resetProcessLoopParams( &expectParams );
    setupNetworkBuffer( &networkBuffer );
    setupTransportInterface( &transport );

    modifyIncomingPacketStatus = MQTTNoDataAvailable;
    globalEntryTime = MQTT_ONE_SECOND_TO_MS;

    /* Coverage for the branch path where keep alive interval is 0. */
    mqttStatus = MQTT_Init( &context, &transport, getTime, eventCallback, &networkBuffer );
    TEST_ASSERT_EQUAL( MQTTSuccess, mqttStatus );

    context.waitingForPingResp = false;
    context.keepAliveIntervalSec = MQTT_SAMPLE_KEEPALIVE_INTERVAL_S;
    context.lastPacketTxTime = 0;
    /* Set expected return values in the loop. All success. */

    MQTTPacketInfo_t incomingPacket = { 0 };
    /* Modify incoming packet depending on type to be tested. */
    incomingPacket.type = MQTT_PACKET_TYPE_PUBREC;
    incomingPacket.remainingLength = MQTT_SAMPLE_REMAINING_LENGTH;
    incomingPacket.headerLength = MQTT_SAMPLE_REMAINING_LENGTH;

    MQTT_ProcessIncomingPacketTypeAndLength_ExpectAnyArgsAndReturn( MQTTSuccess );
    MQTT_ProcessIncomingPacketTypeAndLength_ReturnThruPtr_pIncomingPacket( &incomingPacket );

    MQTT_DeserializeAck_ExpectAnyArgsAndReturn( MQTTSuccess );


    MQTT_UpdateStateAck_ExpectAnyArgsAndReturn( expectParams.updateStateStatus );
    MQTT_UpdateStateAck_ReturnThruPtr_pNewState( &expectParams.stateAfterDeserialize );

    mqttStatus = MQTT_ProcessLoop( &context );
    TEST_ASSERT_EQUAL( MQTTSuccess, mqttStatus );
}

/**
 * @brief This test case covers all calls to the private method,
 * handleKeepAlive(...),
 * that result in the process loop returning an error.
 */
void test_MQTT_ProcessLoop_handleKeepAlive_Error_Paths1( void )
{
    MQTTStatus_t mqttStatus = { 0 };
    MQTTContext_t context = { 0 };
    TransportInterface_t transport = { 0 };
    MQTTFixedBuffer_t networkBuffer = { 0 };
    ProcessLoopReturns_t expectParams = { 0 };

    setupNetworkBuffer( &networkBuffer );
    setupTransportInterface( &transport );
    transport.writev = transportWritevSuccess;
    transport.recv = transportRecvNoData;

    globalEntryTime = MQTT_PINGRESP_TIMEOUT_MS + 1;

    /* Coverage for the branch path where PINGRESP timeout interval has expired. */
    mqttStatus = MQTT_Init( &context, &transport, getTime, eventCallback, &networkBuffer );
    TEST_ASSERT_EQUAL( MQTTSuccess, mqttStatus );

    context.keepAliveIntervalSec = MQTT_SAMPLE_KEEPALIVE_INTERVAL_S;
    context.lastPacketTxTime = 0;
    context.lastPacketRxTime = 0;
    context.pingReqSendTimeMs = 0;
    context.waitingForPingResp = true;

    /* Set expected return values in the loop. */
    resetProcessLoopParams( &expectParams );
    expectParams.processLoopStatus = MQTTKeepAliveTimeout;

    mqttStatus = MQTT_ProcessLoop( &context );
    TEST_ASSERT_EQUAL( MQTTKeepAliveTimeout, mqttStatus );
}

/**
 * @brief This test case covers all calls to the private method,
 * handleKeepAlive(...),
 * that result in the process loop returning an error.
 */
void test_MQTT_ProcessLoop_handleKeepAlive_Error_Paths2( void )
{
    MQTTStatus_t mqttStatus = { 0 };
    MQTTContext_t context = { 0 };
    TransportInterface_t transport = { 0 };
    MQTTFixedBuffer_t networkBuffer = { 0 };
    ProcessLoopReturns_t expectParams = { 0 };

    setupTransportInterface( &transport );
    setupNetworkBuffer( &networkBuffer );

    modifyIncomingPacketStatus = MQTTNoDataAvailable;
    globalEntryTime = MQTT_PINGRESP_TIMEOUT_MS + 1;

    /* Coverage for the branch path where PINGRESP timeout interval has expired. */
    mqttStatus = MQTT_Init( &context, &transport, getTime, eventCallback, &networkBuffer );
    TEST_ASSERT_EQUAL( MQTTSuccess, mqttStatus );

    context.keepAliveIntervalSec = PACKET_TX_TIMEOUT_MS + 1;
    context.lastPacketTxTime = 0;
    context.lastPacketRxTime = 0;
    context.pingReqSendTimeMs = 0;
    context.waitingForPingResp = false;
    /* Set expected return values in the loop. */
    resetProcessLoopParams( &expectParams );

    expectParams.processLoopStatus = MQTTKeepAliveTimeout;

    MQTTPacketInfo_t incomingPacket = { 0 };
    /* Modify incoming packet depending on type to be tested. */
    currentPacketType = MQTT_PACKET_TYPE_PINGRESP;
    incomingPacket.type = currentPacketType;
    incomingPacket.remainingLength = MQTT_SAMPLE_REMAINING_LENGTH;
    incomingPacket.headerLength = MQTT_SAMPLE_REMAINING_LENGTH;

    MQTT_ProcessIncomingPacketTypeAndLength_ExpectAnyArgsAndReturn( MQTTNoDataAvailable );
    MQTT_ProcessIncomingPacketTypeAndLength_ReturnThruPtr_pIncomingPacket( &incomingPacket );

    mqttStatus = MQTT_ProcessLoop( &context );
    TEST_ASSERT_EQUAL( MQTTSuccess, mqttStatus );
}

/**
 * @brief This test case covers all calls to the private method,
 * handleKeepAlive(...),
 * that result in the process loop returning an error.
 */
void test_MQTT_ProcessLoop_handleKeepAlive_Error_Paths3( void )
{
    MQTTStatus_t mqttStatus;
    MQTTContext_t context = { 0 };
    TransportInterface_t transport = { 0 };
    MQTTFixedBuffer_t networkBuffer = { 0 };
    ProcessLoopReturns_t expectParams = { 0 };

    setupTransportInterface( &transport );
    setupNetworkBuffer( &networkBuffer );
    transport.recv = transportRecvNoData;

    modifyIncomingPacketStatus = MQTTNoDataAvailable;
    globalEntryTime = MQTT_PINGRESP_TIMEOUT_MS + 1;

    /* Coverage for the branch path where PINGRESP timeout interval has expired. */
    mqttStatus = MQTT_Init( &context, &transport, getTime, eventCallback, &networkBuffer );
    TEST_ASSERT_EQUAL( MQTTSuccess, mqttStatus );

    context.connectStatus = MQTTConnected;

    globalEntryTime = PACKET_RX_TIMEOUT_MS + 1;
    context.keepAliveIntervalSec = 0;
    context.lastPacketTxTime = 0;
    context.lastPacketRxTime = 0;
    context.pingReqSendTimeMs = 0;
    context.waitingForPingResp = false;
    /* Set expected return values in the loop. */
    resetProcessLoopParams( &expectParams );
    size_t packetSize = MQTT_PACKET_PINGREQ_SIZE;
    MQTT_GetPingreqPacketSize_ExpectAnyArgsAndReturn( MQTTSuccess );
    MQTT_GetPingreqPacketSize_ReturnThruPtr_pPacketSize( &packetSize );
    MQTT_SerializePingreq_ExpectAnyArgsAndReturn( MQTTSuccess );

    mqttStatus = MQTT_ProcessLoop( &context );
    TEST_ASSERT_EQUAL( MQTTSuccess, mqttStatus );
}

/**
 * @brief This test case covers all calls to the private method,
 * handleKeepAlive(...),
 * that result in the process loop returning an error.
 */
void test_MQTT_ProcessLoop_handleKeepAlive_Error_Paths4( void )
{
    MQTTStatus_t mqttStatus;
    MQTTContext_t context = { 0 };
    TransportInterface_t transport = { 0 };
    MQTTFixedBuffer_t networkBuffer = { 0 };
    ProcessLoopReturns_t expectParams = { 0 };
    size_t packetSize = MQTT_PACKET_PINGREQ_SIZE;

    setupTransportInterface( &transport );
    transport.recv = transportRecvNoData;

    setupNetworkBuffer( &networkBuffer );

    modifyIncomingPacketStatus = MQTTNoDataAvailable;
    globalEntryTime = MQTT_PINGRESP_TIMEOUT_MS + 1;

    /* Coverage for the branch path where PINGRESP timeout interval has expired. */
    mqttStatus = MQTT_Init( &context, &transport, getTime, eventCallback, &networkBuffer );
    TEST_ASSERT_EQUAL( MQTTSuccess, mqttStatus );

    context.connectStatus = MQTTConnected;

    globalEntryTime = PACKET_RX_TIMEOUT_MS + 1;
    context.keepAliveIntervalSec = ( PACKET_TX_TIMEOUT_MS / 1000 ) + 1U;
    context.lastPacketTxTime = 0;
    context.lastPacketRxTime = 0;
    context.pingReqSendTimeMs = 0;
    context.waitingForPingResp = false;

    /* Set the index to non-zero value to show that there is some data in the buffer
     * to be processed. */
    context.index = 12;

    /* Set expected return values in the loop. */
    resetProcessLoopParams( &expectParams );

    MQTTPacketInfo_t incomingPacket = { 0 };
    /* Modify incoming packet depending on type to be tested. */
    currentPacketType = MQTT_PACKET_TYPE_PINGRESP;
    incomingPacket.type = currentPacketType;
    incomingPacket.remainingLength = MQTT_SAMPLE_REMAINING_LENGTH;
    incomingPacket.headerLength = MQTT_SAMPLE_REMAINING_LENGTH;

    MQTT_ProcessIncomingPacketTypeAndLength_ExpectAnyArgsAndReturn( MQTTNeedMoreBytes );
    MQTT_ProcessIncomingPacketTypeAndLength_ReturnThruPtr_pIncomingPacket( &incomingPacket );

    MQTT_GetPingreqPacketSize_ExpectAnyArgsAndReturn( MQTTSuccess );
    MQTT_GetPingreqPacketSize_ReturnThruPtr_pPacketSize( &packetSize );
    MQTT_SerializePingreq_ExpectAnyArgsAndReturn( MQTTSuccess );

    mqttStatus = MQTT_ProcessLoop( &context );
    TEST_ASSERT_EQUAL( MQTTNeedMoreBytes, mqttStatus );
}

/**
 * @brief This test case covers all calls to the private method,
 * handleKeepAlive(...),
 * that result in the process loop returning an error.
 */
void test_MQTT_ProcessLoop_handleKeepAlive_Error_Paths5( void )
{
    MQTTStatus_t mqttStatus;
    MQTTContext_t context = { 0 };
    TransportInterface_t transport = { 0 };
    MQTTFixedBuffer_t networkBuffer = { 0 };
    ProcessLoopReturns_t expectParams = { 0 };

    setupTransportInterface( &transport );
    transport.recv = transportRecvNoData;

    setupNetworkBuffer( &networkBuffer );

    modifyIncomingPacketStatus = MQTTNoDataAvailable;
    globalEntryTime = MQTT_PINGRESP_TIMEOUT_MS + 1;

    /* Coverage for the branch path where PINGRESP timeout interval has expired. */
    mqttStatus = MQTT_Init( &context, &transport, getTime, eventCallback, &networkBuffer );
    TEST_ASSERT_EQUAL( MQTTSuccess, mqttStatus );

    globalEntryTime = PACKET_RX_TIMEOUT_MS - 1U;
    context.keepAliveIntervalSec = ( PACKET_TX_TIMEOUT_MS / 1000 ) + 1U;
    context.lastPacketTxTime = 0;
    context.lastPacketRxTime = 0;
    context.pingReqSendTimeMs = 0;
    context.waitingForPingResp = false;

    /* Set the index to non-zero value to show that there is some data in the buffer
     * to be processed. */
    context.index = 12;

    /* Set expected return values in the loop. */
    resetProcessLoopParams( &expectParams );

    MQTTPacketInfo_t incomingPacket = { 0 };
    /* Modify incoming packet depending on type to be tested. */
    currentPacketType = MQTT_PACKET_TYPE_PINGRESP;
    incomingPacket.type = currentPacketType;
    incomingPacket.remainingLength = MQTT_SAMPLE_REMAINING_LENGTH;
    incomingPacket.headerLength = MQTT_SAMPLE_REMAINING_LENGTH;

    MQTT_ProcessIncomingPacketTypeAndLength_ExpectAnyArgsAndReturn( MQTTNeedMoreBytes );
    MQTT_ProcessIncomingPacketTypeAndLength_ReturnThruPtr_pIncomingPacket( &incomingPacket );

    mqttStatus = MQTT_ProcessLoop( &context );
    TEST_ASSERT_EQUAL( MQTTNeedMoreBytes, mqttStatus );
}

/**
 * @brief This test mocks a failing transport receive and runs multiple
 * iterations of the process loop, resulting in returning MQTTRecvFailed.
 */
void test_MQTT_ProcessLoop_Receive_Failed( void )
{
    MQTTStatus_t mqttStatus;
    MQTTContext_t context = { 0 };
    TransportInterface_t transport = { 0 };
    MQTTFixedBuffer_t networkBuffer = { 0 };
    MQTTPacketInfo_t incomingPacket = { 0 };

    setupNetworkBuffer( &networkBuffer );
    setupTransportInterface( &transport );
    transport.writev = transportWritevFail;

    mqttStatus = MQTT_Init( &context, &transport,
                            getTime, eventCallback, &networkBuffer );
    TEST_ASSERT_EQUAL( MQTTSuccess, mqttStatus );
    incomingPacket.type = MQTT_PACKET_TYPE_PUBCOMP;

    MQTT_ProcessIncomingPacketTypeAndLength_ExpectAnyArgsAndReturn( MQTTSuccess );
    MQTT_ProcessIncomingPacketTypeAndLength_ReturnThruPtr_pIncomingPacket( &incomingPacket );
    MQTT_DeserializeAck_ExpectAnyArgsAndReturn( MQTTRecvFailed );

    mqttStatus = MQTT_ProcessLoop( &context );

    TEST_ASSERT_EQUAL( MQTTRecvFailed, mqttStatus );
}

/**
 * @brief Set the initial entry time close to the maximum value, causing
 * an overflow. This test then checks that the process loop still runs for the
 * expected number of iterations in spite of this.
 */
void test_MQTT_ProcessLoop_Timer_Overflow( void )
{
    MQTTStatus_t mqttStatus = { 0 };
    MQTTContext_t context = { 0 };
    TransportInterface_t transport = { 0 };
    MQTTFixedBuffer_t networkBuffer = { 0 };
    MQTTPacketInfo_t incomingPacket = { 0 };
    MQTTPublishState_t publishState = MQTTPubAckSend;
    MQTTPublishState_t ackState = MQTTPublishDone;
    MQTTPubAckInfo_t incomingPublishRecords[ 10 ];
    uint8_t ackPropsBuf[ 500 ];
    size_t ackPropsBufLength = sizeof( ackPropsBuf );

    setupTransportInterface( &transport );
    setupNetworkBuffer( &networkBuffer );

    incomingPacket.type = MQTT_PACKET_TYPE_PUBLISH;
    incomingPacket.remainingLength = MQTT_SAMPLE_REMAINING_LENGTH;

    globalEntryTime = UINT32_MAX - MQTT_OVERFLOW_OFFSET;

    mqttStatus = MQTT_Init( &context, &transport, getTime, eventCallback, &networkBuffer );
    TEST_ASSERT_EQUAL( MQTTSuccess, mqttStatus );

    MQTTPropBuilder_t ackPropsBuffer;
    setupackPropsBuilder( &ackPropsBuffer );
    context.ackPropsBuffer = ackPropsBuffer;
    MQTT_PropertyBuilder_Init_ExpectAnyArgsAndReturn( MQTTSuccess );

    mqttStatus = MQTT_InitStatefulQoS( &context, NULL, 0, incomingPublishRecords, 10, ackPropsBuf, ackPropsBufLength );
    TEST_ASSERT_EQUAL( MQTTSuccess, mqttStatus );

    context.connectStatus = MQTTConnected;

    MQTT_ProcessIncomingPacketTypeAndLength_ExpectAnyArgsAndReturn( MQTTSuccess );
    MQTT_ProcessIncomingPacketTypeAndLength_ReturnThruPtr_pIncomingPacket( &incomingPacket );
    /* Assume QoS = 1 so that a PUBACK will be sent after receiving PUBLISH. */
    MQTT_DeserializePublish_ExpectAnyArgsAndReturn( MQTTSuccess );
    MQTT_UpdateStatePublish_ExpectAnyArgsAndReturn( MQTTSuccess );
    MQTT_UpdateStatePublish_ReturnThruPtr_pNewState( &publishState );
    MQTT_SerializeAck_ExpectAnyArgsAndReturn( MQTTSuccess );
    MQTT_UpdateStateAck_ExpectAnyArgsAndReturn( MQTTSuccess );
    MQTT_UpdateStateAck_ReturnThruPtr_pNewState( &ackState );

    mqttStatus = MQTT_ProcessLoop( &context );

    TEST_ASSERT_EQUAL( MQTTSuccess, mqttStatus );
}

/* ========================================================================== */

/**
 * @brief Test that MQTT_ReceiveLoop() works as intended. Since the only difference
 * between this and the process loop is keep alive, we only need to test the
 * differences for coverage.
 */
void test_MQTT_ReceiveLoop( void )
{
    MQTTStatus_t mqttStatus;
    MQTTContext_t context = { 0 };
    TransportInterface_t transport = { 0 };
    MQTTFixedBuffer_t networkBuffer = { 0 };

    MQTTPubAckInfo_t incomingRecords = { 0 };
    MQTTPubAckInfo_t outgoingRecords = { 0 };

    setupTransportInterface( &transport );
    setupNetworkBuffer( &networkBuffer );
    uint8_t ackPropsBuf[ 500 ];
    size_t ackPropsBufLength = sizeof( ackPropsBuf );
    mqttStatus = MQTT_Init( &context, &transport, getTime, eventCallback, &networkBuffer );
    TEST_ASSERT_EQUAL( MQTTSuccess, mqttStatus );

    MQTTPropBuilder_t ackPropsBuffer;
    setupackPropsBuilder( &ackPropsBuffer );
    context.ackPropsBuffer = ackPropsBuffer;
    MQTT_PropertyBuilder_Init_ExpectAnyArgsAndReturn( MQTTSuccess );
    mqttStatus = MQTT_InitStatefulQoS( &context,
                                       &outgoingRecords, 4,
                                       &incomingRecords, 4, ackPropsBuf, ackPropsBufLength );
    TEST_ASSERT_EQUAL( MQTTSuccess, mqttStatus );

    /* Verify that a NULL Context returns an error. */
    mqttStatus = MQTT_ReceiveLoop( NULL );
    TEST_ASSERT_EQUAL( MQTTBadParameter, mqttStatus );

    /* Verify that a NULL time function returns an error. */
    context.getTime = NULL;
    mqttStatus = MQTT_ReceiveLoop( &context );
    TEST_ASSERT_EQUAL( MQTTBadParameter, mqttStatus );
    context.getTime = getTime;

    /* Verify that a null fixed network buffer returns an error. */
    context.networkBuffer.pBuffer = NULL;
    mqttStatus = MQTT_ReceiveLoop( &context );
    TEST_ASSERT_EQUAL( MQTTBadParameter, mqttStatus );
    setupNetworkBuffer( &( context.networkBuffer ) );

    MQTT_ProcessIncomingPacketTypeAndLength_ExpectAnyArgsAndReturn( MQTTBadResponse );
    /* Error case, for branch coverage. */
    mqttStatus = MQTT_ReceiveLoop( &context );
    TEST_ASSERT_EQUAL( MQTTBadResponse, mqttStatus );

    /* This will cover the case when there is data available in the buffer to be processed but
     * no additional bytes have been received by the transport interface. */
    context.transportInterface.recv = transportRecvNoData;
    MQTT_ProcessIncomingPacketTypeAndLength_ExpectAnyArgsAndReturn( MQTTBadResponse );
    /* Error case, for branch coverage. */
    mqttStatus = MQTT_ReceiveLoop( &context );
    TEST_ASSERT_EQUAL( MQTTBadResponse, mqttStatus );

    /* Reset the index to clear the buffer of any remaining data. */
    context.index = 0;
    /* Keep Alive should not trigger.*/
    context.keepAliveIntervalSec = 1;
    mqttStatus = MQTT_ReceiveLoop( &context );
    TEST_ASSERT_EQUAL( MQTTSuccess, mqttStatus );
    TEST_ASSERT_FALSE( context.controlPacketSent );

    /* Test with a dummy getTime to ensure there's no infinite loops. */
    context.getTime = getTimeDummy;
    mqttStatus = MQTT_ReceiveLoop( &context );
    TEST_ASSERT_EQUAL( MQTTSuccess, mqttStatus );
    context.getTime = getTime;

    /* Receive a PINGRESP. */
    mqttStatus = MQTT_ReceiveLoop( &context );
    TEST_ASSERT_EQUAL( MQTTSuccess, mqttStatus );
}



void test_MQTT_ProcessLoop_handleIncomingAck_Error_Paths1( void )
{
    MQTTStatus_t status;
    MQTTPublishState_t stateAfterDeserialize;
    MQTTPublishState_t stateAfterSerialize;
    MQTTContext_t context = { 0 };
    TransportInterface_t transport = { 0 };
    MQTTFixedBuffer_t networkBuffer = { 0 };
    MQTTPacketInfo_t incomingPacket = { 0 };
    MQTTPubAckInfo_t incomingRecords = { 0 };
    MQTTPubAckInfo_t outgoingRecords = { 0 };
    uint8_t ackPropsBuf[ 500 ];
    size_t ackPropsBufLength = sizeof( ackPropsBuf );

    /*Update state returns bad response.*/
    setupTransportInterface( &transport );
    setupNetworkBuffer( &networkBuffer );
    incomingPacket.type = MQTT_PACKET_TYPE_PUBREC;
    incomingPacket.remainingLength = MQTT_SAMPLE_REMAINING_LENGTH;
    incomingPacket.headerLength = MQTT_SAMPLE_REMAINING_LENGTH;
    status = MQTT_Init( &context, &transport, getTime, eventCallback, &networkBuffer );
    TEST_ASSERT_EQUAL( MQTTSuccess, status );

    MQTTPropBuilder_t ackPropsBuffer;
    setupackPropsBuilder( &ackPropsBuffer );
    context.ackPropsBuffer = ackPropsBuffer;
    MQTT_PropertyBuilder_Init_ExpectAnyArgsAndReturn( MQTTSuccess );
    status = MQTT_InitStatefulQoS( &context,
                                   &outgoingRecords, 4,
                                   &incomingRecords, 4, ackPropsBuf, ackPropsBufLength );

    context.connectStatus = MQTTConnected;

    TEST_ASSERT_EQUAL( MQTTSuccess, status );

    modifyIncomingPacketStatus = MQTTSuccess;
    stateAfterDeserialize = MQTTPubRelSend;
    stateAfterSerialize = MQTTPubCompPending;
    MQTT_ProcessIncomingPacketTypeAndLength_ExpectAnyArgsAndReturn( MQTTSuccess );
    MQTT_ProcessIncomingPacketTypeAndLength_ReturnThruPtr_pIncomingPacket( &incomingPacket );
    MQTT_DeserializeAck_ExpectAnyArgsAndReturn( MQTTSuccess );
    MQTT_UpdateStateAck_ExpectAnyArgsAndReturn( MQTTSuccess );
    MQTT_UpdateStateAck_ReturnThruPtr_pNewState( &stateAfterDeserialize );
    MQTT_SerializeAck_ExpectAnyArgsAndReturn( MQTTSuccess );
    MQTT_UpdateStateAck_ExpectAnyArgsAndReturn( MQTTBadResponse );
    MQTT_UpdateStateAck_ReturnThruPtr_pNewState( &stateAfterSerialize );
    status = MQTT_ProcessLoop( &context );
    TEST_ASSERT_EQUAL_INT( MQTTBadResponse, status );
}

void test_MQTT_ProcessLoop_handleIncomingAck_Error_Paths2( void )
{
    MQTTStatus_t status;
    MQTTContext_t context = { 0 };
    TransportInterface_t transport = { 0 };
    MQTTFixedBuffer_t networkBuffer = { 0 };
    MQTTPacketInfo_t incomingPacket = { 0 };

    /*Update state returns bad response.*/
    setupTransportInterface( &transport );
    setupNetworkBuffer( &networkBuffer );
    status = MQTT_Init( &context, &transport, getTime, eventCallback, &networkBuffer );
    context.connectStatus = MQTTConnected;
    TEST_ASSERT_EQUAL( MQTTSuccess, status );
    incomingPacket.type = MQTT_PACKET_TYPE_PUBREC;
    incomingPacket.remainingLength = MQTT_SAMPLE_REMAINING_LENGTH;
    incomingPacket.headerLength = MQTT_SAMPLE_REMAINING_LENGTH;

    modifyIncomingPacketStatus = MQTTSuccess;
    MQTT_ProcessIncomingPacketTypeAndLength_ExpectAnyArgsAndReturn( MQTTSuccess );
    MQTT_ProcessIncomingPacketTypeAndLength_ReturnThruPtr_pIncomingPacket( &incomingPacket );
    MQTT_DeserializeAck_ExpectAnyArgsAndReturn( MQTTSuccess );
    MQTT_UpdateStateAck_ExpectAnyArgsAndReturn( MQTTBadParameter );
    status = MQTT_ProcessLoop( &context );
    TEST_ASSERT_EQUAL_INT( MQTTBadParameter, status );
}

void test_MQTT_ProcessLoop_handleIncomingAck_Error_Paths3( void )
{
    MQTTStatus_t status;
    MQTTPublishState_t stateAfterDeserialize;
    MQTTContext_t context = { 0 };
    TransportInterface_t transport = { 0 };
    MQTTFixedBuffer_t networkBuffer = { 0 };
    uint16_t packetId = 2;
    MQTTPacketInfo_t incomingPacket = { 0 };
    MQTTPubAckInfo_t incomingRecords = { 0 };
    MQTTPubAckInfo_t outgoingRecords = { 0 };

    /*Invalid packet parameters.*/
    setupTransportInterface( &transport );
    setupNetworkBuffer( &networkBuffer );
    incomingPacket.type = MQTT_PACKET_TYPE_PUBREC;
    incomingPacket.remainingLength = MQTT_SAMPLE_REMAINING_LENGTH;
    incomingPacket.headerLength = MQTT_SAMPLE_REMAINING_LENGTH;
    uint8_t ackPropsBuf[ 500 ];
    size_t ackPropsBufLength = sizeof( ackPropsBuf );

    status = MQTT_Init( &context, &transport, getTime, eventCallback2, &networkBuffer );
    TEST_ASSERT_EQUAL( MQTTSuccess, status );

    MQTTPropBuilder_t ackPropsBuffer;
    setupackPropsBuilder( &ackPropsBuffer );
    context.ackPropsBuffer = ackPropsBuffer;
    MQTT_PropertyBuilder_Init_ExpectAnyArgsAndReturn( MQTTSuccess );

    status = MQTT_InitStatefulQoS( &context,
                                   &outgoingRecords, 4,
                                   &incomingRecords, 4, ackPropsBuf, ackPropsBufLength );
    TEST_ASSERT_EQUAL( MQTTSuccess, status );
    context.connectStatus = MQTTConnected;
    modifyIncomingPacketStatus = MQTTSuccess;
    stateAfterDeserialize = MQTTPubRelSend;
    MQTT_ProcessIncomingPacketTypeAndLength_ExpectAnyArgsAndReturn( MQTTSuccess );
    MQTT_ProcessIncomingPacketTypeAndLength_ReturnThruPtr_pIncomingPacket( &incomingPacket );
    MQTT_DeserializeAck_ExpectAnyArgsAndReturn( MQTTSuccess );
    MQTT_DeserializeAck_ReturnThruPtr_pPacketId( &packetId );
    MQTT_UpdateStateAck_ExpectAnyArgsAndReturn( MQTTSuccess );
    MQTT_UpdateStateAck_ReturnThruPtr_pNewState( &stateAfterDeserialize );
    MQTT_ValidatePublishAckProperties_ExpectAnyArgsAndReturn( MQTTSuccess );
    MQTT_GetAckPacketSize_ExpectAnyArgsAndReturn( MQTTBadParameter );
    status = MQTT_ProcessLoop( &context );
    TEST_ASSERT_EQUAL_INT( MQTTBadParameter, status );
}

void test_MQTT_ProcessLoop_handleIncomingAck_Error_Paths4( void )
{
    MQTTStatus_t status;
    MQTTPublishState_t stateAfterDeserialize;
    MQTTContext_t context = { 0 };
    TransportInterface_t transport = { 0 };
    MQTTFixedBuffer_t networkBuffer = { 0 };
    uint16_t packetId = 2;
    MQTTPacketInfo_t incomingPacket = { 0 };
    MQTTPubAckInfo_t incomingRecords = { 0 };
    MQTTPubAckInfo_t outgoingRecords = { 0 };

    /*Invalid packet parameters.*/
    setupTransportInterface( &transport );
    setupNetworkBuffer( &networkBuffer );
    incomingPacket.type = MQTT_PACKET_TYPE_PUBREC;
    incomingPacket.remainingLength = MQTT_SAMPLE_REMAINING_LENGTH;
    incomingPacket.headerLength = MQTT_SAMPLE_REMAINING_LENGTH;
    uint8_t ackPropsBuf[ 500 ];
    size_t ackPropsBufLength = sizeof( ackPropsBuf );

    status = MQTT_Init( &context, &transport, getTime, eventCallback2, &networkBuffer );
    TEST_ASSERT_EQUAL( MQTTSuccess, status );
    MQTTPropBuilder_t ackPropsBuffer;
    setupackPropsBuilder( &ackPropsBuffer );
    context.ackPropsBuffer = ackPropsBuffer;
    MQTT_PropertyBuilder_Init_ExpectAnyArgsAndReturn( MQTTSuccess );
    status = MQTT_InitStatefulQoS( &context,
                                   &outgoingRecords, 4,
                                   &incomingRecords, 4, ackPropsBuf, ackPropsBufLength );
    TEST_ASSERT_EQUAL( MQTTSuccess, status );
    context.connectStatus = MQTTConnected;
    modifyIncomingPacketStatus = MQTTSuccess;
    stateAfterDeserialize = MQTTPubRelSend;
    MQTT_ProcessIncomingPacketTypeAndLength_ExpectAnyArgsAndReturn( MQTTSuccess );
    MQTT_ProcessIncomingPacketTypeAndLength_ReturnThruPtr_pIncomingPacket( &incomingPacket );
    MQTT_DeserializeAck_ExpectAnyArgsAndReturn( MQTTSuccess );
    MQTT_DeserializeAck_ReturnThruPtr_pPacketId( &packetId );
    MQTT_UpdateStateAck_ExpectAnyArgsAndReturn( MQTTSuccess );
    MQTT_UpdateStateAck_ReturnThruPtr_pNewState( &stateAfterDeserialize );
    MQTT_ValidatePublishAckProperties_ExpectAnyArgsAndReturn( MQTTBadParameter );
    status = MQTT_ProcessLoop( &context );
    TEST_ASSERT_EQUAL_INT( MQTTBadParameter, status );
}

void test_MQTT_ProcessLoop_handleIncomingAck_Happy_Paths2( void )
{
    MQTTStatus_t status;
    MQTTPublishState_t stateAfterDeserialize;
    MQTTPublishState_t stateAfterSerialize;
    MQTTContext_t context = { 0 };
    TransportInterface_t transport = { 0 };
    MQTTFixedBuffer_t networkBuffer = { 0 };
    uint16_t packetId = 1;
    MQTTPacketInfo_t incomingPacket = { 0 };
    MQTTPubAckInfo_t incomingRecords = { 0 };
    MQTTPubAckInfo_t outgoingRecords = { 0 };
    uint8_t ackPropsBuf[ 500 ];
    size_t ackPropsBufLength = sizeof( ackPropsBuf );

    /*Using event call back to set reason string and user properties,*/
    setupTransportInterface( &transport );
    setupNetworkBuffer( &networkBuffer );
    incomingPacket.type = MQTT_PACKET_TYPE_PUBREC;
    incomingPacket.remainingLength = MQTT_SAMPLE_REMAINING_LENGTH;
    incomingPacket.headerLength = MQTT_SAMPLE_REMAINING_LENGTH;
    status = MQTT_Init( &context, &transport, getTime, eventCallback2, &networkBuffer );
    TEST_ASSERT_EQUAL( MQTTSuccess, status );

    context.connectStatus = MQTTConnected;
    MQTT_PropertyBuilder_Init_ExpectAnyArgsAndReturn( MQTTSuccess );
    status = MQTT_InitStatefulQoS( &context,
                                   &outgoingRecords, 4,
                                   &incomingRecords, 4, ackPropsBuf, ackPropsBufLength );

    TEST_ASSERT_EQUAL( MQTTSuccess, status );

    MQTTPropBuilder_t ackPropsBuffer;
    setupackPropsBuilder( &ackPropsBuffer );
    context.ackPropsBuffer = ackPropsBuffer;

    modifyIncomingPacketStatus = MQTTSuccess;
    stateAfterDeserialize = MQTTPubRelSend;
    stateAfterSerialize = MQTTPubCompPending;
    MQTT_ProcessIncomingPacketTypeAndLength_ExpectAnyArgsAndReturn( MQTTSuccess );
    MQTT_ProcessIncomingPacketTypeAndLength_ReturnThruPtr_pIncomingPacket( &incomingPacket );
    MQTT_DeserializeAck_ExpectAnyArgsAndReturn( MQTTSuccess );
    MQTT_DeserializeAck_ReturnThruPtr_pPacketId( &packetId );
    MQTT_UpdateStateAck_ExpectAnyArgsAndReturn( MQTTSuccess );
    MQTT_UpdateStateAck_ReturnThruPtr_pNewState( &stateAfterDeserialize );
    MQTT_ValidatePublishAckProperties_ExpectAnyArgsAndReturn( MQTTSuccess );
    MQTT_GetAckPacketSize_ExpectAnyArgsAndReturn( MQTTSuccess );
    MQTT_SerializeAckFixed_Stub( MQTTV5_SerializeAckFixed_cb );
    MQTT_UpdateStateAck_ExpectAnyArgsAndReturn( MQTTSuccess );
    MQTT_UpdateStateAck_ReturnThruPtr_pNewState( &stateAfterSerialize );
    status = MQTT_ProcessLoop( &context );
    TEST_ASSERT_EQUAL_INT( MQTTSuccess, status );
}

void test_MQTT_ProcessLoop_handleIncomingPublish_Happy_Paths3( void )
{
    MQTTStatus_t status;
    MQTTPublishState_t stateAfterDeserialize;
    MQTTPublishState_t stateAfterSerialize;
    MQTTContext_t context = { 0 };
    TransportInterface_t transport = { 0 };
    MQTTFixedBuffer_t networkBuffer = { 0 };
    uint16_t packetId = 1;
    MQTTPacketInfo_t incomingPacket = { 0 };
    MQTTPubAckInfo_t incomingRecords = { 0 };
    MQTTPubAckInfo_t outgoingRecords = { 0 };
    uint8_t ackPropsBuf[ 500 ];
    size_t ackPropsBufLength = sizeof( ackPropsBuf );

    /*Using event call back to set reason string and user properties,*/
    setupTransportInterface( &transport );
    setupNetworkBuffer( &networkBuffer );
    incomingPacket.type = MQTT_PACKET_TYPE_PUBLISH;
    incomingPacket.remainingLength = MQTT_SAMPLE_REMAINING_LENGTH;
    incomingPacket.headerLength = MQTT_SAMPLE_REMAINING_LENGTH;
    status = MQTT_Init( &context, &transport, getTime, eventCallback3, &networkBuffer );
    TEST_ASSERT_EQUAL( MQTTSuccess, status );

    context.connectStatus = MQTTConnected;
    MQTTPropBuilder_t ackPropsBuffer;
    setupackPropsBuilder( &ackPropsBuffer );
    context.ackPropsBuffer = ackPropsBuffer;
    MQTT_PropertyBuilder_Init_ExpectAnyArgsAndReturn( MQTTSuccess );
    status = MQTT_InitStatefulQoS( &context,
                                   &outgoingRecords, 4,
                                   &incomingRecords, 4, ackPropsBuf, ackPropsBufLength );
    TEST_ASSERT_EQUAL( MQTTSuccess, status );
    modifyIncomingPacketStatus = MQTTSuccess;
    stateAfterDeserialize = MQTTPubRelSend;
    stateAfterSerialize = MQTTPubCompPending;
    MQTT_ProcessIncomingPacketTypeAndLength_ExpectAnyArgsAndReturn( MQTTSuccess );
    MQTT_ProcessIncomingPacketTypeAndLength_ReturnThruPtr_pIncomingPacket( &incomingPacket );
    MQTT_DeserializePublish_ExpectAnyArgsAndReturn( MQTTSuccess );
    MQTT_DeserializePublish_ReturnThruPtr_pPacketId( &packetId );
    MQTT_UpdateStatePublish_ExpectAnyArgsAndReturn( MQTTSuccess );
    MQTT_UpdateStatePublish_ReturnThruPtr_pNewState( &stateAfterDeserialize );
    MQTT_ValidatePublishAckProperties_ExpectAnyArgsAndReturn( MQTTSuccess );
    MQTT_GetAckPacketSize_ExpectAnyArgsAndReturn( MQTTSuccess );
    MQTT_SerializeAckFixed_Stub( MQTTV5_SerializeAckFixed_cb );
    MQTT_UpdateStateAck_ExpectAnyArgsAndReturn( MQTTSuccess );
    MQTT_UpdateStateAck_ReturnThruPtr_pNewState( &stateAfterSerialize );
    status = MQTT_ProcessLoop( &context );
    TEST_ASSERT_EQUAL_INT( MQTTSuccess, status );
}

void test_MQTT_ProcessLoop_handleIncomingAck_Happy_Paths3( void )
{
    MQTTStatus_t status;
    MQTTPublishState_t stateAfterDeserialize;
    MQTTPublishState_t stateAfterSerialize;
    MQTTContext_t context = { 0 };
    TransportInterface_t transport = { 0 };
    MQTTFixedBuffer_t networkBuffer = { 0 };
    uint16_t packetId = 1;
    MQTTPacketInfo_t incomingPacket = { 0 };
    MQTTPubAckInfo_t incomingRecords = { 0 };
    MQTTPubAckInfo_t outgoingRecords = { 0 };
    uint8_t ackPropsBuf[ 500 ];
    size_t ackPropsBufLength = sizeof( ackPropsBuf );

    /*Using event call back to set reason string and user properties,*/
    setupTransportInterface( &transport );
    setupNetworkBuffer( &networkBuffer );
    incomingPacket.type = MQTT_PACKET_TYPE_PUBREC;
    incomingPacket.remainingLength = MQTT_SAMPLE_REMAINING_LENGTH;
    incomingPacket.headerLength = MQTT_SAMPLE_REMAINING_LENGTH;
    status = MQTT_Init( &context, &transport, getTime, eventCallback3, &networkBuffer );
    TEST_ASSERT_EQUAL( MQTTSuccess, status );

    context.connectStatus = MQTTConnected;
    MQTTPropBuilder_t ackPropsBuffer;
    setupackPropsBuilder( &ackPropsBuffer );
    context.ackPropsBuffer = ackPropsBuffer;
    MQTT_PropertyBuilder_Init_ExpectAnyArgsAndReturn( MQTTSuccess );
    status = MQTT_InitStatefulQoS( &context,
                                   &outgoingRecords, 4,
                                   &incomingRecords, 4, ackPropsBuf, ackPropsBufLength );
    TEST_ASSERT_EQUAL( MQTTSuccess, status );
    modifyIncomingPacketStatus = MQTTSuccess;
    stateAfterDeserialize = MQTTPubRelSend;
    stateAfterSerialize = MQTTPubCompPending;
    MQTT_ProcessIncomingPacketTypeAndLength_ExpectAnyArgsAndReturn( MQTTSuccess );
    MQTT_ProcessIncomingPacketTypeAndLength_ReturnThruPtr_pIncomingPacket( &incomingPacket );
    MQTT_DeserializeAck_ExpectAnyArgsAndReturn( MQTTSuccess );
    MQTT_DeserializeAck_ReturnThruPtr_pPacketId( &packetId );
    MQTT_UpdateStateAck_ExpectAnyArgsAndReturn( MQTTSuccess );
    MQTT_UpdateStateAck_ReturnThruPtr_pNewState( &stateAfterDeserialize );
    MQTT_ValidatePublishAckProperties_ExpectAnyArgsAndReturn( MQTTSuccess );
    MQTT_GetAckPacketSize_ExpectAnyArgsAndReturn( MQTTSuccess );
    MQTT_SerializeAckFixed_Stub( MQTTV5_SerializeAckFixed_cb );
    MQTT_UpdateStateAck_ExpectAnyArgsAndReturn( MQTTSuccess );
    MQTT_UpdateStateAck_ReturnThruPtr_pNewState( &stateAfterSerialize );
    status = MQTT_ProcessLoop( &context );
    TEST_ASSERT_EQUAL_INT( MQTTSuccess, status );
}

void test_MQTT_ProcessLoop_handleIncomingAck_Happy_Paths4( void )
{
    MQTTStatus_t status;
    MQTTPublishState_t stateAfterDeserialize;
    MQTTPublishState_t stateAfterSerialize;
    MQTTContext_t context = { 0 };
    TransportInterface_t transport = { 0 };
    MQTTFixedBuffer_t networkBuffer = { 0 };
    uint16_t packetId = 1;
    MQTTPacketInfo_t incomingPacket = { 0 };
    MQTTPubAckInfo_t incomingRecords = { 0 };
    MQTTPubAckInfo_t outgoingRecords = { 0 };
    uint8_t ackPropsBuf[ 500 ];
    size_t ackPropsBufLength = sizeof( ackPropsBuf );

    /*Using event call back to set reason string and user properties,*/
    setupTransportInterface( &transport );
    setupNetworkBuffer( &networkBuffer );
    incomingPacket.type = MQTT_PACKET_TYPE_PUBREC;
    incomingPacket.remainingLength = MQTT_SAMPLE_REMAINING_LENGTH;
    incomingPacket.headerLength = MQTT_SAMPLE_REMAINING_LENGTH;
    status = MQTT_Init( &context, &transport, getTime, eventCallback4, &networkBuffer );
    TEST_ASSERT_EQUAL( MQTTSuccess, status );

    context.connectStatus = MQTTConnected;
    MQTTPropBuilder_t ackPropsBuffer;
    setupackPropsBuilder( &ackPropsBuffer );
    context.ackPropsBuffer = ackPropsBuffer;
    MQTT_PropertyBuilder_Init_ExpectAnyArgsAndReturn( MQTTSuccess );
    status = MQTT_InitStatefulQoS( &context,
                                   &outgoingRecords, 4,
                                   &incomingRecords, 4, ackPropsBuf, ackPropsBufLength );
    TEST_ASSERT_EQUAL( MQTTSuccess, status );
    modifyIncomingPacketStatus = MQTTSuccess;
    stateAfterDeserialize = MQTTPubRelSend;
    stateAfterSerialize = MQTTPubCompPending;
    MQTT_ProcessIncomingPacketTypeAndLength_ExpectAnyArgsAndReturn( MQTTSuccess );
    MQTT_ProcessIncomingPacketTypeAndLength_ReturnThruPtr_pIncomingPacket( &incomingPacket );
    MQTT_DeserializeAck_ExpectAnyArgsAndReturn( MQTTSuccess );
    MQTT_DeserializeAck_ReturnThruPtr_pPacketId( &packetId );
    MQTT_UpdateStateAck_ExpectAnyArgsAndReturn( MQTTSuccess );
    MQTT_UpdateStateAck_ReturnThruPtr_pNewState( &stateAfterDeserialize );
    MQTT_ValidatePublishAckProperties_ExpectAnyArgsAndReturn( MQTTSuccess );
    MQTT_GetAckPacketSize_ExpectAnyArgsAndReturn( MQTTSuccess );
    MQTT_SerializeAckFixed_Stub( MQTTV5_SerializeAckFixed_cb );
    MQTT_UpdateStateAck_ExpectAnyArgsAndReturn( MQTTSuccess );
    MQTT_UpdateStateAck_ReturnThruPtr_pNewState( &stateAfterSerialize );
    status = MQTT_ProcessLoop( &context );
    TEST_ASSERT_EQUAL_INT( MQTTSuccess, status );
}

void test_MQTT_ProcessLoop_handleIncomingAck_Error_Paths5( void )
{
    MQTTStatus_t status;
    MQTTPublishState_t stateAfterDeserialize;
    MQTTContext_t context = { 0 };
    TransportInterface_t transport = { 0 };
    MQTTFixedBuffer_t networkBuffer = { 0 };
    MQTTPacketInfo_t incomingPacket = { 0 };
    MQTTPubAckInfo_t incomingRecords = { 0 };
    MQTTPubAckInfo_t outgoingRecords = { 0 };
    uint16_t packetId = 1;
    uint8_t ackPropsBuf[ 500 ];
    size_t ackPropsBufLength = sizeof( ackPropsBuf );

    /*Unable to send the packet using transport interface.*/
    setupTransportInterface( &transport );
    setupNetworkBuffer( &networkBuffer );
    incomingPacket.type = MQTT_PACKET_TYPE_PUBREC;
    incomingPacket.remainingLength = MQTT_SAMPLE_REMAINING_LENGTH;
    incomingPacket.headerLength = MQTT_SAMPLE_REMAINING_LENGTH;
    status = MQTT_Init( &context, &transport, getTime, eventCallback2, &networkBuffer );
    TEST_ASSERT_EQUAL( MQTTSuccess, status );

    MQTTPropBuilder_t ackPropsBuffer;
    setupackPropsBuilder( &ackPropsBuffer );
    context.ackPropsBuffer = ackPropsBuffer;
    MQTT_PropertyBuilder_Init_ExpectAnyArgsAndReturn( MQTTSuccess );

    status = MQTT_InitStatefulQoS( &context,
                                   &outgoingRecords, 4,
                                   &incomingRecords, 4, ackPropsBuf, ackPropsBufLength );
    context.connectStatus = MQTTConnected;
    TEST_ASSERT_EQUAL( MQTTSuccess, status );
    context.transportInterface.send = transportSendNoBytes;
    context.transportInterface.writev = NULL;
    modifyIncomingPacketStatus = MQTTSuccess;
    stateAfterDeserialize = MQTTPubRelSend;
    MQTT_ProcessIncomingPacketTypeAndLength_ExpectAnyArgsAndReturn( MQTTSuccess );
    MQTT_ProcessIncomingPacketTypeAndLength_ReturnThruPtr_pIncomingPacket( &incomingPacket );
    MQTT_DeserializeAck_ExpectAnyArgsAndReturn( MQTTSuccess );
    MQTT_DeserializeAck_ReturnThruPtr_pPacketId( &packetId );
    MQTT_UpdateStateAck_ExpectAnyArgsAndReturn( MQTTSuccess );
    MQTT_UpdateStateAck_ReturnThruPtr_pNewState( &stateAfterDeserialize );
    MQTT_ValidatePublishAckProperties_ExpectAnyArgsAndReturn( MQTTSuccess );
    MQTT_GetAckPacketSize_ExpectAnyArgsAndReturn( MQTTSuccess );
    MQTT_SerializeAckFixed_Stub( MQTTV5_SerializeAckFixed_cb );
    status = MQTT_ProcessLoop( &context );
    TEST_ASSERT_EQUAL_INT( MQTTSendFailed, status );
}

void test_MQTT_ProcessLoop_handleIncomingDisconnect( void )
{
    MQTTStatus_t status;
    MQTTContext_t context = { 0 };
    TransportInterface_t transport = { 0 };
    MQTTFixedBuffer_t networkBuffer = { 0 };
    MQTTReasonCodeInfo_t disconnectInfo;
    MQTTPacketInfo_t incomingPacket = { 0 };
    MQTTPubAckInfo_t incomingRecords = { 0 };
    MQTTPubAckInfo_t outgoingRecords = { 0 };

    memset( &disconnectInfo, 0x0, sizeof( disconnectInfo ) );
    setupTransportInterface( &transport );
    setupNetworkBuffer( &networkBuffer );
    uint8_t ackPropsBuf[ 500 ];
    size_t ackPropsBufLength = sizeof( ackPropsBuf );

    status = MQTT_Init( &context, &transport, getTime, eventCallback, &networkBuffer );
    TEST_ASSERT_EQUAL( MQTTSuccess, status );

    MQTTPropBuilder_t ackPropsBuffer;
    setupackPropsBuilder( &ackPropsBuffer );
    context.ackPropsBuffer = ackPropsBuffer;
    MQTT_PropertyBuilder_Init_ExpectAnyArgsAndReturn( MQTTSuccess );

    status = MQTT_InitStatefulQoS( &context,
                                   &outgoingRecords, 4,
                                   &incomingRecords, 4, ackPropsBuf, ackPropsBufLength );
    TEST_ASSERT_EQUAL( MQTTSuccess, status );
    incomingPacket.type = MQTT_PACKET_TYPE_DISCONNECT;
    incomingPacket.remainingLength = MQTT_SAMPLE_REMAINING_LENGTH;
    incomingPacket.headerLength = MQTT_SAMPLE_REMAINING_LENGTH;
    MQTT_ProcessIncomingPacketTypeAndLength_ExpectAnyArgsAndReturn( MQTTSuccess );
    MQTT_ProcessIncomingPacketTypeAndLength_ReturnThruPtr_pIncomingPacket( &incomingPacket );
    MQTT_DeserializeDisconnect_IgnoreAndReturn( MQTTSuccess );
    status = MQTT_ProcessLoop( &context );
    TEST_ASSERT_EQUAL_INT( MQTTSuccess, status );

    /*Invalid packet parameters.*/
    MQTT_ProcessIncomingPacketTypeAndLength_ExpectAnyArgsAndReturn( MQTTSuccess );
    MQTT_ProcessIncomingPacketTypeAndLength_ReturnThruPtr_pIncomingPacket( &incomingPacket );
    MQTT_DeserializeDisconnect_IgnoreAndReturn( MQTTBadResponse );
    status = MQTT_ProcessLoop( &context );
    TEST_ASSERT_EQUAL_INT( MQTTBadResponse, status );
}

static void setupSubscriptionInfo( MQTTSubscribeInfo_t * pSubscribeInfo )
{
    pSubscribeInfo->qos = MQTTQoS1;
    pSubscribeInfo->pTopicFilter = MQTT_SAMPLE_TOPIC_FILTER;
    pSubscribeInfo->topicFilterLength = MQTT_SAMPLE_TOPIC_FILTER_LENGTH;
    pSubscribeInfo->noLocalOption = 0;
    pSubscribeInfo->retainAsPublishedOption = 0;
    pSubscribeInfo->retainHandlingOption = retainSendOnSubIfNotPresent;
}


static uint8_t * MQTTV5_SerializeSubscribedHeader_cb( size_t remainingLength,
                                                      uint8_t * pIndex,
                                                      uint16_t packetId,
                                                      int numcallbacks )
{
    ( void ) remainingLength;
    ( void ) pIndex;
    ( void ) packetId;
    ( void ) numcallbacks;

    return pIndex;
}

static uint8_t * MQTT_SerializeSubscribedHeader_cb2( size_t remainingLength,
                                                     uint8_t * pIndex,
                                                     uint16_t packetId,
                                                     int numcallbacks )
{
    ( void ) remainingLength;
    ( void ) pIndex;
    ( void ) packetId;
    ( void ) numcallbacks;

    memcpy( pIndex, SubscribeHeader, SubscribeHeaderLength );

    return pIndex + SubscribeHeaderLength;
}

static uint8_t * MQTT_SerializeUnsubscribedHeader_cb2( size_t remainingLength,
                                                       uint8_t * pIndex,
                                                       uint16_t packetId,
                                                       int numcallbacks )
{
    ( void ) remainingLength;
    ( void ) pIndex;
    ( void ) packetId;
    ( void ) numcallbacks;

    memcpy( pIndex, UnsubscribeHeader, UnsubscribeHeaderLength );

    return pIndex + UnsubscribeHeaderLength;
}


void test_MQTTV5_Subscribe_invalid_params( void )
{
    MQTTStatus_t mqttStatus;
    MQTTContext_t context = { 0 };
    MQTTSubscribeInfo_t subscribeInfo = { 0 };

    /* Call subscribe with a NULL context. */
    mqttStatus = MQTT_Subscribe( NULL, &subscribeInfo, 1, MQTT_FIRST_VALID_PACKET_ID, NULL );
    TEST_ASSERT_EQUAL_INT( MQTTBadParameter, mqttStatus );


    /* Call  with a NULL subscription list. */
    mqttStatus = MQTT_Subscribe( &context, NULL, 1, MQTT_FIRST_VALID_PACKET_ID, NULL );
    TEST_ASSERT_EQUAL_INT( MQTTBadParameter, mqttStatus );

    /* Call subscribe with 0 subscriptions. */
    mqttStatus = MQTT_Subscribe( &context, &subscribeInfo, 0, MQTT_FIRST_VALID_PACKET_ID, NULL );
    TEST_ASSERT_EQUAL_INT( MQTTBadParameter, mqttStatus );

    /* Packet ID cannot be 0 per MQTT 5.0 spec. */
    mqttStatus = MQTT_Subscribe( &context, &subscribeInfo, 1, 0, NULL );
    TEST_ASSERT_EQUAL_INT( MQTTBadParameter, mqttStatus );

    /* Incoming publish records NULL but QoS > 0. */
    subscribeInfo.qos = MQTTQoS1;
    mqttStatus = MQTT_Subscribe( &context, &subscribeInfo, 1, 10, NULL );
    TEST_ASSERT_EQUAL_INT( MQTTBadParameter, mqttStatus );
    subscribeInfo.qos = MQTTQoS0;

    /* Test topic filter length is zero */
    subscribeInfo.pTopicFilter = "test/topic";
    subscribeInfo.topicFilterLength = 0;
    mqttStatus = MQTT_Subscribe( &context, &subscribeInfo, 1, MQTT_FIRST_VALID_PACKET_ID, NULL );
    TEST_ASSERT_EQUAL_INT( MQTTBadParameter, mqttStatus );

    /* Test NULL topic filter */
    subscribeInfo.pTopicFilter = NULL;
    mqttStatus = MQTT_Subscribe( &context, &subscribeInfo, 1, MQTT_FIRST_VALID_PACKET_ID, NULL );
    TEST_ASSERT_EQUAL_INT( MQTTBadParameter, mqttStatus );

    subscribeInfo.topicFilterLength = 2;
    mqttStatus = MQTT_Subscribe( &context, &subscribeInfo, 1, MQTT_FIRST_VALID_PACKET_ID, NULL );
    TEST_ASSERT_EQUAL_INT( MQTTBadParameter, mqttStatus );

    subscribeInfo.pTopicFilter = "abc/def";
    subscribeInfo.topicFilterLength = strlen( subscribeInfo.pTopicFilter );

    /* Test invalid QoS level */
    subscribeInfo.qos = 3; /* QoS must be 0, 1, or 2 */
    mqttStatus = MQTT_Subscribe( &context, &subscribeInfo, 1, MQTT_FIRST_VALID_PACKET_ID, NULL );
    TEST_ASSERT_EQUAL_INT( MQTTBadParameter, mqttStatus );

    /* Test invalid shared subscription */
    subscribeInfo.pTopicFilter = "$share/invalid#";
    subscribeInfo.noLocalOption = 0;
    subscribeInfo.topicFilterLength = strlen( subscribeInfo.pTopicFilter );
    mqttStatus = MQTT_Subscribe( &context, &subscribeInfo, 1, MQTT_FIRST_VALID_PACKET_ID, NULL );
    TEST_ASSERT_EQUAL_INT( MQTTBadParameter, mqttStatus );

    subscribeInfo.pTopicFilter = "$share/abc/#";
    subscribeInfo.topicFilterLength = strlen( subscribeInfo.pTopicFilter );
    mqttStatus = MQTT_Subscribe( &context, &subscribeInfo, 1, MQTT_FIRST_VALID_PACKET_ID, NULL );
    TEST_ASSERT_EQUAL_INT( MQTTBadParameter, mqttStatus );

    subscribeInfo.pTopicFilter = "abc";
    subscribeInfo.topicFilterLength = strlen( subscribeInfo.pTopicFilter );
    subscribeInfo.retainHandlingOption = 3;
    mqttStatus = MQTT_Subscribe( &context, &subscribeInfo, 1, MQTT_FIRST_VALID_PACKET_ID, NULL );
    TEST_ASSERT_EQUAL_INT( MQTTBadParameter, mqttStatus );

    subscribeInfo.retainHandlingOption = 1;
    subscribeInfo.qos = 3;
    mqttStatus = MQTT_Subscribe( &context, &subscribeInfo, 1, MQTT_FIRST_VALID_PACKET_ID, NULL );
    TEST_ASSERT_EQUAL_INT( MQTTBadParameter, mqttStatus );

    subscribeInfo.qos = 0;
    subscribeInfo.retainHandlingOption = 0;
    context.connectProperties.isWildcardAvailable = 0U;
    subscribeInfo.pTopicFilter = "$share/abc/#";
    subscribeInfo.topicFilterLength = strlen( subscribeInfo.pTopicFilter );
    mqttStatus = MQTT_Subscribe( &context, &subscribeInfo, 1, MQTT_FIRST_VALID_PACKET_ID, NULL );
    TEST_ASSERT_EQUAL_INT( MQTTBadParameter, mqttStatus );

    subscribeInfo.qos = 0;
    subscribeInfo.retainHandlingOption = 0;
    context.connectProperties.isWildcardAvailable = 1U;
    subscribeInfo.pTopicFilter = "$share/abc/#";
    context.connectProperties.isSharedAvailable = 0U;
    subscribeInfo.topicFilterLength = strlen( subscribeInfo.pTopicFilter );
    mqttStatus = MQTT_Subscribe( &context, &subscribeInfo, 1, MQTT_FIRST_VALID_PACKET_ID, NULL );
    TEST_ASSERT_EQUAL_INT( MQTTBadParameter, mqttStatus );

    subscribeInfo.pTopicFilter = "$share/+/abc";
    context.connectProperties.isSharedAvailable = 1U;
    subscribeInfo.topicFilterLength = strlen( subscribeInfo.pTopicFilter );
    mqttStatus = MQTT_Subscribe( &context, &subscribeInfo, 1, MQTT_FIRST_VALID_PACKET_ID, NULL );
    TEST_ASSERT_EQUAL_INT( MQTTBadParameter, mqttStatus );

    /* Test shared subscription with '#' in share name */
    subscribeInfo.pTopicFilter = "$share/group#name/topic";
    subscribeInfo.topicFilterLength = strlen( subscribeInfo.pTopicFilter );
    context.connectProperties.isSharedAvailable = 1U;
    mqttStatus = MQTT_Subscribe( &context, &subscribeInfo, 1, MQTT_FIRST_VALID_PACKET_ID, NULL );
    TEST_ASSERT_EQUAL_INT( MQTTBadParameter, mqttStatus );

    /* Test shared subscription with empty share name */
    subscribeInfo.pTopicFilter = "$share//topic";
    subscribeInfo.topicFilterLength = strlen( subscribeInfo.pTopicFilter );
    mqttStatus = MQTT_Subscribe( &context, &subscribeInfo, 1, MQTT_FIRST_VALID_PACKET_ID, NULL );
    TEST_ASSERT_EQUAL_INT( MQTTBadParameter, mqttStatus );

    /* Test shared subscription with no topic after share name */
    subscribeInfo.pTopicFilter = "$share/group/";
    subscribeInfo.topicFilterLength = strlen( subscribeInfo.pTopicFilter );
    mqttStatus = MQTT_Subscribe( &context, &subscribeInfo, 1, MQTT_FIRST_VALID_PACKET_ID, NULL );
    TEST_ASSERT_EQUAL_INT( MQTTBadParameter, mqttStatus );

    /* Test topic filter with wildcard when wildcards are not supported */
    context.connectProperties.isWildcardAvailable = 0U;
    subscribeInfo.pTopicFilter = "topic/#";
    subscribeInfo.topicFilterLength = strlen( subscribeInfo.pTopicFilter );
    mqttStatus = MQTT_Subscribe( &context, &subscribeInfo, 1, MQTT_FIRST_VALID_PACKET_ID, NULL );
    TEST_ASSERT_EQUAL_INT( MQTTBadParameter, mqttStatus );

    /* Test topic filter with plus wildcard when wildcards are not supported */

    context.connectProperties.isWildcardAvailable = 0U;
    subscribeInfo.pTopicFilter = "topic/+/abc";
    subscribeInfo.topicFilterLength = strlen( subscribeInfo.pTopicFilter );
    mqttStatus = MQTT_Subscribe( &context, &subscribeInfo, 1, MQTT_FIRST_VALID_PACKET_ID, NULL );
    TEST_ASSERT_EQUAL_INT( MQTTBadParameter, mqttStatus );

    subscribeInfo.pTopicFilter = "topic/+/subtopic/#";
    subscribeInfo.topicFilterLength = strlen( subscribeInfo.pTopicFilter );
    mqttStatus = MQTT_Subscribe( &context, &subscribeInfo, 1, MQTT_FIRST_VALID_PACKET_ID, NULL );
    TEST_ASSERT_EQUAL_INT( MQTTBadParameter, mqttStatus );

    /* Test shared subscription with invalid characters in share name */
    subscribeInfo.pTopicFilter = "$share/group#/topic";
    subscribeInfo.topicFilterLength = strlen( subscribeInfo.pTopicFilter );
    mqttStatus = MQTT_Subscribe( &context, &subscribeInfo, 1, MQTT_FIRST_VALID_PACKET_ID, NULL );
    TEST_ASSERT_EQUAL_INT( MQTTBadParameter, mqttStatus );
}

void test_MQTTV5_Subscribe_ValidateFailure( void )
{
    MQTTStatus_t mqttStatus;
    MQTTSubscribeInfo_t subscribeInfo;
    MQTTContext_t testContext = { 0 };

    memset( &subscribeInfo, 0, sizeof( subscribeInfo ) );

    /* Force the validation function to return an error */
    validateSubscribeReturn = MQTTBadParameter;

    mqttStatus = MQTT_Subscribe( &testContext, &subscribeInfo, 1, MQTT_FIRST_VALID_PACKET_ID, NULL );
    TEST_ASSERT_EQUAL( MQTTBadParameter, mqttStatus );

    /* Restore for later tests */
    validateSubscribeReturn = MQTTSuccess;
}

void test_MQTTV5_Subscribe_happy_path( void )
{
    MQTTStatus_t mqttStatus;
    MQTTContext_t context = { 0 };
    TransportInterface_t transport = { 0 };
    MQTTFixedBuffer_t networkBuffer = { 0 };
    MQTTSubscribeInfo_t subscribeInfo = { 0 };

    size_t remainingLength = MQTT_SAMPLE_REMAINING_LENGTH;
    size_t packetSize = MQTT_SAMPLE_REMAINING_LENGTH;
    MQTTPubAckInfo_t incomingRecords = { 0 };
    MQTTPubAckInfo_t outgoingRecords = { 0 };

    setupTransportInterface( &transport );
    setupNetworkBuffer( &networkBuffer );
    setupSubscriptionInfo( &subscribeInfo );

    uint8_t ackPropsBuf[ 500 ];
    size_t ackPropsBufLength = sizeof( ackPropsBuf );
    /* Initialize context. */
    mqttStatus = MQTT_Init( &context, &transport, getTime, eventCallback, &networkBuffer );
    TEST_ASSERT_EQUAL( MQTTSuccess, mqttStatus );
    MQTT_PropertyBuilder_Init_ExpectAnyArgsAndReturn( MQTTSuccess );
    mqttStatus = MQTT_InitStatefulQoS( &context,
                                       &outgoingRecords, 4,
                                       &incomingRecords, 4, ackPropsBuf, ackPropsBufLength );
    TEST_ASSERT_EQUAL( MQTTSuccess, mqttStatus );
    context.connectStatus = MQTTConnected;
    MQTTPropBuilder_t propBuilder = { 0 };
    uint8_t buf[ 500 ];
    size_t bufLength = sizeof( buf );
<<<<<<< HEAD
    mqttStatus = MQTT_PropertyBuilder_Init( &( propBuilder ), buf, bufLength );
=======
    propBuilder.pBuffer = buf;
    propBuilder.bufferLength = bufLength;
>>>>>>> ca7427a7

    propBuilder.pBuffer[ 0 ] = 0x0B;
    propBuilder.pBuffer[ 1 ] = 2;
    propBuilder.currentIndex = 2;


    /* Verify MQTTSuccess is returned with the following mocks. */
    MQTT_ValidateSubscribeProperties_ExpectAnyArgsAndReturn( MQTTSuccess );
    MQTT_GetSubscribePacketSize_ExpectAnyArgsAndReturn( MQTTSuccess );
    MQTT_GetSubscribePacketSize_ReturnThruPtr_pPacketSize( &packetSize );
    MQTT_GetSubscribePacketSize_ReturnThruPtr_pRemainingLength( &remainingLength );
    MQTT_SerializeSubscribeHeader_Stub( MQTTV5_SerializeSubscribedHeader_cb );

    /* Expect the above calls when running MQTT_Subscribe. */
    mqttStatus = MQTT_Subscribe( &context, &subscribeInfo, 1, MQTT_FIRST_VALID_PACKET_ID, &propBuilder );

    TEST_ASSERT_EQUAL( MQTTSuccess, mqttStatus );

    context.connectProperties.isWildcardAvailable = 0U;
    MQTT_ValidateSubscribeProperties_ExpectAnyArgsAndReturn( MQTTSuccess );
    MQTT_GetSubscribePacketSize_ExpectAnyArgsAndReturn( MQTTSuccess );
    MQTT_GetSubscribePacketSize_ReturnThruPtr_pPacketSize( &packetSize );
    MQTT_GetSubscribePacketSize_ReturnThruPtr_pRemainingLength( &remainingLength );
    mqttStatus = MQTT_Subscribe( &context, &subscribeInfo, 1, MQTT_FIRST_VALID_PACKET_ID, &propBuilder );

    TEST_ASSERT_EQUAL( MQTTSuccess, mqttStatus );

    MQTT_ValidateSubscribeProperties_ExpectAnyArgsAndReturn( MQTTBadParameter );
    mqttStatus = MQTT_Subscribe( &context, &subscribeInfo, 1, MQTT_FIRST_VALID_PACKET_ID, &propBuilder );
    TEST_ASSERT_EQUAL_INT( MQTTBadParameter, mqttStatus );
}

/**
 * @brief This test case verifies that MQTT_Subscribe does not return success if the connect status
 * is anythin but MQTTConnected.
 */
void test_MQTT_Subscribe_happy_path_not_connected( void )
{
    MQTTStatus_t mqttStatus;
    MQTTContext_t context = { 0 };
    TransportInterface_t transport = { 0 };
    MQTTFixedBuffer_t networkBuffer = { 0 };
    MQTTSubscribeInfo_t subscribeInfo = { 0 };
    size_t remainingLength = MQTT_SAMPLE_REMAINING_LENGTH;
    size_t packetSize = MQTT_SAMPLE_REMAINING_LENGTH;
    MQTTPubAckInfo_t incomingRecords = { 0 };
    MQTTPubAckInfo_t outgoingRecords = { 0 };
    uint8_t ackPropsBuf[ 500 ];
    size_t ackPropsBufLength = sizeof( ackPropsBuf );

    setupTransportInterface( &transport );
    setupNetworkBuffer( &networkBuffer );
    setupSubscriptionInfo( &subscribeInfo );

    /* Initialize context. */
    mqttStatus = MQTT_Init( &context, &transport, getTime, eventCallback, &networkBuffer );
    TEST_ASSERT_EQUAL( MQTTSuccess, mqttStatus );
    MQTT_PropertyBuilder_Init_ExpectAnyArgsAndReturn( MQTTSuccess );
    mqttStatus = MQTT_InitStatefulQoS( &context,
                                       &outgoingRecords, 4,
                                       &incomingRecords, 4, ackPropsBuf, ackPropsBufLength );
    TEST_ASSERT_EQUAL( MQTTSuccess, mqttStatus );

    /* Test 1 connect status is MQTTNotConnected */
    context.connectStatus = MQTTNotConnected;
    /* Verify MQTTSuccess is returned with the following mocks. */
    MQTT_GetSubscribePacketSize_ExpectAnyArgsAndReturn( MQTTSuccess );
    MQTT_GetSubscribePacketSize_ReturnThruPtr_pPacketSize( &packetSize );
    MQTT_GetSubscribePacketSize_ReturnThruPtr_pRemainingLength( &remainingLength );
    MQTT_SerializeSubscribeHeader_Stub( MQTTV5_SerializeSubscribedHeader_cb );
    /* Expect the above calls when running MQTT_Subscribe. */
    mqttStatus = MQTT_Subscribe( &context, &subscribeInfo, 1, MQTT_FIRST_VALID_PACKET_ID, NULL );
    TEST_ASSERT_EQUAL( MQTTStatusNotConnected, mqttStatus );

    /* Test 2 connect status is MQTTDisconnectPending*/
    context.connectStatus = MQTTDisconnectPending;
    /* Verify MQTTSuccess is returned with the following mocks. */
    MQTT_GetSubscribePacketSize_ExpectAnyArgsAndReturn( MQTTSuccess );
    MQTT_GetSubscribePacketSize_ReturnThruPtr_pPacketSize( &packetSize );
    MQTT_GetSubscribePacketSize_ReturnThruPtr_pRemainingLength( &remainingLength );
    MQTT_SerializeSubscribeHeader_Stub( MQTTV5_SerializeSubscribedHeader_cb );
    /* Expect the above calls when running MQTT_Subscribe. */
    mqttStatus = MQTT_Subscribe( &context, &subscribeInfo, 1, MQTT_FIRST_VALID_PACKET_ID, NULL );
    TEST_ASSERT_EQUAL( MQTTStatusDisconnectPending, mqttStatus );
}

void test_MQTTV5_Subscribe_happy_path1( void )
{
    MQTTStatus_t mqttStatus;
    MQTTContext_t context = { 0 };
    TransportInterface_t transport = { 0 };
    MQTTFixedBuffer_t networkBuffer = { 0 };
    MQTTSubscribeInfo_t subscribeInfo[ 2 ];
    size_t remainingLength = MQTT_SAMPLE_REMAINING_LENGTH;
    size_t packetSize = MQTT_SAMPLE_REMAINING_LENGTH;
    MQTTPubAckInfo_t incomingRecords = { 0 };
    MQTTPubAckInfo_t outgoingRecords = { 0 };

    uint8_t ackPropsBuf[ 500 ];
    size_t ackPropsBufLength = sizeof( ackPropsBuf );

    setupTransportInterface( &transport );
    setupNetworkBuffer( &networkBuffer );

    mqttStatus = MQTT_Init( &context, &transport, getTime, eventCallback, &networkBuffer );
    TEST_ASSERT_EQUAL( MQTTSuccess, mqttStatus );
    MQTT_PropertyBuilder_Init_ExpectAnyArgsAndReturn( MQTTSuccess );
    mqttStatus = MQTT_InitStatefulQoS( &context,
                                       &outgoingRecords, 4,
                                       &incomingRecords, 4, ackPropsBuf, ackPropsBufLength );
    TEST_ASSERT_EQUAL( MQTTSuccess, mqttStatus );
    context.connectStatus = MQTTConnected;

    subscribeInfo[ 0 ].qos = MQTTQoS2;
    subscribeInfo[ 0 ].pTopicFilter = "abc";
    subscribeInfo[ 0 ].topicFilterLength = 3;
    subscribeInfo[ 0 ].noLocalOption = 1;
    subscribeInfo[ 0 ].retainAsPublishedOption = 1;
    subscribeInfo[ 0 ].retainHandlingOption = 0;

    subscribeInfo[ 1 ].qos = MQTTQoS0;
    subscribeInfo[ 1 ].pTopicFilter = "def";
    subscribeInfo[ 1 ].retainHandlingOption = 2;
    subscribeInfo[ 1 ].topicFilterLength = 3;
    subscribeInfo[ 1 ].noLocalOption = 0;
    subscribeInfo[ 1 ].retainAsPublishedOption = 0;

    MQTT_GetSubscribePacketSize_ExpectAnyArgsAndReturn( MQTTSuccess );
    MQTT_GetSubscribePacketSize_ReturnThruPtr_pPacketSize( &packetSize );
    MQTT_GetSubscribePacketSize_ReturnThruPtr_pRemainingLength( &remainingLength );
    MQTT_SerializeSubscribeHeader_Stub( MQTTV5_SerializeSubscribedHeader_cb );

    /* Expect the above calls when running MQTT_Subscribe. */
    mqttStatus = MQTT_Subscribe( &context, subscribeInfo, 1, MQTT_FIRST_VALID_PACKET_ID, NULL );

    subscribeInfo[ 0 ].qos = MQTTQoS0;
    subscribeInfo[ 0 ].pTopicFilter = "def";
    subscribeInfo[ 0 ].retainHandlingOption = 2;
    subscribeInfo[ 0 ].topicFilterLength = 3;
    subscribeInfo[ 0 ].noLocalOption = 0;
    subscribeInfo[ 0 ].retainAsPublishedOption = 0;

    MQTT_GetSubscribePacketSize_ExpectAnyArgsAndReturn( MQTTSuccess );
    MQTT_GetSubscribePacketSize_ReturnThruPtr_pPacketSize( &packetSize );
    MQTT_GetSubscribePacketSize_ReturnThruPtr_pRemainingLength( &remainingLength );
    MQTT_SerializeSubscribeHeader_Stub( MQTTV5_SerializeSubscribedHeader_cb );

    mqttStatus = MQTT_Subscribe( &context, subscribeInfo, 1, MQTT_FIRST_VALID_PACKET_ID, NULL );

    TEST_ASSERT_EQUAL_INT( MQTTSuccess, mqttStatus );

    subscribeInfo[ 0 ].qos = 3;
    subscribeInfo[ 0 ].pTopicFilter = "def";
    subscribeInfo[ 0 ].retainHandlingOption = 2;
    subscribeInfo[ 0 ].topicFilterLength = 3;
    subscribeInfo[ 0 ].noLocalOption = 0;
    subscribeInfo[ 0 ].retainAsPublishedOption = 0;

    mqttStatus = MQTT_Subscribe( &context, subscribeInfo, 1, MQTT_FIRST_VALID_PACKET_ID, NULL );

    TEST_ASSERT_EQUAL_INT( MQTTBadParameter, mqttStatus );
}

void test_MQTTV5_Subscribe_happy_path2( void )
{
    MQTTStatus_t mqttStatus;
    MQTTContext_t context = { 0 };
    TransportInterface_t transport = { 0 };
    MQTTFixedBuffer_t networkBuffer = { 0 };
    MQTTSubscribeInfo_t subscribeInfo = { 0 };
    size_t remainingLength = MQTT_SAMPLE_REMAINING_LENGTH;
    size_t packetSize = MQTT_SAMPLE_REMAINING_LENGTH;
    MQTTPubAckInfo_t incomingRecords = { 0 };
    MQTTPubAckInfo_t outgoingRecords = { 0 };
    uint8_t ackPropsBuf[ 500 ];
    size_t ackPropsBufLength = sizeof( ackPropsBuf );

    setupTransportInterface( &transport );
    setupNetworkBuffer( &networkBuffer );

    mqttStatus = MQTT_Init( &context, &transport, getTime, eventCallback, &networkBuffer );
    TEST_ASSERT_EQUAL( MQTTSuccess, mqttStatus );
    MQTTPropBuilder_t ackPropsBuffer;
    setupackPropsBuilder( &ackPropsBuffer );
    context.ackPropsBuffer = ackPropsBuffer;
    MQTT_PropertyBuilder_Init_ExpectAnyArgsAndReturn( MQTTSuccess );
    mqttStatus = MQTT_InitStatefulQoS( &context,
                                       &outgoingRecords, 4,
                                       &incomingRecords, 4, ackPropsBuf, ackPropsBufLength );
    TEST_ASSERT_EQUAL( MQTTSuccess, mqttStatus );
    context.connectStatus = MQTTConnected;
    /* Verify MQTTSuccess is returned with the following mocks. */
    MQTT_GetSubscribePacketSize_ExpectAnyArgsAndReturn( MQTTSuccess );
    MQTT_GetSubscribePacketSize_ReturnThruPtr_pPacketSize( &packetSize );
    MQTT_GetSubscribePacketSize_ReturnThruPtr_pRemainingLength( &remainingLength );
    MQTT_SerializeSubscribeHeader_Stub( MQTTV5_SerializeSubscribedHeader_cb );


    subscribeInfo.qos = MQTTQoS1;
    subscribeInfo.pTopicFilter = "$share/abc/bcd";
    subscribeInfo.topicFilterLength = 14;
    subscribeInfo.noLocalOption = 0;
    subscribeInfo.retainAsPublishedOption = 1;
    subscribeInfo.retainHandlingOption = 0;

    mqttStatus = MQTT_Subscribe( &context, &subscribeInfo, 1, MQTT_FIRST_VALID_PACKET_ID, NULL );
    TEST_ASSERT_EQUAL_INT( MQTTSuccess, mqttStatus );
}
void test_MQTT_Subscribe_MultipleSubscriptions( void )
{
    MQTTStatus_t mqttStatus;
    MQTTContext_t context = { 0 };
    TransportInterface_t transport = { 0 };
    MQTTFixedBuffer_t networkBuffer = { 0 };
    MQTTSubscribeInfo_t subscribeInfo[ 5 ];
    size_t remainingLength = MQTT_SAMPLE_REMAINING_LENGTH;
    size_t packetSize = MQTT_SAMPLE_REMAINING_LENGTH;
    MQTTPubAckInfo_t incomingRecords = { 0 };
    MQTTPubAckInfo_t outgoingRecords = { 0 };

    TEST_ASSERT_EQUAL_MESSAGE( 6U, MQTT_SUB_UNSUB_MAX_VECTORS,
                               "This test is configured to work with MQTT_SUB_UNSUB_MAX_VECTORS defined as 6." );

    setupTransportInterface( &transport );
    transport.writev = transportWritevSubscribeSuccess;

    setupNetworkBuffer( &networkBuffer );

    subscribeInfo[ 0 ].qos = MQTTQoS1;
    subscribeInfo[ 0 ].pTopicFilter = MQTT_SAMPLE_TOPIC_FILTER;
    subscribeInfo[ 0 ].topicFilterLength = MQTT_SAMPLE_TOPIC_FILTER_LENGTH;
    subscribeInfo[ 0 ].noLocalOption = 0;
    subscribeInfo[ 0 ].retainAsPublishedOption = 0;
    subscribeInfo[ 0 ].retainHandlingOption = retainSendOnSub;

    subscribeInfo[ 1 ].qos = MQTTQoS2;
    subscribeInfo[ 1 ].pTopicFilter = MQTT_SAMPLE_TOPIC_FILTER1;
    subscribeInfo[ 1 ].topicFilterLength = MQTT_SAMPLE_TOPIC_FILTER_LENGTH1;
    subscribeInfo[ 1 ].noLocalOption = 0;
    subscribeInfo[ 1 ].retainAsPublishedOption = 0;
    subscribeInfo[ 1 ].retainHandlingOption = retainSendOnSub;

    subscribeInfo[ 2 ].qos = MQTTQoS0;
    subscribeInfo[ 2 ].pTopicFilter = MQTT_SAMPLE_TOPIC_FILTER2;
    subscribeInfo[ 2 ].topicFilterLength = MQTT_SAMPLE_TOPIC_FILTER_LENGTH2;
    subscribeInfo[ 2 ].noLocalOption = 0;
    subscribeInfo[ 2 ].retainAsPublishedOption = 0;
    subscribeInfo[ 2 ].retainHandlingOption = retainSendOnSub;

    subscribeInfo[ 3 ].qos = MQTTQoS1;
    subscribeInfo[ 3 ].pTopicFilter = MQTT_SAMPLE_TOPIC_FILTER3;
    subscribeInfo[ 3 ].topicFilterLength = MQTT_SAMPLE_TOPIC_FILTER_LENGTH3;
    subscribeInfo[ 3 ].noLocalOption = 0;
    subscribeInfo[ 3 ].retainAsPublishedOption = 0;
    subscribeInfo[ 3 ].retainHandlingOption = retainSendOnSub;

    /* Initialize context. */
    mqttStatus = MQTT_Init( &context, &transport, getTime, eventCallback, &networkBuffer );
    TEST_ASSERT_EQUAL( MQTTSuccess, mqttStatus );

    mqttStatus = MQTT_InitStatefulQoS( &context,
                                       &outgoingRecords, 4,
                                       &incomingRecords, 4, NULL, 0 );
    TEST_ASSERT_EQUAL( MQTTSuccess, mqttStatus );

    context.connectStatus = MQTTConnected;

    /* Verify MQTTSuccess is returned with the following mocks. */
    MQTT_GetSubscribePacketSize_ExpectAnyArgsAndReturn( MQTTSuccess );
    MQTT_GetSubscribePacketSize_ReturnThruPtr_pPacketSize( &packetSize );
    MQTT_GetSubscribePacketSize_ReturnThruPtr_pRemainingLength( &remainingLength );
    MQTT_SerializeSubscribeHeader_Stub( MQTT_SerializeSubscribedHeader_cb2 );

    /* Expect the above calls when running MQTT_Subscribe. */
    mqttStatus = MQTT_Subscribe( &context, subscribeInfo, 4, MQTT_FIRST_VALID_PACKET_ID, NULL );

    TEST_ASSERT_EQUAL( MQTTSuccess, mqttStatus );
}

void test_MQTTV5_Subscribe_happy_path3( void )
{
    MQTTStatus_t mqttStatus;
    MQTTContext_t context = { 0 };
    TransportInterface_t transport = { 0 };
    MQTTFixedBuffer_t networkBuffer = { 0 };
    MQTTSubscribeInfo_t subscribeInfo = { 0 };
    size_t remainingLength = MQTT_SAMPLE_REMAINING_LENGTH;
    size_t packetSize = MQTT_SAMPLE_REMAINING_LENGTH;
    MQTTPubAckInfo_t incomingRecords = { 0 };
    MQTTPubAckInfo_t outgoingRecords = { 0 };

    uint8_t ackPropsBuf[ 500 ];
    size_t ackPropsBufLength = sizeof( ackPropsBuf );

    setupTransportInterface( &transport );
    setupNetworkBuffer( &networkBuffer );

    mqttStatus = MQTT_Init( &context, &transport, getTime, eventCallback, &networkBuffer );
    TEST_ASSERT_EQUAL( MQTTSuccess, mqttStatus );
    MQTTPropBuilder_t ackPropsBuffer;
    setupackPropsBuilder( &ackPropsBuffer );
    context.ackPropsBuffer = ackPropsBuffer;
    MQTT_PropertyBuilder_Init_ExpectAnyArgsAndReturn( MQTTSuccess );

    mqttStatus = MQTT_InitStatefulQoS( &context,
                                       &outgoingRecords, 4,
                                       &incomingRecords, 4, ackPropsBuf, ackPropsBufLength );
    TEST_ASSERT_EQUAL( MQTTSuccess, mqttStatus );
    context.connectStatus = MQTTConnected;
    /* Verify MQTTSuccess is returned with the following mocks. */
    MQTT_GetSubscribePacketSize_ExpectAnyArgsAndReturn( MQTTSuccess );
    MQTT_GetSubscribePacketSize_ReturnThruPtr_pPacketSize( &packetSize );
    MQTT_GetSubscribePacketSize_ReturnThruPtr_pRemainingLength( &remainingLength );
    MQTT_SerializeSubscribeHeader_Stub( MQTTV5_SerializeSubscribedHeader_cb );

    subscribeInfo.qos = MQTTQoS1;
    subscribeInfo.pTopicFilter = "$share/abc/def";
    subscribeInfo.topicFilterLength = 11;
    subscribeInfo.noLocalOption = 0;
    subscribeInfo.retainAsPublishedOption = 1;
    subscribeInfo.retainHandlingOption = 0;

    mqttStatus = MQTT_Subscribe( &context, &subscribeInfo, 1, MQTT_FIRST_VALID_PACKET_ID, NULL );
    TEST_ASSERT_EQUAL_INT( MQTTSuccess, mqttStatus );
}

/**
 * @brief This test case verifies that MQTT_Subscribe returns MQTTSendFailed
 * if transport interface send returns an error.
 */
void test_MQTT_Subscribe_error_paths1( void )
{
    MQTTStatus_t mqttStatus = { 0 };
    MQTTContext_t context = { 0 };
    TransportInterface_t transport = { 0 };
    MQTTFixedBuffer_t networkBuffer = { 0 };
    MQTTSubscribeInfo_t subscribeInfo = { 0 };
    size_t remainingLength = MQTT_SAMPLE_REMAINING_LENGTH;
    size_t packetSize = MQTT_SAMPLE_REMAINING_LENGTH;

    /* Verify that an error is propagated when transport interface returns an error. */
    setupNetworkBuffer( &networkBuffer );
    setupSubscriptionInfo( &subscribeInfo );
    subscribeInfo.qos = MQTTQoS0;
    setupTransportInterface( &transport );
    transport.send = transportSendFailure;
    transport.writev = NULL;

    /* Initialize context. */
    mqttStatus = MQTT_Init( &context, &transport, getTime, eventCallback, &networkBuffer );
    TEST_ASSERT_EQUAL( MQTTSuccess, mqttStatus );

    context.connectStatus = MQTTConnected;

    /* Verify MQTTSendFailed is propagated when transport interface returns an error. */
    MQTT_GetSubscribePacketSize_ExpectAnyArgsAndReturn( MQTTSuccess );
    MQTT_GetSubscribePacketSize_ReturnThruPtr_pPacketSize( &packetSize );
    MQTT_GetSubscribePacketSize_ReturnThruPtr_pRemainingLength( &remainingLength );
    MQTT_SerializeSubscribeHeader_Stub( MQTTV5_SerializeSubscribedHeader_cb );
    /* Expect the above calls when running MQTT_Subscribe. */
    mqttStatus = MQTT_Subscribe( &context, &subscribeInfo, 1, MQTT_FIRST_VALID_PACKET_ID, NULL );
    TEST_ASSERT_EQUAL( MQTTSendFailed, mqttStatus );
}

/**
 * @brief This test case verifies that MQTT_Unsubscribe returns MQTTSendFailed
 * if transport interface send returns an error.
 */
void test_MQTT_Unsubscribe_error_paths1( void )
{
    MQTTStatus_t mqttStatus = { 0 };
    MQTTContext_t context = { 0 };
    TransportInterface_t transport = { 0 };
    MQTTFixedBuffer_t networkBuffer = { 0 };
    MQTTSubscribeInfo_t subscribeInfo = { 0 };
    size_t remainingLength = MQTT_SAMPLE_REMAINING_LENGTH;
    size_t packetSize = MQTT_SAMPLE_REMAINING_LENGTH;

    /* Verify that an error is propagated when transport interface returns an error. */
    setupNetworkBuffer( &networkBuffer );
    setupSubscriptionInfo( &subscribeInfo );
    subscribeInfo.qos = MQTTQoS0;
    setupTransportInterface( &transport );
    transport.send = transportSendFailure;
    transport.writev = NULL;

    /* Initialize context. */
    mqttStatus = MQTT_Init( &context, &transport, getTime, eventCallback, &networkBuffer );
    TEST_ASSERT_EQUAL( MQTTSuccess, mqttStatus );

    context.connectStatus = MQTTConnected;

    /* Verify MQTTSendFailed is propagated when transport interface returns an error. */
    MQTT_GetUnsubscribePacketSize_ExpectAnyArgsAndReturn( MQTTSuccess );
    MQTT_GetUnsubscribePacketSize_ReturnThruPtr_pPacketSize( &packetSize );
    MQTT_GetUnsubscribePacketSize_ReturnThruPtr_pRemainingLength( &remainingLength );
    MQTT_SerializeUnsubscribeHeader_Stub( MQTTV5_SerializeSubscribedHeader_cb );
    /* Expect the above calls when running MQTT_Subscribe. */
    mqttStatus = MQTT_Unsubscribe( &context, &subscribeInfo, 1, MQTT_FIRST_VALID_PACKET_ID, NULL );
    TEST_ASSERT_EQUAL( MQTTSendFailed, mqttStatus );
}

/**
 * @brief This test case verifies that MQTT_Subscribe returns MQTTSendFailed
 * if transport interface send fails and timer overflows.
 */
void test_MQTT_Subscribe_error_paths_timerOverflowCheck( void )
{
    MQTTStatus_t mqttStatus;
    MQTTContext_t context = { 0 };
    TransportInterface_t transport = { 0 };
    MQTTFixedBuffer_t networkBuffer = { 0 };
    MQTTSubscribeInfo_t subscribeInfo = { 0 };
    size_t remainingLength = MQTT_SAMPLE_REMAINING_LENGTH;
    size_t packetSize = MQTT_SAMPLE_REMAINING_LENGTH;

    globalEntryTime = UINT32_MAX - 2U;

    /* The timer function can be called a maximum of these many times
     * (which is way less than UINT32_MAX). This ensures that if overflow
     * check is not correct, then the timer mock call will fail and assert. */
    getTimeMockCallLimit = MQTT_SEND_TIMEOUT_MS + 1;

    /* Verify that an error is propagated when transport interface returns an error. */
    setupNetworkBuffer( &networkBuffer );
    setupSubscriptionInfo( &subscribeInfo );
    subscribeInfo.qos = MQTTQoS0;
    setupTransportInterface( &transport );
    transport.writev = NULL;
    /* Case when there is timeout in sending data through transport send. */
    transport.send = transportSendNoBytes; /* Use the mock function that returns zero bytes sent. */

    /* Initialize context. */
    mqttStatus = MQTT_Init( &context, &transport, getTimeMock, eventCallback, &networkBuffer );
    TEST_ASSERT_EQUAL( MQTTSuccess, mqttStatus );

    context.connectStatus = MQTTConnected;

    MQTT_GetSubscribePacketSize_ExpectAnyArgsAndReturn( MQTTSuccess );
    MQTT_GetSubscribePacketSize_ReturnThruPtr_pPacketSize( &packetSize );
    MQTT_GetSubscribePacketSize_ReturnThruPtr_pRemainingLength( &remainingLength );
    MQTT_SerializeSubscribeHeader_Stub( MQTTV5_SerializeSubscribedHeader_cb );
    mqttStatus = MQTT_Subscribe( &context, &subscribeInfo, 1, MQTT_FIRST_VALID_PACKET_ID, NULL );
    TEST_ASSERT_EQUAL( MQTTSendFailed, mqttStatus );
    TEST_ASSERT_EQUAL( -1, getTimeMockCallLimit );
}

/**
 * @brief This test case verifies that MQTT_Subscribe returns MQTTSendFailed
 * if transport interface send fails and timer overflows.
 */
void test_MQTT_Subscribe_error_paths_timerOverflowCheck1( void )
{
    MQTTStatus_t mqttStatus;
    MQTTContext_t context = { 0 };
    TransportInterface_t transport = { 0 };
    MQTTFixedBuffer_t networkBuffer = { 0 };
    MQTTSubscribeInfo_t subscribeInfo = { 0 };
    size_t remainingLength = MQTT_SAMPLE_REMAINING_LENGTH;
    size_t packetSize = MQTT_SAMPLE_REMAINING_LENGTH;

    globalEntryTime = UINT32_MAX - MQTT_SEND_TIMEOUT_MS + 1;

    /* The timer function can be called a exactly 2 times. First when setting
     * the initial time, next time when checking for timeout.
     */
    getTimeMockBigTimeStepCallLimit = 2;

    /* Verify that an error is propagated when transport interface returns an error. */
    setupNetworkBuffer( &networkBuffer );
    setupSubscriptionInfo( &subscribeInfo );
    subscribeInfo.qos = MQTTQoS0;
    setupTransportInterface( &transport );
    transport.writev = NULL;
    /* Case when there is timeout in sending data through transport send. */
    transport.send = transportSendNoBytes; /* Use the mock function that returns zero bytes sent. */

    /* Initialize context. */
    mqttStatus = MQTT_Init( &context, &transport, getTimeMockBigTimeStep, eventCallback, &networkBuffer );
    TEST_ASSERT_EQUAL( MQTTSuccess, mqttStatus );

    context.connectStatus = MQTTConnected;

    MQTT_GetSubscribePacketSize_ExpectAnyArgsAndReturn( MQTTSuccess );
    MQTT_GetSubscribePacketSize_ReturnThruPtr_pPacketSize( &packetSize );
    MQTT_GetSubscribePacketSize_ReturnThruPtr_pRemainingLength( &remainingLength );
    MQTT_SerializeSubscribeHeader_Stub( MQTTV5_SerializeSubscribedHeader_cb );
    mqttStatus = MQTT_Subscribe( &context, &subscribeInfo, 1, MQTT_FIRST_VALID_PACKET_ID, NULL );
    TEST_ASSERT_EQUAL( MQTTSendFailed, mqttStatus );
    TEST_ASSERT_EQUAL( -1, getTimeMockBigTimeStepCallLimit );
}

/**
 * @brief This test case verifies that MQTT_Subscribe returns MQTTSendFailed
 * if transport interface send returns an error.
 */
void test_MQTT_Subscribe_error_paths2( void )
{
    MQTTStatus_t mqttStatus;
    MQTTContext_t context = { 0 };
    TransportInterface_t transport = { 0 };
    MQTTFixedBuffer_t networkBuffer = { 0 };
    MQTTSubscribeInfo_t subscribeInfo = { 0 };
    size_t remainingLength = MQTT_SAMPLE_REMAINING_LENGTH;
    size_t packetSize = MQTT_SAMPLE_REMAINING_LENGTH;

    /* Verify that an error is propagated when transport interface returns an error. */
    setupNetworkBuffer( &networkBuffer );
    setupSubscriptionInfo( &subscribeInfo );
    subscribeInfo.qos = MQTTQoS0;
    setupTransportInterface( &transport );
    transport.writev = NULL;
    /* Case when there is timeout in sending data through transport send. */
    transport.send = transportSendNoBytes; /* Use the mock function that returns zero bytes sent. */

    /* Initialize context. */
    mqttStatus = MQTT_Init( &context, &transport, getTime, eventCallback, &networkBuffer );
    TEST_ASSERT_EQUAL( MQTTSuccess, mqttStatus );

    context.connectStatus = MQTTConnected;

    MQTT_GetSubscribePacketSize_ExpectAnyArgsAndReturn( MQTTSuccess );
    MQTT_GetSubscribePacketSize_ReturnThruPtr_pPacketSize( &packetSize );
    MQTT_GetSubscribePacketSize_ReturnThruPtr_pRemainingLength( &remainingLength );
    MQTT_SerializeSubscribeHeader_Stub( MQTTV5_SerializeSubscribedHeader_cb );
    mqttStatus = MQTT_Subscribe( &context, &subscribeInfo, 1, MQTT_FIRST_VALID_PACKET_ID, NULL );
    TEST_ASSERT_EQUAL( MQTTSendFailed, mqttStatus );
}

/**
 * @brief This test case verifies that MQTT_Subscribe returns MQTTSendFailed
 * if transport interface fails to send and the connection status is converted to
 * MQTTDisconnectPending
 */
void test_MQTT_Subscribe_error_paths_with_transport_failure( void )
{
    MQTTStatus_t mqttStatus;
    MQTTContext_t context = { 0 };
    TransportInterface_t transport = { 0 };
    MQTTFixedBuffer_t networkBuffer = { 0 };
    MQTTSubscribeInfo_t subscribeInfo = { 0 };
    size_t remainingLength = MQTT_SAMPLE_REMAINING_LENGTH;
    size_t packetSize = MQTT_SAMPLE_REMAINING_LENGTH;

    /* Verify that an error is propagated when transport interface returns an error. */
    setupNetworkBuffer( &networkBuffer );
    setupSubscriptionInfo( &subscribeInfo );
    subscribeInfo.qos = MQTTQoS0;
    setupTransportInterface( &transport );
    transport.writev = NULL;
    transport.send = transportSendFailure;

    /* Initialize context. */
    mqttStatus = MQTT_Init( &context, &transport, getTime, eventCallback, &networkBuffer );
    TEST_ASSERT_EQUAL( MQTTSuccess, mqttStatus );

    context.connectStatus = MQTTConnected;

    MQTT_GetSubscribePacketSize_ExpectAnyArgsAndReturn( MQTTSuccess );
    MQTT_GetSubscribePacketSize_ReturnThruPtr_pPacketSize( &packetSize );
    MQTT_GetSubscribePacketSize_ReturnThruPtr_pRemainingLength( &remainingLength );
    MQTT_SerializeSubscribeHeader_Stub( MQTTV5_SerializeSubscribedHeader_cb );
    mqttStatus = MQTT_Subscribe( &context, &subscribeInfo, 1, MQTT_FIRST_VALID_PACKET_ID, NULL );
    TEST_ASSERT_EQUAL( MQTTSendFailed, mqttStatus );
    TEST_ASSERT_EQUAL( MQTTDisconnectPending, context.connectStatus );
}

void test_MQTTV5_shared_subscriptions( void )
{
    MQTTStatus_t mqttStatus;
    MQTTContext_t context = { 0 };
    TransportInterface_t transport = { 0 };
    MQTTFixedBuffer_t networkBuffer = { 0 };
    MQTTSubscribeInfo_t subscribeInfo = { 0 };
    MQTTPubAckInfo_t incomingRecords = { 0 };
    MQTTPubAckInfo_t outgoingRecords = { 0 };
    size_t remainingLength = MQTT_SAMPLE_REMAINING_LENGTH;
    size_t packetSize = MQTT_SAMPLE_REMAINING_LENGTH;
    uint8_t ackPropsBuf[ 500 ];
    size_t ackPropsBufLength = sizeof( ackPropsBuf );

    setupTransportInterface( &transport );
    setupNetworkBuffer( &networkBuffer );

    mqttStatus = MQTT_Init( &context, &transport, getTime, eventCallback, &networkBuffer );
    TEST_ASSERT_EQUAL( MQTTSuccess, mqttStatus );
    MQTTPropBuilder_t ackPropsBuffer;
    setupackPropsBuilder( &ackPropsBuffer );
    context.ackPropsBuffer = ackPropsBuffer;
    MQTT_PropertyBuilder_Init_ExpectAnyArgsAndReturn( MQTTSuccess );
    mqttStatus = MQTT_InitStatefulQoS( &context,
                                       &outgoingRecords, 4,
                                       &incomingRecords, 4, ackPropsBuf, ackPropsBufLength );
    TEST_ASSERT_EQUAL( MQTTSuccess, mqttStatus );
    context.connectStatus = MQTTConnected;
    MQTT_GetSubscribePacketSize_ExpectAnyArgsAndReturn( MQTTSuccess );
    MQTT_GetSubscribePacketSize_ReturnThruPtr_pPacketSize( &packetSize );
    MQTT_GetSubscribePacketSize_ReturnThruPtr_pRemainingLength( &remainingLength );
    MQTT_SerializeSubscribeHeader_Stub( MQTTV5_SerializeSubscribedHeader_cb );

    subscribeInfo.pTopicFilter = "$share/abc/bcd";
    subscribeInfo.topicFilterLength = 10;
    subscribeInfo.noLocalOption = 0;
    subscribeInfo.retainAsPublishedOption = 1;
    subscribeInfo.retainHandlingOption = 0;
    subscribeInfo.qos = MQTTQoS2;

    mqttStatus = MQTT_Subscribe( &context, &subscribeInfo, 1, MQTT_FIRST_VALID_PACKET_ID, NULL );
    TEST_ASSERT_EQUAL_INT( MQTTSuccess, mqttStatus );

    subscribeInfo.qos = MQTTQoS1;
    subscribeInfo.retainHandlingOption = 3;
    mqttStatus = MQTT_Subscribe( &context, &subscribeInfo, 1, MQTT_FIRST_VALID_PACKET_ID, NULL );
    TEST_ASSERT_EQUAL_INT( MQTTBadParameter, mqttStatus );
    subscribeInfo.retainHandlingOption = 0;



    /** Invalid Sharename */
    subscribeInfo.pTopicFilter = "$share/abc";
    subscribeInfo.topicFilterLength = 10;

    mqttStatus = MQTT_Subscribe( &context, &subscribeInfo, 1, MQTT_FIRST_VALID_PACKET_ID, NULL );
    TEST_ASSERT_EQUAL_INT( MQTTBadParameter, mqttStatus );

    subscribeInfo.pTopicFilter = "$share/abc/bcd";
    subscribeInfo.topicFilterLength = 14;
    subscribeInfo.noLocalOption = 1;
    mqttStatus = MQTT_Subscribe( &context, &subscribeInfo, 1, MQTT_FIRST_VALID_PACKET_ID, NULL );
    TEST_ASSERT_EQUAL_INT( MQTTBadParameter, mqttStatus );
}

/* Suback - Unsuback Happy path */
void test_MQTT_ProcessLoop_handleIncomingAck_Happy_Paths_suback( void )
{
    MQTTStatus_t status;
    MQTTContext_t context = { 0 };
    TransportInterface_t transport = { 0 };
    MQTTFixedBuffer_t networkBuffer = { 0 };
    MQTTPacketInfo_t incomingPacket = { 0 };
    MQTTPubAckInfo_t incomingRecords = { 0 };
    MQTTPubAckInfo_t outgoingRecords = { 0 };

    setupTransportInterface( &transport );
    setupNetworkBuffer( &networkBuffer );
    /* Modify incoming packet depending on type to be tested. */
    incomingPacket.type = MQTT_PACKET_TYPE_SUBACK;
    incomingPacket.remainingLength = MQTT_SAMPLE_REMAINING_LENGTH;
    incomingPacket.headerLength = MQTT_SAMPLE_REMAINING_LENGTH;

    uint8_t ackPropsBuf[ 500 ];
    size_t ackPropsBufLength = sizeof( ackPropsBuf );
    status = MQTT_Init( &context, &transport, getTime, eventCallback, &networkBuffer );
    TEST_ASSERT_EQUAL( MQTTSuccess, status );
    MQTTPropBuilder_t ackPropsBuffer;
    setupackPropsBuilder( &ackPropsBuffer );
    context.ackPropsBuffer = ackPropsBuffer;
    MQTT_PropertyBuilder_Init_ExpectAnyArgsAndReturn( MQTTSuccess );

    status = MQTT_InitStatefulQoS( &context,
                                   &outgoingRecords, 4,
                                   &incomingRecords, 4, ackPropsBuf, ackPropsBufLength );
    TEST_ASSERT_EQUAL( MQTTSuccess, status );
    modifyIncomingPacketStatus = MQTTSuccess;
    MQTT_ProcessIncomingPacketTypeAndLength_ExpectAnyArgsAndReturn( MQTTSuccess );
    MQTT_ProcessIncomingPacketTypeAndLength_ReturnThruPtr_pIncomingPacket( &incomingPacket );
    MQTT_DeserializeAck_ExpectAnyArgsAndReturn( MQTTSuccess );
    status = MQTT_ProcessLoop( &context );
    TEST_ASSERT_EQUAL_INT( MQTTSuccess, status );
}

/* ========================================================================== */

/**
 * @brief This test case verifies that MQTT_Unsubscribe returns MQTTBadParameter
 * with an invalid parameter. This test case also gives us coverage over
 * the private method, validateSubscribeUnsubscribeParams(...).
 */
void test_MQTT_Unsubscribe_invalid_params( void )
{
    MQTTStatus_t mqttStatus;
    MQTTContext_t context = { 0 };
    MQTTSubscribeInfo_t subscribeInfo = { 0 };

    /* Call subscribe with a NULL context. */
    mqttStatus = MQTT_Unsubscribe( NULL, &subscribeInfo, 1, MQTT_FIRST_VALID_PACKET_ID, NULL );
    TEST_ASSERT_EQUAL( MQTTBadParameter, mqttStatus );

    /* Call subscribe with a NULL subscription list. */
    mqttStatus = MQTT_Unsubscribe( &context, NULL, 1, MQTT_FIRST_VALID_PACKET_ID, NULL );
    TEST_ASSERT_EQUAL( MQTTBadParameter, mqttStatus );

    /* Call subscribe with 0 subscriptions. */
    mqttStatus = MQTT_Unsubscribe( &context, &subscribeInfo, 0, MQTT_FIRST_VALID_PACKET_ID, NULL );
    TEST_ASSERT_EQUAL( MQTTBadParameter, mqttStatus );

    /* Packet ID cannot be 0 per MQTT 3.1.1 spec. */
    mqttStatus = MQTT_Unsubscribe( &context, &subscribeInfo, 1, 0, NULL );
    TEST_ASSERT_EQUAL( MQTTBadParameter, mqttStatus );
}


static uint8_t * MQTTV5_SerializeUnsubscribeHeader_cb( size_t remainingLength,
                                                       uint8_t * pIndex,
                                                       uint16_t packetId,
                                                       int numcallbacks )
{
    ( void ) remainingLength;
    ( void ) pIndex;
    ( void ) packetId;
    ( void ) numcallbacks;

    return pIndex;
}

/**
 * @brief This test case verifies that MQTT_Unsubscribe returns successfully
 * when valid parameters are passed and all bytes are sent.
 */
void test_MQTT_Unsubscribe_happy_path( void )
{
    MQTTStatus_t mqttStatus;
    MQTTContext_t context = { 0 };
    TransportInterface_t transport = { 0 };
    MQTTFixedBuffer_t networkBuffer = { 0 };
    MQTTSubscribeInfo_t subscribeInfo = { 0 };
    size_t remainingLength = MQTT_SAMPLE_REMAINING_LENGTH;
    size_t packetSize = MQTT_SAMPLE_REMAINING_LENGTH;

    setupTransportInterface( &transport );
    setupNetworkBuffer( &networkBuffer );
    setupSubscriptionInfo( &subscribeInfo );
    subscribeInfo.qos = MQTTQoS0;

    /* Initialize context. */
    mqttStatus = MQTT_Init( &context, &transport, getTime, eventCallback, &networkBuffer );
    TEST_ASSERT_EQUAL( MQTTSuccess, mqttStatus );

    context.connectStatus = MQTTConnected;
    /* Verify MQTTSuccess is returned with the following mocks. */
    MQTT_SerializeUnsubscribeHeader_Stub( MQTTV5_SerializeUnsubscribeHeader_cb );
    MQTT_ValidateUnsubscribeProperties_ExpectAnyArgsAndReturn( MQTTSuccess );
    MQTT_GetUnsubscribePacketSize_ExpectAnyArgsAndReturn( MQTTSuccess );
    MQTT_GetUnsubscribePacketSize_ReturnThruPtr_pPacketSize( &packetSize );
    MQTT_GetUnsubscribePacketSize_ReturnThruPtr_pRemainingLength( &remainingLength );

    /* Expect the above calls when running MQTT_Unsubscribe. */

    MQTTPropBuilder_t propBuilder = { 0 };
    uint8_t buf[ 500 ];
    size_t bufLength = sizeof( buf );
<<<<<<< HEAD
    mqttStatus = MQTT_PropertyBuilder_Init( &( propBuilder ), buf, bufLength );
=======
    propBuilder.pBuffer = buf;
    propBuilder.bufferLength = bufLength;

    propBuilder.currentIndex = 10;
>>>>>>> ca7427a7
    mqttStatus = MQTT_Unsubscribe( &context, &subscribeInfo, 1, MQTT_FIRST_VALID_PACKET_ID, &propBuilder );
    TEST_ASSERT_EQUAL( MQTTSuccess, mqttStatus );

    propBuilder.pBuffer = NULL;
    MQTT_GetUnsubscribePacketSize_ExpectAnyArgsAndReturn( MQTTSuccess );
    MQTT_GetUnsubscribePacketSize_ReturnThruPtr_pPacketSize( &packetSize );
    MQTT_GetUnsubscribePacketSize_ReturnThruPtr_pRemainingLength( &remainingLength );
    mqttStatus = MQTT_Unsubscribe( &context, &subscribeInfo, 1, MQTT_FIRST_VALID_PACKET_ID, &propBuilder );
    TEST_ASSERT_EQUAL( MQTTSuccess, mqttStatus );
    propBuilder.pBuffer = buf;

    MQTT_GetUnsubscribePacketSize_ExpectAnyArgsAndReturn( MQTTSuccess );
    MQTT_GetUnsubscribePacketSize_ReturnThruPtr_pPacketSize( &packetSize );
    MQTT_GetUnsubscribePacketSize_ReturnThruPtr_pRemainingLength( &remainingLength );
    mqttStatus = MQTT_Unsubscribe( &context, &subscribeInfo, 1, MQTT_FIRST_VALID_PACKET_ID, NULL );
    TEST_ASSERT_EQUAL( MQTTSuccess, mqttStatus );

    /*Simulate Failure of MQTT_ValidateUnsubscribeProperties. */
    MQTT_ValidateUnsubscribeProperties_ExpectAnyArgsAndReturn( MQTTBadParameter );
    mqttStatus = MQTT_Unsubscribe( &context, &subscribeInfo, 1, MQTT_FIRST_VALID_PACKET_ID, &propBuilder );
    TEST_ASSERT_EQUAL( MQTTBadParameter, mqttStatus );
}
void test_MQTT_Unsubscribe_MultipleSubscriptions( void )
{
    MQTTStatus_t mqttStatus;
    MQTTContext_t context = { 0 };
    TransportInterface_t transport = { 0 };
    MQTTFixedBuffer_t networkBuffer = { 0 };
    MQTTSubscribeInfo_t subscribeInfo[ 5 ];
    size_t remainingLength = MQTT_SAMPLE_REMAINING_LENGTH;
    size_t packetSize = MQTT_SAMPLE_REMAINING_LENGTH;
    MQTTPubAckInfo_t incomingRecords = { 0 };
    MQTTPubAckInfo_t outgoingRecords = { 0 };
    uint8_t buf[ 100 ];

    TEST_ASSERT_EQUAL_MESSAGE( 6U, MQTT_SUB_UNSUB_MAX_VECTORS,
                               "This test is configured to work with MQTT_SUB_UNSUB_MAX_VECTORS defined as 6." );

    setupTransportInterface( &transport );
    transport.writev = transportWritevUnsubscribeSuccess;

    setupNetworkBuffer( &networkBuffer );

    subscribeInfo[ 0 ].qos = MQTTQoS1;
    subscribeInfo[ 0 ].pTopicFilter = MQTT_SAMPLE_TOPIC_FILTER;
    subscribeInfo[ 0 ].topicFilterLength = MQTT_SAMPLE_TOPIC_FILTER_LENGTH;

    subscribeInfo[ 1 ].qos = MQTTQoS2;
    subscribeInfo[ 1 ].pTopicFilter = MQTT_SAMPLE_TOPIC_FILTER1;
    subscribeInfo[ 1 ].topicFilterLength = MQTT_SAMPLE_TOPIC_FILTER_LENGTH1;

    subscribeInfo[ 2 ].qos = MQTTQoS0;
    subscribeInfo[ 2 ].pTopicFilter = MQTT_SAMPLE_TOPIC_FILTER2;
    subscribeInfo[ 2 ].topicFilterLength = MQTT_SAMPLE_TOPIC_FILTER_LENGTH2;

    subscribeInfo[ 3 ].qos = MQTTQoS1;
    subscribeInfo[ 3 ].pTopicFilter = MQTT_SAMPLE_TOPIC_FILTER3;
    subscribeInfo[ 3 ].topicFilterLength = MQTT_SAMPLE_TOPIC_FILTER_LENGTH3;

    /* Initialize context. */
    mqttStatus = MQTT_Init( &context, &transport, getTime, eventCallback, &networkBuffer );
    TEST_ASSERT_EQUAL( MQTTSuccess, mqttStatus );

    mqttStatus = MQTT_InitStatefulQoS( &context,
                                       &outgoingRecords, 4,
                                       &incomingRecords, 4, buf, 0 );
    TEST_ASSERT_EQUAL( MQTTSuccess, mqttStatus );

    context.connectStatus = MQTTConnected;

    /* Verify MQTTSuccess is returned with the following mocks. */
    MQTT_GetUnsubscribePacketSize_ExpectAnyArgsAndReturn( MQTTSuccess );
    MQTT_GetUnsubscribePacketSize_ReturnThruPtr_pPacketSize( &packetSize );
    MQTT_GetUnsubscribePacketSize_ReturnThruPtr_pRemainingLength( &remainingLength );
    MQTT_SerializeUnsubscribeHeader_Stub( MQTT_SerializeUnsubscribedHeader_cb2 );

    /* Expect the above calls when running MQTT_Subscribe. */
    mqttStatus = MQTT_Unsubscribe( &context, subscribeInfo, 4, MQTT_FIRST_VALID_PACKET_ID, NULL );

    TEST_ASSERT_EQUAL( MQTTSuccess, mqttStatus );
}
void test_MQTT_Unsubscribe_happy_path_withUP( void )
{
    MQTTStatus_t mqttStatus;
    MQTTContext_t context = { 0 };
    TransportInterface_t transport = { 0 };
    MQTTFixedBuffer_t networkBuffer = { 0 };
    MQTTSubscribeInfo_t subscribeInfo = { 0 };
    size_t remainingLength = MQTT_SAMPLE_REMAINING_LENGTH;
    size_t packetSize = MQTT_SAMPLE_REMAINING_LENGTH;

    setupTransportInterface( &transport );
    setupNetworkBuffer( &networkBuffer );
    setupSubscriptionInfo( &subscribeInfo );
    subscribeInfo.qos = MQTTQoS0;
    /* Initialize context. */
    mqttStatus = MQTT_Init( &context, &transport, getTime, eventCallback, &networkBuffer );
    TEST_ASSERT_EQUAL( MQTTSuccess, mqttStatus );
    context.connectStatus = MQTTConnected;
    /* Verify MQTTSuccess is returned with the following mocks. */
    MQTT_SerializeUnsubscribeHeader_Stub( MQTTV5_SerializeUnsubscribeHeader_cb );
    MQTT_GetUnsubscribePacketSize_ExpectAnyArgsAndReturn( MQTTSuccess );
    MQTT_GetUnsubscribePacketSize_ReturnThruPtr_pPacketSize( &packetSize );
    MQTT_GetUnsubscribePacketSize_ReturnThruPtr_pRemainingLength( &remainingLength );

    mqttStatus = MQTT_Unsubscribe( &context, &subscribeInfo, 1, MQTT_FIRST_VALID_PACKET_ID, NULL );
    TEST_ASSERT_EQUAL( MQTTSuccess, mqttStatus );
}

void test_MQTTV5_Unsubscribe_happy_path( void )
{
    MQTTStatus_t mqttStatus;
    MQTTContext_t context = { 0 };
    TransportInterface_t transport = { 0 };
    MQTTFixedBuffer_t networkBuffer = { 0 };
    MQTTSubscribeInfo_t subscribeInfo = { 0 };

    size_t remainingLength = MQTT_SAMPLE_REMAINING_LENGTH;
    size_t packetSize = MQTT_SAMPLE_REMAINING_LENGTH;
    MQTTPubAckInfo_t incomingRecords = { 0 };
    MQTTPubAckInfo_t outgoingRecords = { 0 };

    uint8_t ackPropsBuf[ 500 ];
    size_t ackPropsBufLength = sizeof( ackPropsBuf );

    setupTransportInterface( &transport );
    setupNetworkBuffer( &networkBuffer );
    setupSubscriptionInfo( &subscribeInfo );

    /* Initialize context. */
    mqttStatus = MQTT_Init( &context, &transport, getTime, eventCallback, &networkBuffer );
    TEST_ASSERT_EQUAL( MQTTSuccess, mqttStatus );
    MQTTPropBuilder_t ackPropsBuffer;
    setupackPropsBuilder( &ackPropsBuffer );
    context.ackPropsBuffer = ackPropsBuffer;
    MQTT_PropertyBuilder_Init_ExpectAnyArgsAndReturn( MQTTSuccess );
    mqttStatus = MQTT_InitStatefulQoS( &context,
                                       &outgoingRecords, 4,
                                       &incomingRecords, 4, ackPropsBuf, ackPropsBufLength );
    TEST_ASSERT_EQUAL( MQTTSuccess, mqttStatus );
    context.connectStatus = MQTTConnected;
    /* Verify MQTTSuccess is returned with the following mocks. */
    MQTT_GetSubscribePacketSize_ExpectAnyArgsAndReturn( MQTTSuccess );
    MQTT_GetSubscribePacketSize_ReturnThruPtr_pPacketSize( &packetSize );
    MQTT_GetSubscribePacketSize_ReturnThruPtr_pRemainingLength( &remainingLength );
    MQTT_SerializeSubscribeHeader_Stub( MQTTV5_SerializeSubscribedHeader_cb );

    /* Expect the above calls when running MQTT_Subscribe. */
    mqttStatus = MQTT_Subscribe( &context, &subscribeInfo, 1, MQTT_FIRST_VALID_PACKET_ID, NULL );
    TEST_ASSERT_EQUAL( MQTTSuccess, mqttStatus );

    /*With NULL buffer of propBuilder. */
    MQTTPropBuilder_t propBuilder;
    propBuilder.pBuffer = NULL;
    MQTT_GetSubscribePacketSize_ExpectAnyArgsAndReturn( MQTTSuccess );
    MQTT_GetSubscribePacketSize_ReturnThruPtr_pPacketSize( &packetSize );
    MQTT_GetSubscribePacketSize_ReturnThruPtr_pRemainingLength( &remainingLength );
    MQTT_SerializeSubscribeHeader_Stub( MQTTV5_SerializeSubscribedHeader_cb );
    mqttStatus = MQTT_Subscribe( &context, &subscribeInfo, 1, MQTT_FIRST_VALID_PACKET_ID, &propBuilder );
    TEST_ASSERT_EQUAL( MQTTSuccess, mqttStatus );
}

/**
 * @brief This test case verifies that MQTT_Unsubscribe does not return success
 * when the connection status is anything but MQTTConnected
 */
void test_MQTT_Unsubscribe_not_connected( void )
{
    MQTTStatus_t mqttStatus;
    MQTTContext_t context = { 0 };
    TransportInterface_t transport = { 0 };
    MQTTFixedBuffer_t networkBuffer = { 0 };
    MQTTSubscribeInfo_t subscribeInfo = { 0 };
    size_t remainingLength = MQTT_SAMPLE_REMAINING_LENGTH;
    size_t packetSize = MQTT_SAMPLE_REMAINING_LENGTH;

    setupTransportInterface( &transport );
    setupNetworkBuffer( &networkBuffer );
    setupSubscriptionInfo( &subscribeInfo );
    subscribeInfo.qos = MQTTQoS0;

    /* Initialize context. */
    mqttStatus = MQTT_Init( &context, &transport, getTime, eventCallback, &networkBuffer );
    TEST_ASSERT_EQUAL( MQTTSuccess, mqttStatus );

    /* Test 1 Connection status is MQTTNotConnected*/
    context.connectStatus = MQTTNotConnected;
    /* Verify MQTTSuccess is returned with the following mocks. */
    MQTT_GetUnsubscribePacketSize_ExpectAnyArgsAndReturn( MQTTSuccess );
    MQTT_GetUnsubscribePacketSize_ReturnThruPtr_pPacketSize( &packetSize );
    MQTT_GetUnsubscribePacketSize_ReturnThruPtr_pRemainingLength( &remainingLength );
    /* Expect the above calls when running MQTT_Unsubscribe. */
    MQTT_SerializeSubscribeHeader_Stub( MQTTV5_SerializeSubscribedHeader_cb );
    mqttStatus = MQTT_Unsubscribe( &context, &subscribeInfo, 1, MQTT_FIRST_VALID_PACKET_ID, NULL );
    TEST_ASSERT_EQUAL( MQTTStatusNotConnected, mqttStatus );

    /* Test 2 Connection status is MQTTDisconnectPending*/
    context.connectStatus = MQTTDisconnectPending;
    /* Verify MQTTSuccess is returned with the following mocks. */
    MQTT_GetUnsubscribePacketSize_ExpectAnyArgsAndReturn( MQTTSuccess );
    MQTT_GetUnsubscribePacketSize_ReturnThruPtr_pPacketSize( &packetSize );
    MQTT_GetUnsubscribePacketSize_ReturnThruPtr_pRemainingLength( &remainingLength );
    MQTT_SerializeSubscribeHeader_Stub( MQTTV5_SerializeSubscribedHeader_cb );
    /* Expect the above calls when running MQTT_Unsubscribe. */
    mqttStatus = MQTT_Unsubscribe( &context, &subscribeInfo, 1, MQTT_FIRST_VALID_PACKET_ID, NULL );
    TEST_ASSERT_EQUAL( MQTTStatusDisconnectPending, mqttStatus );
}


void test_MQTT_Ping_invalid_params( void )
{
    MQTTStatus_t mqttStatus;

    /* Call ping with a NULL context. */
    mqttStatus = MQTT_Ping( NULL );
    TEST_ASSERT_EQUAL( MQTTBadParameter, mqttStatus );
}

/**
 * @brief This test case verifies that MQTT_Ping returns successfully
 * when valid parameters are passed and all bytes are sent.
 */
void test_MQTT_Ping_happy_path( void )
{
    MQTTStatus_t mqttStatus;
    MQTTContext_t context = { 0 };
    TransportInterface_t transport = { 0 };
    MQTTFixedBuffer_t networkBuffer = { 0 };
    size_t pingreqSize = MQTT_PACKET_PINGREQ_SIZE;

    setupTransportInterface( &transport );
    setupNetworkBuffer( &networkBuffer );

    /* Initialize context. */
    mqttStatus = MQTT_Init( &context, &transport, getTime, eventCallback, &networkBuffer );
    TEST_ASSERT_EQUAL( MQTTSuccess, mqttStatus );
    context.connectStatus = MQTTConnected;
    /* Verify MQTTSuccess is returned. */
    MQTT_GetPingreqPacketSize_ExpectAnyArgsAndReturn( MQTTSuccess );
    MQTT_GetPingreqPacketSize_ReturnThruPtr_pPacketSize( &pingreqSize );
    MQTT_SerializePingreq_ExpectAnyArgsAndReturn( MQTTSuccess );
    /* Expect the above calls when running MQTT_Ping. */
    mqttStatus = MQTT_Ping( &context );
    TEST_ASSERT_EQUAL( MQTTSuccess, mqttStatus );

    TEST_ASSERT_EQUAL( context.lastPacketTxTime, context.pingReqSendTimeMs );
    TEST_ASSERT_TRUE( context.waitingForPingResp );
}

/**
 * @brief This test case verifies that MQTT_Ping does not returns success
 * if the connection status is anything but MQTTConnect.
 */
void test_MQTT_Ping_not_connected( void )
{
    MQTTStatus_t mqttStatus;
    MQTTContext_t context = { 0 };
    TransportInterface_t transport = { 0 };
    MQTTFixedBuffer_t networkBuffer = { 0 };
    size_t pingreqSize = MQTT_PACKET_PINGREQ_SIZE;

    setupTransportInterface( &transport );
    setupNetworkBuffer( &networkBuffer );

    /* Initialize context. */
    mqttStatus = MQTT_Init( &context, &transport, getTime, eventCallback, &networkBuffer );
    TEST_ASSERT_EQUAL( MQTTSuccess, mqttStatus );

    /* Test 1 when the connection status is  MQTTNotConnected*/
    context.connectStatus = MQTTNotConnected;
    /* Verify MQTTSuccess is returned. */
    MQTT_GetPingreqPacketSize_ExpectAnyArgsAndReturn( MQTTSuccess );
    MQTT_GetPingreqPacketSize_ReturnThruPtr_pPacketSize( &pingreqSize );
    MQTT_SerializePingreq_ExpectAnyArgsAndReturn( MQTTSuccess );
    /* Expect the above calls when running MQTT_Ping. */
    mqttStatus = MQTT_Ping( &context );
    TEST_ASSERT_EQUAL( MQTTStatusNotConnected, mqttStatus );

    /* Test 2 when the connection status is  MQTTDisconnectPending*/
    context.connectStatus = MQTTDisconnectPending;
    /* Verify MQTTSuccess is returned. */
    MQTT_GetPingreqPacketSize_ExpectAnyArgsAndReturn( MQTTSuccess );
    MQTT_GetPingreqPacketSize_ReturnThruPtr_pPacketSize( &pingreqSize );
    MQTT_SerializePingreq_ExpectAnyArgsAndReturn( MQTTSuccess );
    /* Expect the above calls when running MQTT_Ping. */
    mqttStatus = MQTT_Ping( &context );
    TEST_ASSERT_EQUAL( MQTTStatusDisconnectPending, mqttStatus );
}


/**
 * @brief This test case verifies that MQTT_Ping returns MQTTSendFailed
 * if transport interface send returns an error.
 */
void test_MQTT_Ping_error_path( void )
{
    MQTTStatus_t mqttStatus;
    MQTTContext_t context = { 0 };
    TransportInterface_t transport = { 0 };
    MQTTFixedBuffer_t networkBuffer = { 0 };
    size_t pingreqSize = MQTT_PACKET_PINGREQ_SIZE;

    setupTransportInterface( &transport );
    setupNetworkBuffer( &networkBuffer );

    /* Test a network error is returned from sending the PING packet over the
     * transport send . */
    transport.send = transportSendFailure;
    transport.recv = transportRecvFailure;

    /* Initialize context. */
    mqttStatus = MQTT_Init( &context, &transport, getTime, eventCallback, &networkBuffer );
    TEST_ASSERT_EQUAL( MQTTSuccess, mqttStatus );
    context.connectStatus = MQTTConnected;
    /* Verify MQTTSendFailed is propagated when transport interface returns an error. */
    MQTT_GetPingreqPacketSize_ExpectAnyArgsAndReturn( MQTTSuccess );
    MQTT_GetPingreqPacketSize_ReturnThruPtr_pPacketSize( &pingreqSize );
    MQTT_SerializePingreq_ExpectAnyArgsAndReturn( MQTTSuccess );
    /* Expect the above calls when running MQTT_Ping. */
    mqttStatus = MQTT_Ping( &context );
    TEST_ASSERT_EQUAL( MQTTSendFailed, mqttStatus );

    /* Case when there is timeout in sending data through transport send. */
    transport.recv = transportRecvSuccess;
    transport.send = transportSendNoBytes; /* Use the mock function that returns zero bytes sent. */
    /* Initialize context. */
    mqttStatus = MQTT_Init( &context, &transport, getTime, eventCallback, &networkBuffer );
    TEST_ASSERT_EQUAL( MQTTSuccess, mqttStatus );
    context.connectStatus = MQTTConnected;
    MQTT_GetPingreqPacketSize_ExpectAnyArgsAndReturn( MQTTSuccess );
    MQTT_GetPingreqPacketSize_ReturnThruPtr_pPacketSize( &pingreqSize );
    MQTT_SerializePingreq_ExpectAnyArgsAndReturn( MQTTSuccess );
    /* Verify that the API returns failure. */
    mqttStatus = MQTT_Ping( &context );
    TEST_ASSERT_EQUAL( MQTTSendFailed, mqttStatus );


    /* Initialize context. */
    mqttStatus = MQTT_Init( &context, &transport, getTime, eventCallback, &networkBuffer );
    TEST_ASSERT_EQUAL( MQTTSuccess, mqttStatus );
    /* Verify MQTTBadParameter is propagated when getting PINGREQ packet size fails. */
    MQTT_GetPingreqPacketSize_ExpectAnyArgsAndReturn( MQTTBadParameter );
    MQTT_GetPingreqPacketSize_ReturnThruPtr_pPacketSize( &pingreqSize );
    /* Expect the above calls when running MQTT_Ping. */
    mqttStatus = MQTT_Ping( &context );
    TEST_ASSERT_EQUAL( MQTTBadParameter, mqttStatus );
}

/**
 * @brief Test MQTT_MatchTopic for invalid input parameters.
 */
void test_MQTT_MatchTopic_InvalidInput( void )
{
    bool matchResult = false;

    /* NULL topic name. */
    TEST_ASSERT_EQUAL( MQTTBadParameter, MQTT_MatchTopic( NULL,
                                                          MQTT_SAMPLE_TOPIC_FILTER_LENGTH,
                                                          MQTT_SAMPLE_TOPIC_FILTER,
                                                          MQTT_SAMPLE_TOPIC_FILTER_LENGTH,
                                                          &matchResult ) );
    TEST_ASSERT_EQUAL( false, matchResult );

    /* Invalid topic name length. */
    TEST_ASSERT_EQUAL( MQTTBadParameter, MQTT_MatchTopic( MQTT_SAMPLE_TOPIC_FILTER,
                                                          0u,
                                                          MQTT_SAMPLE_TOPIC_FILTER,
                                                          MQTT_SAMPLE_TOPIC_FILTER_LENGTH,
                                                          &matchResult ) );
    TEST_ASSERT_EQUAL( false, matchResult );

    /* NULL topic filter. */
    TEST_ASSERT_EQUAL( MQTTBadParameter, MQTT_MatchTopic( MQTT_SAMPLE_TOPIC_FILTER,
                                                          MQTT_SAMPLE_TOPIC_FILTER_LENGTH,
                                                          NULL,
                                                          MQTT_SAMPLE_TOPIC_FILTER_LENGTH,
                                                          &matchResult ) );
    TEST_ASSERT_EQUAL( false, matchResult );

    /* Invalid topic filter length. */
    TEST_ASSERT_EQUAL( MQTTBadParameter, MQTT_MatchTopic( MQTT_SAMPLE_TOPIC_FILTER,
                                                          MQTT_SAMPLE_TOPIC_FILTER_LENGTH,
                                                          MQTT_SAMPLE_TOPIC_FILTER,
                                                          0u,
                                                          &matchResult ) );
    TEST_ASSERT_EQUAL( false, matchResult );

    /* Invalid output parameter. */
    TEST_ASSERT_EQUAL( MQTTBadParameter, MQTT_MatchTopic( MQTT_SAMPLE_TOPIC_FILTER,
                                                          MQTT_SAMPLE_TOPIC_FILTER_LENGTH,
                                                          MQTT_SAMPLE_TOPIC_FILTER,
                                                          MQTT_SAMPLE_TOPIC_FILTER_LENGTH,
                                                          NULL ) );
}

/**
 * @brief Verifies that MQTT_MatchTopic is able to determine an exact match between the
 * topic name and topic filter.
 */
void test_MQTT_MatchTopic_ExactMatch( void )
{
    const char * pTopicFilter = NULL;
    const char * pTopicName = NULL;
    bool matchResult = false;

    /* Test for topic filter and topic name having exact match. */
    pTopicName = "/test/match";
    pTopicFilter = "/test/match";
    TEST_ASSERT_EQUAL( MQTTSuccess, MQTT_MatchTopic( pTopicName,
                                                     strlen( pTopicName ),
                                                     pTopicFilter,
                                                     strlen( pTopicFilter ),
                                                     &matchResult ) );
    TEST_ASSERT_EQUAL( true, matchResult );

    /* Test for exact match when topic name and filter start with '$' .*/
    pTopicName = "$///";
    pTopicFilter = "$///";
    TEST_ASSERT_EQUAL( MQTTSuccess, MQTT_MatchTopic( pTopicName,
                                                     strlen( pTopicName ),
                                                     pTopicFilter,
                                                     strlen( pTopicFilter ),
                                                     &matchResult ) );
    TEST_ASSERT_EQUAL( true, matchResult );

    /* Test for no match (with no wildcard in the topic filter). */
    TEST_ASSERT_EQUAL( MQTTSuccess, MQTT_MatchTopic( pTopicName,
                                                     strlen( pTopicName ),
                                                     MQTT_SAMPLE_TOPIC_FILTER,
                                                     MQTT_SAMPLE_TOPIC_FILTER_LENGTH,
                                                     &matchResult ) );
    TEST_ASSERT_EQUAL( false, matchResult );

    /* Edge case tests (for branch coverage) to match at end with no wildcards. */
    pTopicName = "/test/match/";
    pTopicFilter = "/test/match/a";
    TEST_ASSERT_EQUAL( MQTTSuccess, MQTT_MatchTopic( pTopicName,
                                                     strlen( pTopicName ),
                                                     pTopicFilter,
                                                     strlen( pTopicFilter ),
                                                     &matchResult ) );
    TEST_ASSERT_EQUAL( false, matchResult );

    pTopicName = "a";
    pTopicFilter = "a/";
    TEST_ASSERT_EQUAL( MQTTSuccess, MQTT_MatchTopic( pTopicName,
                                                     strlen( pTopicName ),
                                                     pTopicFilter,
                                                     strlen( pTopicFilter ),
                                                     &matchResult ) );
    TEST_ASSERT_EQUAL( false, matchResult );

    /* Edge case test (for branch coverage) when topic name has more levels
     * than topic filter. */
    pTopicName = "test/match";
    pTopicFilter = "test";
    TEST_ASSERT_EQUAL( MQTTSuccess, MQTT_MatchTopic( pTopicName,
                                                     strlen( pTopicName ),
                                                     pTopicFilter,
                                                     strlen( pTopicFilter ),
                                                     &matchResult ) );
    TEST_ASSERT_EQUAL( false, matchResult );
}

/**
 * @brief Verifies that MQTT_MatchTopic meets the MQTT 3.1.1 specification of all
 * cases of matching topic filters that contain the single-level '+' wildcard.
 */
void test_MQTT_MatchTopic_Wildcard_SingleLevel_Match_Cases( void )
{
    const char * pTopicName = NULL;
    const char * pTopicFilter = NULL;
    bool matchResult = false;

    /* Nominal case of topic filter ending with '+' .*/
    pTopicName = "/test/match/level1";
    pTopicFilter = "/test/match/+";
    TEST_ASSERT_EQUAL( MQTTSuccess, MQTT_MatchTopic( pTopicName,
                                                     strlen( pTopicName ),
                                                     pTopicFilter,
                                                     strlen( pTopicFilter ),
                                                     &matchResult ) );
    TEST_ASSERT_EQUAL( true, matchResult );

    /* Test for match with a topic name starting with '$' .*/
    pTopicName = "$test/match/level1";
    pTopicFilter = "$test/match/+";
    TEST_ASSERT_EQUAL( MQTTSuccess, MQTT_MatchTopic( pTopicName,
                                                     strlen( pTopicName ),
                                                     pTopicFilter,
                                                     strlen( pTopicFilter ),
                                                     &matchResult ) );
    TEST_ASSERT_EQUAL( true, matchResult );

    /* Test with '+' as the topic filter. */
    pTopicName = "test";
    pTopicFilter = "+";
    TEST_ASSERT_EQUAL( MQTTSuccess, MQTT_MatchTopic( pTopicName,
                                                     strlen( pTopicName ),
                                                     pTopicFilter,
                                                     strlen( pTopicFilter ),
                                                     &matchResult ) );
    TEST_ASSERT_EQUAL( true, matchResult );

    /* Test that '+' in topic filter matches topic name containing consecutive
     * level separators, "//" in the corresponding level. */
    pTopicName = "/test//level1";
    pTopicFilter = "/test/+/level1";
    TEST_ASSERT_EQUAL( MQTTSuccess, MQTT_MatchTopic( pTopicName,
                                                     strlen( pTopicName ),
                                                     pTopicFilter,
                                                     strlen( pTopicFilter ),
                                                     &matchResult ) );
    TEST_ASSERT_EQUAL( true, matchResult );

    /* Test with multiple placements of wildcard in topic filter. */
    pTopicName = "/test/match/level1";
    pTopicFilter = "/+/match/+";
    TEST_ASSERT_EQUAL( MQTTSuccess, MQTT_MatchTopic( pTopicName,
                                                     strlen( pTopicName ),
                                                     pTopicFilter,
                                                     strlen( pTopicFilter ),
                                                     &matchResult ) );
    TEST_ASSERT_EQUAL( true, matchResult );

    pTopicName = "/test/match/level1";
    pTopicFilter = "+/+/+/+";
    TEST_ASSERT_EQUAL( MQTTSuccess, MQTT_MatchTopic( pTopicName,
                                                     strlen( pTopicName ),
                                                     pTopicFilter,
                                                     strlen( pTopicFilter ),
                                                     &matchResult ) );
    TEST_ASSERT_EQUAL( true, matchResult );

    pTopicName = "/test///level1";
    pTopicFilter = "/test/+/+/level1";
    TEST_ASSERT_EQUAL( MQTTSuccess, MQTT_MatchTopic( pTopicName,
                                                     strlen( pTopicName ),
                                                     pTopicFilter,
                                                     strlen( pTopicFilter ),
                                                     &matchResult ) );
    TEST_ASSERT_EQUAL( true, matchResult );

    /* Test that match fails when topic name has more levels than topic filter. */
    pTopicName = "/test/match/level1/level2";
    pTopicFilter = "/test/match/+";
    TEST_ASSERT_EQUAL( MQTTSuccess, MQTT_MatchTopic( pTopicName,
                                                     strlen( pTopicName ),
                                                     pTopicFilter,
                                                     strlen( pTopicFilter ),
                                                     &matchResult ) );
    TEST_ASSERT_EQUAL( false, matchResult );

    pTopicName = "/";
    pTopicFilter = "+";
    TEST_ASSERT_EQUAL( MQTTSuccess, MQTT_MatchTopic( pTopicName,
                                                     strlen( pTopicName ),
                                                     pTopicFilter,
                                                     strlen( pTopicFilter ),
                                                     &matchResult ) );
    TEST_ASSERT_EQUAL( false, matchResult );

    /* Edge case where filter ending with '/+' matches topic ending with '/'. */
    pTopicName = "/test/match/";
    pTopicFilter = "/test/match/+";
    TEST_ASSERT_EQUAL( MQTTSuccess, MQTT_MatchTopic( pTopicName,
                                                     strlen( pTopicName ),
                                                     pTopicFilter,
                                                     strlen( pTopicFilter ),
                                                     &matchResult ) );
    TEST_ASSERT_EQUAL( true, matchResult );
}

/**
 * @brief Verifies that MQTT_MatchTopic meets the MQTT 3.1.1 specification for
 * cases of where topic filter containing '+' wildcard do not match topic name.
 */
void test_MQTT_MatchTopic_Wildcard_SingleLevel_No_Match_Cases( void )
{
    const char * pTopicName = NULL;
    const char * pTopicFilter = NULL;
    bool matchResult = false;

    /* Edge case where filter ending with '/+' should not match a topic ending with
     * at parent level. */
    pTopicName = "/test/match";
    pTopicFilter = "/test/match/+";
    TEST_ASSERT_EQUAL( MQTTSuccess, MQTT_MatchTopic( pTopicName,
                                                     strlen( pTopicName ),
                                                     pTopicFilter,
                                                     strlen( pTopicFilter ),
                                                     &matchResult ) );
    TEST_ASSERT_EQUAL( false, matchResult );

    /* Edge case where topic filter starts with '+' and topic name starts with '$'. */
    pTopicName = "$/test/match";
    pTopicFilter = "+/test/match";
    TEST_ASSERT_EQUAL( MQTTSuccess, MQTT_MatchTopic( pTopicName,
                                                     strlen( pTopicName ),
                                                     pTopicFilter,
                                                     strlen( pTopicFilter ),
                                                     &matchResult ) );
    TEST_ASSERT_EQUAL( false, matchResult );

    /* Topic name matches all characters with topic filter, but topic filter is invalid. */
    pTopicName = "test/match/level";
    pTopicFilter = "test/match/level+";
    TEST_ASSERT_EQUAL( MQTTSuccess, MQTT_MatchTopic( pTopicName,
                                                     strlen( pTopicName ),
                                                     pTopicFilter,
                                                     strlen( pTopicFilter ),
                                                     &matchResult ) );
    TEST_ASSERT_EQUAL( false, matchResult );

    /* Invalid topic filter where non-starting '+' is not placed after '/'.*/
    pTopicName = "test/match/level1";
    pTopicFilter = "test/match/level+";
    TEST_ASSERT_EQUAL( MQTTSuccess, MQTT_MatchTopic( pTopicName,
                                                     strlen( pTopicName ),
                                                     pTopicFilter,
                                                     strlen( pTopicFilter ),
                                                     &matchResult ) );
    TEST_ASSERT_EQUAL( false, matchResult );

    /* Invalid topic filter where intermediate '+' is not followed by '/'.*/
    pTopicName = "test/match/level";
    pTopicFilter = "test/+?level";
    TEST_ASSERT_EQUAL( MQTTSuccess, MQTT_MatchTopic( pTopicName,
                                                     strlen( pTopicName ),
                                                     pTopicFilter,
                                                     strlen( pTopicFilter ),
                                                     &matchResult ) );
    TEST_ASSERT_EQUAL( false, matchResult );
}

/**
 * @brief Verifies that MQTT_MatchTopic meets the MQTT 3.1.1 specification of all
 * cases of matching topic filters that contain the multi-level '#' wildcard.
 */
void test_MQTT_MatchTopic_Wildcard_MultiLevel_Match_Cases( void )
{
    const char * pTopicName = NULL;
    const char * pTopicFilter = NULL;
    bool matchResult = false;

    /* Match topic filter ending with '#' with a single level .*/
    pTopicName = "/test/match/level1";
    pTopicFilter = "/test/match/#";
    TEST_ASSERT_EQUAL( MQTTSuccess, MQTT_MatchTopic( pTopicName,
                                                     strlen( pTopicName ),
                                                     pTopicFilter,
                                                     strlen( pTopicFilter ),
                                                     &matchResult ) );
    TEST_ASSERT_EQUAL( true, matchResult );

    /* Match topic filter ending with '#' with multiple levels in topic name.*/
    pTopicName = "/test/match/level1/level2/level3";
    pTopicFilter = "/test/match/#";
    TEST_ASSERT_EQUAL( MQTTSuccess, MQTT_MatchTopic( pTopicName,
                                                     strlen( pTopicName ),
                                                     pTopicFilter,
                                                     strlen( pTopicFilter ),
                                                     &matchResult ) );
    TEST_ASSERT_EQUAL( true, matchResult );

    pTopicName = "/test/match/level1/level2/level3";
    pTopicFilter = "/#";
    TEST_ASSERT_EQUAL( MQTTSuccess, MQTT_MatchTopic( pTopicName,
                                                     strlen( pTopicName ),
                                                     pTopicFilter,
                                                     strlen( pTopicFilter ),
                                                     &matchResult ) );
    TEST_ASSERT_EQUAL( true, matchResult );

    /* Match when topic filter is "#" */
    pTopicName = "test/match/level";
    pTopicFilter = "#";
    TEST_ASSERT_EQUAL( MQTTSuccess, MQTT_MatchTopic( pTopicName,
                                                     strlen( pTopicName ),
                                                     pTopicFilter,
                                                     strlen( pTopicFilter ),
                                                     &matchResult ) );
    TEST_ASSERT_EQUAL( true, matchResult );

    /* Test for match with a topic name starting with '$' .*/
    pTopicName = "$test/match/level1";
    pTopicFilter = "$test/match/#";
    TEST_ASSERT_EQUAL( MQTTSuccess, MQTT_MatchTopic( pTopicName,
                                                     strlen( pTopicName ),
                                                     pTopicFilter,
                                                     strlen( pTopicFilter ),
                                                     &matchResult ) );
    TEST_ASSERT_EQUAL( true, matchResult );

    /* Match '#' with topic name ending at the parent level. */
    pTopicName = "/test/match";
    pTopicFilter = "/test/match/#";
    TEST_ASSERT_EQUAL( MQTTSuccess, MQTT_MatchTopic( pTopicName,
                                                     strlen( pTopicName ),
                                                     pTopicFilter,
                                                     strlen( pTopicFilter ),
                                                     &matchResult ) );
    TEST_ASSERT_EQUAL( true, matchResult );

    /* Edge case where filter ending with '/#' matches topic ending with '/'. */
    pTopicName = "/test/match/";
    pTopicFilter = "/test/match/#";
    TEST_ASSERT_EQUAL( MQTTSuccess, MQTT_MatchTopic( pTopicName,
                                                     strlen( pTopicName ),
                                                     pTopicFilter,
                                                     strlen( pTopicFilter ),
                                                     &matchResult ) );
    TEST_ASSERT_EQUAL( true, matchResult );

    /* Test for topic filters containing both '+' and '#' wildcard characters. */
    pTopicName = "/test/match";
    pTopicFilter = "+/test/match/#";
    TEST_ASSERT_EQUAL( MQTTSuccess, MQTT_MatchTopic( pTopicName,
                                                     strlen( pTopicName ),
                                                     pTopicFilter,
                                                     strlen( pTopicFilter ),
                                                     &matchResult ) );
    TEST_ASSERT_EQUAL( true, matchResult );

    pTopicName = "/test/match/level";
    pTopicFilter = "+/+/+/#";
    TEST_ASSERT_EQUAL( MQTTSuccess, MQTT_MatchTopic( pTopicName,
                                                     strlen( pTopicName ),
                                                     pTopicFilter,
                                                     strlen( pTopicFilter ),
                                                     &matchResult ) );
    TEST_ASSERT_EQUAL( true, matchResult );
}

/**
 * @brief Verifies that MQTT_MatchTopic meets the MQTT 3.1.1 specification for
 * cases of where topic filter containing '#' wildcard do not match topic name.
 */
void test_MQTT_MatchTopic_Wildcard_MultiLevel_No_Match_Cases( void )
{
    const char * pTopicName = NULL;
    const char * pTopicFilter = NULL;
    bool matchResult = false;

    /* Edge case where topic filter starts with '#' and topic name starts with '$'. */
    pTopicName = "$/test/match";
    pTopicFilter = "#";
    TEST_ASSERT_EQUAL( MQTTSuccess, MQTT_MatchTopic( pTopicName,
                                                     strlen( pTopicName ),
                                                     pTopicFilter,
                                                     strlen( pTopicFilter ),
                                                     &matchResult ) );
    TEST_ASSERT_EQUAL( false, matchResult );

    /* Invalid topic filter where non-starting '#' is not placed after '/'.*/
    pTopicName = "test/match/level1";
    pTopicFilter = "test/match/level#";
    TEST_ASSERT_EQUAL( MQTTSuccess, MQTT_MatchTopic( pTopicName,
                                                     strlen( pTopicName ),
                                                     pTopicFilter,
                                                     strlen( pTopicFilter ),
                                                     &matchResult ) );
    TEST_ASSERT_EQUAL( false, matchResult );

    /* Topic name matches all characters with topic filter, but topic filter is invalid. */
    pTopicName = "test/match/level";
    pTopicFilter = "test/match/level?#";
    TEST_ASSERT_EQUAL( MQTTSuccess, MQTT_MatchTopic( pTopicName,
                                                     strlen( pTopicName ),
                                                     pTopicFilter,
                                                     strlen( pTopicFilter ),
                                                     &matchResult ) );
    TEST_ASSERT_EQUAL( false, matchResult );

    pTopicName = "test/match/level";
    pTopicFilter = "test/match/level#";
    TEST_ASSERT_EQUAL( MQTTSuccess, MQTT_MatchTopic( pTopicName,
                                                     strlen( pTopicName ),
                                                     pTopicFilter,
                                                     strlen( pTopicFilter ),
                                                     &matchResult ) );
    TEST_ASSERT_EQUAL( false, matchResult );

    /* Invalid topic filters that contain '#' at a non-ending position .*/
    pTopicName = "test/match/level1/level2";
    pTopicFilter = "test/match/#/level2";
    TEST_ASSERT_EQUAL( MQTTSuccess, MQTT_MatchTopic( pTopicName,
                                                     strlen( pTopicName ),
                                                     pTopicFilter,
                                                     strlen( pTopicFilter ),
                                                     &matchResult ) );
    TEST_ASSERT_EQUAL( false, matchResult );

    pTopicName = "test/match/level2";
    pTopicFilter = "#/match/level2";
    TEST_ASSERT_EQUAL( MQTTSuccess, MQTT_MatchTopic( pTopicName,
                                                     strlen( pTopicName ),
                                                     pTopicFilter,
                                                     strlen( pTopicFilter ),
                                                     &matchResult ) );
    TEST_ASSERT_EQUAL( false, matchResult );
}

/**
 * @brief Tests that MQTT_GetSubAckStatusCodes works as expected in parsing the
 * payload information of a SUBACK packet.
 */
void test_MQTT_GetSubAckStatusCodes( void )
{
    MQTTPacketInfo_t mqttPacketInfo = { 0 };
    size_t payloadSize;
    uint8_t * pPayloadStart;
    MQTTStatus_t status = MQTTSuccess;
    uint8_t buffer[ 10 ] = { 0 };

    buffer[ 0 ] = 0;
    buffer[ 1 ] = 1;
    buffer[ 2 ] = 0x00;
    buffer[ 3 ] = 0x01;
    buffer[ 4 ] = 0x02;
    buffer[ 5 ] = 0x80;

    /* Process a valid SUBACK packet containing whole range of server response codes. */
    mqttPacketInfo.type = MQTT_PACKET_TYPE_SUBACK;
    mqttPacketInfo.pRemainingData = buffer;
    mqttPacketInfo.remainingLength = 6;
    status = MQTT_GetSubAckStatusCodes( &mqttPacketInfo, &pPayloadStart, &payloadSize );
    TEST_ASSERT_EQUAL_INT( MQTTSuccess, status );
    TEST_ASSERT_EQUAL_PTR( &buffer[ 2 ], pPayloadStart );
    TEST_ASSERT_EQUAL_INT( MQTTSubAckSuccessQos0, pPayloadStart[ 0 ] );
    TEST_ASSERT_EQUAL_INT( MQTTSubAckSuccessQos1, pPayloadStart[ 1 ] );
    TEST_ASSERT_EQUAL_INT( MQTTSubAckSuccessQos2, pPayloadStart[ 2 ] );
    TEST_ASSERT_EQUAL_INT( MQTTSubAckFailure, pPayloadStart[ 3 ] );
    TEST_ASSERT_EQUAL_INT( 4, payloadSize );

    /* Packet is NULL. */
    status = MQTT_GetSubAckStatusCodes( NULL, &pPayloadStart, &payloadSize );
    TEST_ASSERT_EQUAL_INT( MQTTBadParameter, status );

    /* Output parameter, pPayloadStart, is NULL. */
    status = MQTT_GetSubAckStatusCodes( &mqttPacketInfo, NULL, &payloadSize );
    TEST_ASSERT_EQUAL_INT( MQTTBadParameter, status );

    /* Output parameter, pPayloadSize, is NULL. */
    status = MQTT_GetSubAckStatusCodes( &mqttPacketInfo, &pPayloadStart, NULL );
    TEST_ASSERT_EQUAL_INT( MQTTBadParameter, status );

    /* Remaining Data is NULL. */
    mqttPacketInfo.pRemainingData = NULL;
    status = MQTT_GetSubAckStatusCodes( &mqttPacketInfo, &pPayloadStart, &payloadSize );
    TEST_ASSERT_EQUAL_INT( MQTTBadParameter, status );

    /* non-SUBACK packet type. */
    mqttPacketInfo.type = MQTT_PACKET_TYPE_CONNACK;
    mqttPacketInfo.pRemainingData = buffer;
    status = MQTT_GetSubAckStatusCodes( &mqttPacketInfo, &pPayloadStart, &payloadSize );
    TEST_ASSERT_EQUAL_INT( MQTTBadParameter, status );

    /* Invalid remaining length value in packet. */
    mqttPacketInfo.remainingLength = 0;
    mqttPacketInfo.type = MQTT_PACKET_TYPE_SUBACK;
    status = MQTT_GetSubAckStatusCodes( &mqttPacketInfo, &pPayloadStart, &payloadSize );
    TEST_ASSERT_EQUAL_INT( MQTTBadParameter, status );
}

/**
 * @brief Test MQTT_Status_strerror returns correct strings.
 */
void test_MQTT_Status_strerror( void )
{
    MQTTStatus_t status;
    const char * str = NULL;

    status = MQTTSuccess;
    str = MQTT_Status_strerror( status );
    TEST_ASSERT_EQUAL_STRING( "MQTTSuccess", str );

    status = MQTTBadParameter;
    str = MQTT_Status_strerror( status );
    TEST_ASSERT_EQUAL_STRING( "MQTTBadParameter", str );

    status = MQTTNoMemory;
    str = MQTT_Status_strerror( status );
    TEST_ASSERT_EQUAL_STRING( "MQTTNoMemory", str );

    status = MQTTSendFailed;
    str = MQTT_Status_strerror( status );
    TEST_ASSERT_EQUAL_STRING( "MQTTSendFailed", str );

    status = MQTTRecvFailed;
    str = MQTT_Status_strerror( status );
    TEST_ASSERT_EQUAL_STRING( "MQTTRecvFailed", str );

    status = MQTTBadResponse;
    str = MQTT_Status_strerror( status );
    TEST_ASSERT_EQUAL_STRING( "MQTTBadResponse", str );

    status = MQTTServerRefused;
    str = MQTT_Status_strerror( status );
    TEST_ASSERT_EQUAL_STRING( "MQTTServerRefused", str );

    status = MQTTNoDataAvailable;
    str = MQTT_Status_strerror( status );
    TEST_ASSERT_EQUAL_STRING( "MQTTNoDataAvailable", str );

    status = MQTTIllegalState;
    str = MQTT_Status_strerror( status );
    TEST_ASSERT_EQUAL_STRING( "MQTTIllegalState", str );

    status = MQTTStateCollision;
    str = MQTT_Status_strerror( status );
    TEST_ASSERT_EQUAL_STRING( "MQTTStateCollision", str );

    status = MQTTKeepAliveTimeout;
    str = MQTT_Status_strerror( status );
    TEST_ASSERT_EQUAL_STRING( "MQTTKeepAliveTimeout", str );

    status = MQTTNeedMoreBytes;
    str = MQTT_Status_strerror( status );
    TEST_ASSERT_EQUAL_STRING( "MQTTNeedMoreBytes", str );

    status = MQTTNeedMoreBytes + 1;
    str = MQTT_Status_strerror( status );
    TEST_ASSERT_EQUAL_STRING( "Invalid MQTT Status code", str );
}

/* ========================================================================== */
void test_MQTT_GetPacketId_NULL_Context( void )
{
    uint16_t packetId = 0U;

    packetId = MQTT_GetPacketId( NULL );

    TEST_ASSERT_EQUAL( 0, packetId );
}
/* ========================================================================== */

void test_MQTT_GetPacketId_happy_path( void )
{
    uint16_t packetId = 0U;
    MQTTContext_t mqttContext = { 0 };

    mqttContext.nextPacketId = 5;

    packetId = MQTT_GetPacketId( &mqttContext );

    TEST_ASSERT_EQUAL( 5, packetId );
    TEST_ASSERT_EQUAL( 6, mqttContext.nextPacketId );
}

/* ========================================================================== */
void test_MQTT_GetPacketId_happy_path_uint16_max( void )
{
    uint16_t packetId = 0U;
    MQTTContext_t mqttContext = { 0 };

    mqttContext.nextPacketId = UINT16_MAX;

    packetId = MQTT_GetPacketId( &mqttContext );

    TEST_ASSERT_EQUAL( UINT16_MAX, packetId );
    TEST_ASSERT_EQUAL( 1, mqttContext.nextPacketId );
}
/* ========================================================================== */

void test_MQTT_CancelCallback_null_context( void )
{
    uint16_t packetId = 0U;
    MQTTStatus_t mqttStatus;

    mqttStatus = MQTT_CancelCallback( NULL, packetId );

    TEST_ASSERT_EQUAL( MQTTBadParameter, mqttStatus );
}
/* ========================================================================== */

void test_MQTT_CancelCallback_null_outgoingPublishRecords( void )
{
    uint16_t packetId = 0U;
    MQTTStatus_t mqttStatus;
    MQTTContext_t mqttContext = { 0 };

    mqttContext.outgoingPublishRecords = NULL;

    mqttStatus = MQTT_CancelCallback( &mqttContext, packetId );

    TEST_ASSERT_EQUAL( MQTTBadParameter, mqttStatus );
}
/* ========================================================================== */

void test_MQTT_CancelCallback_happy_path( void )
{
    uint16_t packetId = 0U;
    MQTTStatus_t mqttStatus;
    MQTTContext_t mqttContext = { 0 };

    mqttContext.outgoingPublishRecords = NULL;
    setUPContext( &mqttContext );

    MQTT_RemoveStateRecord_ExpectAndReturn( &mqttContext, packetId, MQTTSuccess );

    mqttStatus = MQTT_CancelCallback( &mqttContext, packetId );

    TEST_ASSERT_EQUAL( MQTTSuccess, mqttStatus );
}
/* ========================================================================== */

void test_MQTT_InitStatefulQoS_fail_null_context( void )
{
    MQTTStatus_t mqttStatus;
    MQTTPubAckInfo_t pOutgoingPublishRecords[ 10 ] = { 0 };
    MQTTPubAckInfo_t pIncomingPublishRecords[ 10 ] = { 0 };

    mqttStatus = MQTT_InitStatefulQoS( NULL,
                                       pOutgoingPublishRecords,
                                       10,
                                       pIncomingPublishRecords,
                                       10, NULL, 0 );
    TEST_ASSERT_EQUAL( MQTTBadParameter, mqttStatus );
}
/* ========================================================================== */

void test_MQTT_InitStatefulQoS_zero_outgoing_size( void )
{
    MQTTStatus_t mqttStatus;
    MQTTPubAckInfo_t pOutgoingPublishRecords[ 10 ] = { 0 };
    MQTTPubAckInfo_t pIncomingPublishRecords[ 10 ] = { 0 };

    MQTTContext_t mqttContext = { 0 };

    mqttStatus = MQTT_InitStatefulQoS( &mqttContext,
                                       pOutgoingPublishRecords,
                                       0,
                                       pIncomingPublishRecords,
                                       10, NULL, 0 );
    TEST_ASSERT_EQUAL( MQTTBadParameter, mqttStatus );
}
/* ========================================================================== */
void test_MQTT_InitStatefulQoS_zero_incoming_size( void )
{
    MQTTStatus_t mqttStatus;
    MQTTPubAckInfo_t pOutgoingPublishRecords[ 10 ] = { 0 };
    MQTTPubAckInfo_t pIncomingPublishRecords[ 10 ] = { 0 };

    MQTTContext_t mqttContext = { 0 };

    mqttStatus = MQTT_InitStatefulQoS( &mqttContext,
                                       pOutgoingPublishRecords,
                                       10,
                                       pIncomingPublishRecords,
                                       0, NULL, 0 );
    TEST_ASSERT_EQUAL( MQTTBadParameter, mqttStatus );
}
/* ========================================================================== */

void test_MQTT_InitStatefulQoS_callback_is_null( void )
{
    MQTTStatus_t mqttStatus;
    MQTTPubAckInfo_t pOutgoingPublishRecords[ 10 ] = { 0 };
    MQTTPubAckInfo_t pIncomingPublishRecords[ 10 ] = { 0 };

    MQTTContext_t mqttContext = { 0 };

    mqttContext.appCallback = NULL;

    mqttStatus = MQTT_InitStatefulQoS( &mqttContext,
                                       pOutgoingPublishRecords,
                                       10,
                                       pIncomingPublishRecords,
                                       10, NULL, 0 );
    TEST_ASSERT_EQUAL( MQTTBadParameter, mqttStatus );

    mqttContext.appCallback = eventCallback2;
    mqttStatus = MQTT_InitStatefulQoS( &mqttContext,
                                       pOutgoingPublishRecords, 4,
                                       pIncomingPublishRecords, 4, NULL, 0 );
    TEST_ASSERT_EQUAL( MQTTSuccess, mqttStatus );
<<<<<<< HEAD
}
/* ========================================================================== */

void test_Mqtt_PropertyBuilder_Init( void )
{
    MqttPropBuilder_t ackPropsBuilder;
    uint8_t ackPropsBuf[ 500 ];
    size_t ackPropsBufLength = sizeof( ackPropsBuf );
    MQTTStatus_t mqttStatus;

    mqttStatus = MQTT_PropertyBuilder_Init( &( ackPropsBuilder ), ackPropsBuf, ackPropsBufLength );
    TEST_ASSERT_EQUAL( MQTTSuccess, mqttStatus );

    mqttStatus = MQTT_PropertyBuilder_Init( NULL, ackPropsBuf, ackPropsBufLength );
    TEST_ASSERT_EQUAL( MQTTBadParameter, mqttStatus );

    mqttStatus = MQTT_PropertyBuilder_Init( &( ackPropsBuilder ), NULL, ackPropsBufLength );
    TEST_ASSERT_EQUAL( MQTTBadParameter, mqttStatus );

    mqttStatus = MQTT_PropertyBuilder_Init( &( ackPropsBuilder ), ackPropsBuf, 0 );
=======

    uint8_t buffer[ 10 ];
    size_t bufLength = sizeof( buffer );
    MQTT_PropertyBuilder_Init_ExpectAnyArgsAndReturn( MQTTBadParameter );
    mqttStatus = MQTT_InitStatefulQoS( &mqttContext,
                                       pOutgoingPublishRecords, 4,
                                       pIncomingPublishRecords, 4, buffer, bufLength );
>>>>>>> ca7427a7
    TEST_ASSERT_EQUAL( MQTTBadParameter, mqttStatus );
}
/* ========================================================================== */

MQTTStatus_t decode_utf8_Stub( void )
{
    return MQTTSuccess;
}

void test_validatePublish( void )
{
    MQTTStatus_t status = MQTTSuccess;

    status = MQTT_Publish( NULL, NULL, 2, NULL );
    TEST_ASSERT_EQUAL_INT( MQTTBadParameter, status );

    MQTTPublishInfo_t publishInfo = { 0 };
    MQTTContext_t context = { 0 };
    publishInfo.qos = 2;
    status = MQTT_Publish( &context, &publishInfo, 0, NULL );
    TEST_ASSERT_EQUAL_INT( MQTTBadParameter, status );

    publishInfo.qos = 0;
    publishInfo.payloadLength = 10;
    publishInfo.pPayload = NULL;
    status = MQTT_Publish( &context, &publishInfo, 10, NULL );
    TEST_ASSERT_EQUAL_INT( MQTTBadParameter, status );

    publishInfo.pPayload = "abc";
    publishInfo.payloadLength = 3;
    publishInfo.qos = 2;
    status = MQTT_Publish( &context, &publishInfo, 10, NULL );
    TEST_ASSERT_EQUAL_INT( MQTTBadParameter, status );
}

/* ========================================================================== */

void test_MQTT_GetBytesInMQTTVec( void )
{
    TransportOutVector_t pTransportArray[ 10 ] =
    {
        { .iov_base = NULL, .iov_len = 1  },
        { .iov_base = NULL, .iov_len = 2  },
        { .iov_base = NULL, .iov_len = 3  },
        { .iov_base = NULL, .iov_len = 4  },
        { .iov_base = NULL, .iov_len = 5  },
        { .iov_base = NULL, .iov_len = 6  },
        { .iov_base = NULL, .iov_len = 7  },
        { .iov_base = NULL, .iov_len = 8  },
        { .iov_base = NULL, .iov_len = 9  },
        { .iov_base = NULL, .iov_len = 10 },
    };

    MQTTVec_t mqttVec;

    mqttVec.pVector = pTransportArray;
    mqttVec.vectorLen = 10;

    size_t ret = MQTT_GetBytesInMQTTVec( &mqttVec );

    TEST_ASSERT_EQUAL( 55, ret );
}
/* ========================================================================== */

void test_MQTT_SerializeMQTTVec( void )
{
    TransportOutVector_t pTransportArray[ 6 ] =
    {
        { .iov_base = "This ",      .iov_len = strlen( "This " )      },
        { .iov_base = "is ",        .iov_len = strlen( "is " )        },
        { .iov_base = "a ",         .iov_len = strlen( "a " )         },
        { .iov_base = "coreMQTT ",  .iov_len = strlen( "coreMQTT " )  },
        { .iov_base = "unit-test ", .iov_len = strlen( "unit-test " ) },
        { .iov_base = "string.",    .iov_len = strlen( "string." )    }
    };

    uint8_t array[ 50 ] = { 0 };
    MQTTVec_t mqttVec;

    mqttVec.pVector = pTransportArray;
    mqttVec.vectorLen = 6;

    MQTT_SerializeMQTTVec( array, &mqttVec );

    TEST_ASSERT_EQUAL_MEMORY( "This is a coreMQTT unit-test string.", array, strlen( "This is a coreMQTT unit-test string." ) );
    TEST_ASSERT_EQUAL_MEMORY( "\0\0\0\0\0\0\0\0\0\0\0\0\0", &array[ 37 ], 13 );
}

void test_receiveFailed( void )
{
    MQTTContext_t mqttContext = { 0 };
    MQTTConnectInfo_t connectInfo = { 0 };
    MQTTStatus_t status;
    TransportInterface_t transport = { 0 };
    MQTTFixedBuffer_t networkBuffer = { 0 };

    setupTransportInterface( &transport );
    setupNetworkBuffer( &networkBuffer );

    transport.recv = transportRecvFailure;

    memset( &mqttContext, 0x0, sizeof( mqttContext ) );
    memset( &connectInfo, 0x00, sizeof( connectInfo ) );
    MQTT_Init( &mqttContext, &transport, getTime, eventCallback, &networkBuffer );

    mqttContext.connectStatus = MQTTConnected;
    status = MQTT_ProcessLoop( &mqttContext );
    TEST_ASSERT_EQUAL( MQTTRecvFailed, status );
    TEST_ASSERT_EQUAL( MQTTDisconnectPending, mqttContext.connectStatus );
}

void test_MQTT_InitConnect( void )
{
    MQTTStatus_t status = MQTTSuccess;

    status = MQTT_InitConnect( NULL );
    TEST_ASSERT_EQUAL( MQTTBadParameter, status );

    MQTTConnectProperties_t connectProperties;
    status = MQTT_InitConnect( &connectProperties );
    TEST_ASSERT_EQUAL( MQTTSuccess, status );
}

void test_last_branch( void )
{
    MQTTStatus_t mqttStatus;
    MQTTContext_t context = { 0 };
    TransportInterface_t transport = { 0 };
    MQTTFixedBuffer_t networkBuffer = { 0 };
    NetworkContext_t networkContext = { 0 };
    uint8_t buffer[ 10 ];
    uint8_t * bufPtr = buffer;
    size_t pingreqSize = MQTT_PACKET_PINGREQ_SIZE;

    setupTransportInterface( &transport );
    setupNetworkBuffer( &networkBuffer );
    networkContext.buffer = &bufPtr;
    transport.pNetworkContext = &networkContext;
    transport.recv = transportRecvSuccess;
    transport.send = transportSendFailure;

    /* Initialize context. */
    mqttStatus = MQTT_Init( &context, &transport, getTime, eventCallback, &networkBuffer );
    TEST_ASSERT_EQUAL( MQTTSuccess, mqttStatus );
    context.connectStatus = MQTTConnected;
    /* Verify MQTTSuccess is returned. */
    MQTT_GetPingreqPacketSize_ExpectAnyArgsAndReturn( MQTTSuccess );
    MQTT_GetPingreqPacketSize_ReturnThruPtr_pPacketSize( &pingreqSize );
    MQTT_SerializePingreq_ExpectAnyArgsAndReturn( MQTTSuccess );
    /* Expect the above calls when running MQTT_Ping. */
    mqttStatus = MQTT_Ping( &context );
    TEST_ASSERT_EQUAL( MQTTSendFailed, mqttStatus );
}<|MERGE_RESOLUTION|>--- conflicted
+++ resolved
@@ -2085,13 +2085,6 @@
     setupNetworkBuffer( &networkBuffer );
 
     memset( &mqttContext, 0x0, sizeof( mqttContext ) );
-<<<<<<< HEAD
-    MqttPropBuilder_t ackPropsBuilder;
-    uint8_t ackPropsBuf[ 500 ];
-    size_t ackPropsBufLength = sizeof( ackPropsBuf );
-    MQTT_PropertyBuilder_Init( &( ackPropsBuilder ), ackPropsBuf, ackPropsBufLength );
-=======
->>>>>>> ca7427a7
 
     MQTT_Init( &mqttContext, &transport, getTime, eventCallback, &networkBuffer );
 /*  No connect Properties */
@@ -2224,27 +2217,18 @@
     MQTTPropBuilder_t propBuilder = { 0 };
     uint8_t buf[ 500 ];
     size_t bufLength = sizeof( buf );
-<<<<<<< HEAD
-    status = MQTT_PropertyBuilder_Init( &( propBuilder ), buf, bufLength );
-=======
     propBuilder.pBuffer = buf;
     propBuilder.bufferLength = bufLength;
 
->>>>>>> ca7427a7
     propBuilder.currentIndex = 200;
 
     MQTTPropBuilder_t willPropsBuilder = { 0 };
     uint8_t wbuf[ 500 ];
     size_t wbufLength = sizeof( wbuf );
-<<<<<<< HEAD
-    status = MQTT_PropertyBuilder_Init( &( willPropsBuilder ), wbuf, wbufLength );
-    willPropsBuilder.currentIndex = 10 ; 
-=======
     willPropsBuilder.pBuffer = wbuf;
     willPropsBuilder.bufferLength = wbufLength;
 
     willPropsBuilder.currentIndex = 10;
->>>>>>> ca7427a7
 
     willInfo.pTopicName = "test";
     willInfo.topicNameLength = 4;
@@ -3353,12 +3337,8 @@
     MQTTPropBuilder_t propBuilder = { 0 };
     uint8_t buf[ 500 ];
     size_t bufLength = sizeof( buf );
-<<<<<<< HEAD
-    status = MQTT_PropertyBuilder_Init( &( propBuilder ), buf, bufLength );
-=======
     propBuilder.pBuffer = buf;
     propBuilder.bufferLength = bufLength;
->>>>>>> ca7427a7
 
     MQTT_ValidatePublishParams_ExpectAnyArgsAndReturn( MQTTSuccess );
     MQTT_GetPublishPacketSize_ExpectAnyArgsAndReturn( MQTTSuccess );
@@ -4315,12 +4295,8 @@
     MQTTPropBuilder_t propBuilder = { 0 };
     uint8_t buf[ 500 ];
     size_t bufLength = sizeof( buf );
-<<<<<<< HEAD
-    MQTT_PropertyBuilder_Init( &( propBuilder ), buf, bufLength );
-=======
     propBuilder.pBuffer = buf;
     propBuilder.bufferLength = bufLength;
->>>>>>> ca7427a7
 
     MQTT_GetDisconnectPacketSize_ExpectAnyArgsAndReturn( MQTTSuccess );
     MQTT_ValidateDisconnectProperties_ExpectAnyArgsAndReturn( MQTTSuccess );
@@ -4456,18 +4432,11 @@
     MQTT_SerializeDisconnectFixed_Stub( MQTTV5_SerializeDisconnectFixed_cb ); /* Write a disconnect packet into the buffer. */
     mqttBuffer[ 0 ] = MQTT_PACKET_TYPE_DISCONNECT;
 
-<<<<<<< HEAD
-    MqttPropBuilder_t propBuffer; 
-    uint8_t buf[10] ;
-    MQTT_PropertyBuilder_Init(&propBuffer, buf, sizeof(buf)) ; 
-    propBuffer.currentIndex = 5 ; 
-=======
     MQTTPropBuilder_t propBuffer = { 0 };
     uint8_t buf[ 10 ];
     propBuffer.pBuffer = buf;
     propBuffer.bufferLength = sizeof( buf );
     propBuffer.currentIndex = 5;
->>>>>>> ca7427a7
 
     status = MQTT_Disconnect( &mqttContext, &propBuffer, 0x00 );
 
@@ -7094,12 +7063,8 @@
     MQTTPropBuilder_t propBuilder = { 0 };
     uint8_t buf[ 500 ];
     size_t bufLength = sizeof( buf );
-<<<<<<< HEAD
-    mqttStatus = MQTT_PropertyBuilder_Init( &( propBuilder ), buf, bufLength );
-=======
     propBuilder.pBuffer = buf;
     propBuilder.bufferLength = bufLength;
->>>>>>> ca7427a7
 
     propBuilder.pBuffer[ 0 ] = 0x0B;
     propBuilder.pBuffer[ 1 ] = 2;
@@ -7851,14 +7816,10 @@
     MQTTPropBuilder_t propBuilder = { 0 };
     uint8_t buf[ 500 ];
     size_t bufLength = sizeof( buf );
-<<<<<<< HEAD
-    mqttStatus = MQTT_PropertyBuilder_Init( &( propBuilder ), buf, bufLength );
-=======
     propBuilder.pBuffer = buf;
     propBuilder.bufferLength = bufLength;
 
     propBuilder.currentIndex = 10;
->>>>>>> ca7427a7
     mqttStatus = MQTT_Unsubscribe( &context, &subscribeInfo, 1, MQTT_FIRST_VALID_PACKET_ID, &propBuilder );
     TEST_ASSERT_EQUAL( MQTTSuccess, mqttStatus );
 
@@ -8936,28 +8897,6 @@
                                        pOutgoingPublishRecords, 4,
                                        pIncomingPublishRecords, 4, NULL, 0 );
     TEST_ASSERT_EQUAL( MQTTSuccess, mqttStatus );
-<<<<<<< HEAD
-}
-/* ========================================================================== */
-
-void test_Mqtt_PropertyBuilder_Init( void )
-{
-    MqttPropBuilder_t ackPropsBuilder;
-    uint8_t ackPropsBuf[ 500 ];
-    size_t ackPropsBufLength = sizeof( ackPropsBuf );
-    MQTTStatus_t mqttStatus;
-
-    mqttStatus = MQTT_PropertyBuilder_Init( &( ackPropsBuilder ), ackPropsBuf, ackPropsBufLength );
-    TEST_ASSERT_EQUAL( MQTTSuccess, mqttStatus );
-
-    mqttStatus = MQTT_PropertyBuilder_Init( NULL, ackPropsBuf, ackPropsBufLength );
-    TEST_ASSERT_EQUAL( MQTTBadParameter, mqttStatus );
-
-    mqttStatus = MQTT_PropertyBuilder_Init( &( ackPropsBuilder ), NULL, ackPropsBufLength );
-    TEST_ASSERT_EQUAL( MQTTBadParameter, mqttStatus );
-
-    mqttStatus = MQTT_PropertyBuilder_Init( &( ackPropsBuilder ), ackPropsBuf, 0 );
-=======
 
     uint8_t buffer[ 10 ];
     size_t bufLength = sizeof( buffer );
@@ -8965,7 +8904,6 @@
     mqttStatus = MQTT_InitStatefulQoS( &mqttContext,
                                        pOutgoingPublishRecords, 4,
                                        pIncomingPublishRecords, 4, buffer, bufLength );
->>>>>>> ca7427a7
     TEST_ASSERT_EQUAL( MQTTBadParameter, mqttStatus );
 }
 /* ========================================================================== */
