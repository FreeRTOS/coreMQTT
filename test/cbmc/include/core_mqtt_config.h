--- conflicted
+++ resolved
@@ -82,18 +82,10 @@
  * If the timeout expires, the #MQTT_ProcessLoop or #MQTT_ReceiveLoop functions
  * return #MQTTRecvFailed.
  *
-<<<<<<< HEAD
- * For the sake of proving memory safety quickly this is set to zero. When this
- * is set to zero, coverage of each condition in recvExact is reached before
- * ultimately exiting after a single iteration.
- */
-#define MQTT_RECV_POLLING_TIMEOUT_MS            ( 0U )
-=======
  * This is set to 1 to exit right away after a zero is received in the transport
  * receive stub. There is no added value, in proving memory safety, to repeat
  * the logic that checks if the polling timeout is reached.
  */
 #define MQTT_RECV_POLLING_TIMEOUT_MS            ( 1U )
->>>>>>> b581fc41
 
 #endif /* ifndef CORE_MQTT_CONFIG_H_ */