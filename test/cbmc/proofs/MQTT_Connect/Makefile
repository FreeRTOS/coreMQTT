#
# Copyright (C) 2020 Amazon.com, Inc. or its affiliates.  All Rights Reserved.
#
# Permission is hereby granted, free of charge, to any person obtaining a copy of
# this software and associated documentation files (the "Software"), to deal in
# the Software without restriction, including without limitation the rights to
# use, copy, modify, merge, publish, distribute, sublicense, and/or sell copies of
# the Software, and to permit persons to whom the Software is furnished to do so,
# subject to the following conditions:
#
# The above copyright notice and this permission notice shall be included in all
# copies or substantial portions of the Software.
#
# THE SOFTWARE IS PROVIDED "AS IS", WITHOUT WARRANTY OF ANY KIND, EXPRESS OR
# IMPLIED, INCLUDING BUT NOT LIMITED TO THE WARRANTIES OF MERCHANTABILITY, FITNESS
# FOR A PARTICULAR PURPOSE AND NONINFRINGEMENT. IN NO EVENT SHALL THE AUTHORS OR
# COPYRIGHT HOLDERS BE LIABLE FOR ANY CLAIM, DAMAGES OR OTHER LIABILITY, WHETHER
# IN AN ACTION OF CONTRACT, TORT OR OTHERWISE, ARISING FROM, OUT OF OR IN
# CONNECTION WITH THE SOFTWARE OR THE USE OR OTHER DEALINGS IN THE SOFTWARE.
#

HARNESS_ENTRY=harness
HARNESS_FILE=MQTT_Connect_harness
PROOF_UID=MQTT_Connect

# Please see test/cbmc/stubs/network_interface_subs.c for
# more information on MAX_NETWORK_SEND_TRIES.
MAX_NETWORK_SEND_TRIES=3
# Bound on the timeout in receiveConnack. This timeout is bounded because
# memory saftey can be proven in a only a few iteration of the MQTT operations.
# Each iteration will try to receive a single packet in its entirety. With a
# time out of 3 we can get coverage of the entire function. Another iteration
# performed will unnecessarily duplicate the proof.
MQTT_RECEIVE_TIMEOUT=3
# The NetworkInterfaceReceiveStub is called once for getting the incoming packet
# type with one byte of data, then it is called multiple times to reveive the
# packet.
MAX_NETWORK_RECV_TRIES=4
# Please see test/cbmc/include/core_mqtt_config.h for more
# information on these defines.
MQTT_STATE_ARRAY_MAX_COUNT=11
MQTT_MAX_CONNACK_RECEIVE_RETRY_COUNT=3
DEFINES += -DMQTT_RECEIVE_TIMEOUT=$(MQTT_RECEIVE_TIMEOUT)
DEFINES += -DMAX_NETWORK_SEND_TRIES=$(MAX_NETWORK_SEND_TRIES)
DEFINES += -DMAX_NETWORK_RECV_TRIES=$(MAX_NETWORK_RECV_TRIES)
INCLUDES +=

# These functions do not coincide with the call graph of MQTT_Connect, but are
# found by CBMC during processing in logs/MQTT_Connect_harness3.txt. We remove
# the function bodies to improve coverage accuracy.
REMOVE_FUNCTION_BODY += MQTT_ProcessLoop
REMOVE_FUNCTION_BODY += MQTT_ReceiveLoop
REMOVE_FUNCTION_BODY += __CPROVER_file_local_core_mqtt_c_handleIncomingPublish
REMOVE_FUNCTION_BODY += __CPROVER_file_local_core_mqtt_c_handleKeepAlive
# This function body is removed to be replaced with the defined stub so that the
# proof runs faster. The memcpy stub simply checks that the destination is
# writable and that the source is readable, for the copy length specified. This
# is safe to do because the results of the copy are not used later in the
# function.
REMOVE_FUNCTION_BODY += memcpy

# The loop below is unwound once more than the timeout. The loop below uses
# the user passed in timeout to break the loop.
UNWINDSET += __CPROVER_file_local_core_mqtt_c_discardPacket.0:$(MQTT_RECEIVE_TIMEOUT)
<<<<<<< HEAD
# recvExact only iterates once with MQTT_RECV_POLLING_TIMEOUT_MS set to zero.
# The possible values from the transport receive can attain coverage with a
# single iteration.
UNWINDSET += __CPROVER_file_local_core_mqtt_c_recvExact.0:2
=======
UNWINDSET += __CPROVER_file_local_core_mqtt_c_recvExact.0:$(MAX_NETWORK_RECV_TRIES)
>>>>>>> b581fc41
# If the user passed in timeout is zero, then the loop will run until the
# MQTT_MAX_CONNACK_RECEIVE_RETRY_COUNT is reached.
UNWINDSET += __CPROVER_file_local_core_mqtt_c_receiveConnack.0:$(MQTT_MAX_CONNACK_RECEIVE_RETRY_COUNT)
# Unlike recvExact, sendPacket is not bounded by the timeout. The loop in
# sendPacket will continue until all the bytes are sent or a network error
# occurs. Please see NetworkInterfaceReceiveStub in
# libraries\standard\mqtt\cbmc\stubs\network_interface_stubs.c for more
# information.
UNWINDSET += __CPROVER_file_local_core_mqtt_c_sendPacket.0:$(MAX_NETWORK_SEND_TRIES)
# The loops are unwound 5 times because these functions divides a size_t
# variable by 128 until it reaches zero to stop the loop.
# log128(SIZE_MAX) = 4.571...
UNWINDSET += __CPROVER_file_local_core_mqtt_serializer_c_encodeRemainingLength.0:5
UNWINDSET += __CPROVER_file_local_core_mqtt_serializer_c_getRemainingLength.0:5
# This loop will run for the maximum number of publishes pending
# acknowledgements plus one. This value is set in
# test/cbmc/include/core_mqtt_config.h.
UNWINDSET += __CPROVER_file_local_core_mqtt_state_c_stateSelect.0:$(MQTT_STATE_ARRAY_MAX_COUNT)

PROOF_SOURCES += $(PROOFDIR)/$(HARNESS_FILE).c
PROOF_SOURCES += $(SRCDIR)/test/cbmc/sources/mqtt_cbmc_state.c
PROOF_SOURCES += $(SRCDIR)/test/cbmc/stubs/network_interface_stubs.c
PROOF_SOURCES += $(SRCDIR)/test/cbmc/stubs/get_time_stub.c
PROOF_SOURCES += $(SRCDIR)/test/cbmc/stubs/event_callback_stub.c
PROOF_SOURCES += $(SRCDIR)/test/cbmc/stubs/memcpy.c
PROJECT_SOURCES += $(SRCDIR)/source/core_mqtt.c
PROJECT_SOURCES += $(SRCDIR)/source/core_mqtt_serializer.c
PROJECT_SOURCES += $(SRCDIR)/source/core_mqtt_state.c

include ../Makefile.common<|MERGE_RESOLUTION|>--- conflicted
+++ resolved
@@ -62,14 +62,7 @@
 # The loop below is unwound once more than the timeout. The loop below uses
 # the user passed in timeout to break the loop.
 UNWINDSET += __CPROVER_file_local_core_mqtt_c_discardPacket.0:$(MQTT_RECEIVE_TIMEOUT)
-<<<<<<< HEAD
-# recvExact only iterates once with MQTT_RECV_POLLING_TIMEOUT_MS set to zero.
-# The possible values from the transport receive can attain coverage with a
-# single iteration.
-UNWINDSET += __CPROVER_file_local_core_mqtt_c_recvExact.0:2
-=======
 UNWINDSET += __CPROVER_file_local_core_mqtt_c_recvExact.0:$(MAX_NETWORK_RECV_TRIES)
->>>>>>> b581fc41
 # If the user passed in timeout is zero, then the loop will run until the
 # MQTT_MAX_CONNACK_RECEIVE_RETRY_COUNT is reached.
 UNWINDSET += __CPROVER_file_local_core_mqtt_c_receiveConnack.0:$(MQTT_MAX_CONNACK_RECEIVE_RETRY_COUNT)
